--- conflicted
+++ resolved
@@ -264,15 +264,6 @@
                     
                     dense_st = st.to_dense()
                     dense_state = state.to_dense()
-<<<<<<< HEAD
-
-                    def calc_physical_subspace(ideal_prep, epsilon = 1e-9):
-	
-                        errgen = _LindbladErrorgen.from_error_generator(4, parameterization="GLND")
-                        exp_errgen = _ExpErrorgenOp(errgen)
-                        ideal_vec = _np.zeros(12)
-                        J = _np.zeros((3,12))
-=======
                     num_qubits = st.state_space.num_qubits
                     
                     errgen = _LindbladErrorgen.from_error_generator(2**(2*num_qubits), parameterization=to_type)
@@ -288,7 +279,6 @@
                         #Compute the jacobian with respect to the error generators. This will allow us to see which
                         #error generators change the POVM entries
                         J = _np.zeros((state.num_params, num_errgens))
->>>>>>> 18b9294c
 
                         for i in range(len(ideal_vec)):
                             new_vec = ideal_vec.copy()
@@ -300,26 +290,17 @@
                         return V[:len(S),]
                         
                     phys_directions = calc_physical_subspace(dense_state)
-<<<<<<< HEAD
-
-=======
     
                     #We use optimization to find the best error generator representation
                     #we only vary physical directions, not independent error generators
->>>>>>> 18b9294c
                     def _objfn(v):
                         L_vec = _np.zeros(len(phys_directions[0]))
                         for coeff, phys_direction in zip(v,phys_directions):
                             L_vec += coeff * phys_direction
                         errorgen.from_vector(L_vec)
-<<<<<<< HEAD
-                        return _np.linalg.norm(_spl.expm(errorgen.to_dense()) @ dense_st - dense_state)
-                    #def callback(x): print("callbk: ",_np.linalg.norm(x),_objfn(x))  # REMOVE
-=======
                         proc_matrix = _spl.expm(errorgen.to_dense())
                         return _np.linalg.norm(proc_matrix @ dense_st - dense_state) + cp_penalty * sum_of_negative_choi_eigenvalues_gate(proc_matrix, basis)
                     
->>>>>>> 18b9294c
                     soln = _spo.minimize(_objfn, _np.zeros(len(phys_directions), 'd'), method="Nelder-Mead", options={},
                                          tol=1e-13)  # , callback=callback)
                     #print("DEBUG: opt done: ",soln.success, soln.fun, soln.x)  # REMOVE
