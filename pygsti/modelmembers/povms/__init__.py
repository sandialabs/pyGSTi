"""
Sub-package holding model POVM and POVM effect objects.
"""
#***************************************************************************************************
# Copyright 2015, 2019 National Technology & Engineering Solutions of Sandia, LLC (NTESS).
# Under the terms of Contract DE-NA0003525 with NTESS, the U.S. Government retains certain rights
# in this software.
# Licensed under the Apache License, Version 2.0 (the "License"); you may not use this file except
# in compliance with the License.  You may obtain a copy of the License at
# http://www.apache.org/licenses/LICENSE-2.0 or in the LICENSE file in the root pyGSTi directory.
#***************************************************************************************************
import _collections
import functools as _functools
import itertools as _itertools
import warnings
import numpy as _np
import scipy.linalg as _spl
import scipy.optimize as _spo

from .complementeffect import ComplementPOVMEffect
from .composedeffect import ComposedPOVMEffect
from .composedpovm import ComposedPOVM
from .computationaleffect import ComputationalBasisPOVMEffect
from .computationalpovm import ComputationalBasisPOVM
from .conjugatedeffect import ConjugatedStatePOVMEffect
from .effect import POVMEffect
from .fulleffect import FullPOVMEffect
from .fullpureeffect import FullPOVMPureEffect
from .marginalizedpovm import MarginalizedPOVM
from .povm import POVM
from .staticeffect import StaticPOVMEffect
from .staticpureeffect import StaticPOVMPureEffect
from .tensorprodeffect import TensorProductPOVMEffect
from .tensorprodpovm import TensorProductPOVM
from .tppovm import TPPOVM
from .unconstrainedpovm import UnconstrainedPOVM
from pygsti.baseobjs import statespace as _statespace
from pygsti.tools import basistools as _bt
from pygsti.tools import optools as _ot
from pygsti.tools import sum_of_negative_choi_eigenvalues_gate
from pygsti.baseobjs import Basis

# Avoid circular import
import pygsti.modelmembers as _mm


def create_from_pure_vectors(pure_vectors, povm_type, basis='pp', evotype='default', state_space=None,
                             on_construction_error='warn'):
    """ TODO: docstring -- create a POVM from a list/dict of (key, pure-vector) pairs """
    povm_type_preferences = (povm_type,) if isinstance(povm_type, str) else povm_type
    if not isinstance(pure_vectors, dict):  # then assume it's a list of (key, value) pairs
        pure_vectors = _collections.OrderedDict(pure_vectors)
    if state_space is None:
        state_space = _statespace.default_space_for_udim(len(next(iter(pure_vectors.values()))))

    for typ in povm_type_preferences:
        try:
            if typ == 'computational':
                povm = ComputationalBasisPOVM.from_pure_vectors(pure_vectors, evotype, state_space)
            #elif typ in ('static stabilizer', 'static clifford'):
            #    povm = ComputationalBasisPOVM(...evotype='stabilizer') ??
            elif typ in ('static pure', 'full pure', 'static', 'full'):
                effects = [(lbl, create_effect_from_pure_vector(vec, typ, basis, evotype, state_space))
                           for lbl, vec in pure_vectors.items()]
                povm = UnconstrainedPOVM(effects, evotype, state_space)
            elif typ == 'full TP':
                effects = [(lbl, create_effect_from_pure_vector(vec, "full", basis, evotype, state_space))
                           for lbl, vec in pure_vectors.items()]
                povm = TPPOVM(effects, evotype, state_space)
            elif _ot.is_valid_lindblad_paramtype(typ):
                from ..operations import LindbladErrorgen as _LindbladErrorgen, ExpErrorgenOp as _ExpErrorgenOp
                from ..operations import IdentityPlusErrorgenOp as _IdentityPlusErrorgenOp
                from ..operations import LindbladParameterization as _LindbladParameterization
                lndtype = _LindbladParameterization.cast(typ)

                base_povm = create_from_pure_vectors(pure_vectors, ('computational', 'static pure'),
                                                     basis, evotype, state_space)

                proj_basis = 'PP' if state_space.is_entirely_qubits else basis
                errorgen = _LindbladErrorgen.from_error_generator(state_space.dim, lndtype, proj_basis, basis,
                                                                  truncate=True, evotype=evotype,
                                                                  state_space=state_space)
                EffectiveExpErrorgen = _IdentityPlusErrorgenOp if lndtype.meta == '1+' else _ExpErrorgenOp
                povm = ComposedPOVM(EffectiveExpErrorgen(errorgen), base_povm, mx_basis=basis)
            else:
                raise ValueError("Unknown POVM type '%s'!" % str(typ))

            return povm  # if we get to here, then we've successfully created a state to return
        except (ValueError, AssertionError) as err:
            if on_construction_error == 'raise':
                raise err
            elif on_construction_error == 'warn':
                print('Failed to construct povm with type "{}" with error: {}'.format(typ, str(err)))
            pass  # move on to next type

    raise ValueError("Could not create a POVM of type(s) %s from the given pure vectors!" % (str(povm_type)))


def create_from_dmvecs(superket_vectors, povm_type, basis='pp', evotype='default', state_space=None,
                       on_construction_error='warn'):
    """ TODO: docstring -- create a POVM from a list/dict of (key, pure-vector) pairs """
    povm_type_preferences = (povm_type,) if isinstance(povm_type, str) else povm_type
    if not isinstance(superket_vectors, dict):  # then assume it's a list of (key, value) pairs
        superket_vectors = _collections.OrderedDict(superket_vectors)

    for typ in povm_type_preferences:
        try:
            if typ in ("full", "static"):
                effects = [(lbl, create_effect_from_dmvec(dmvec, typ, basis, evotype, state_space))
                           for lbl, dmvec in superket_vectors.items()]
                povm = UnconstrainedPOVM(effects, evotype, state_space)
            elif typ == 'full TP':
                effects = [(lbl, create_effect_from_dmvec(dmvec, 'full', basis, evotype, state_space))
                           for lbl, dmvec in superket_vectors.items()]
                povm = TPPOVM(effects, evotype, state_space)
            elif _ot.is_valid_lindblad_paramtype(typ):
                from ..operations import LindbladErrorgen as _LindbladErrorgen, ExpErrorgenOp as _ExpErrorgenOp
                from ..operations import IdentityPlusErrorgenOp as _IdentityPlusErrorgenOp
                from ..operations import LindbladParameterization as _LindbladParameterization
                lndtype = _LindbladParameterization.cast(typ)

                base_povm = create_from_dmvecs(superket_vectors, ('computational', 'static'),
                                               basis, evotype, state_space)

                proj_basis = 'PP' if state_space.is_entirely_qubits else basis
                errorgen = _LindbladErrorgen.from_error_generator(state_space.dim, lndtype, proj_basis, basis,
                                                                  truncate=True, evotype=evotype,
                                                                  state_space=state_space)
                EffectiveExpErrorgen = _IdentityPlusErrorgenOp if lndtype.meta == '1+' else _ExpErrorgenOp
                povm = ComposedPOVM(EffectiveExpErrorgen(errorgen), base_povm, mx_basis=basis)
            elif typ in ('computational', 'static pure', 'full pure'):
                # RESHAPE NOTE: .ravel() added to line below (to convert pure *col* vec -> 1D) to fix unit tests
                pure_vectors = {k: _ot.dmvec_to_state(_bt.change_basis(superket, basis, 'std')).ravel()
                                for k, superket in superket_vectors.items()}
                povm = create_from_pure_vectors(pure_vectors, typ, basis, evotype, state_space)
            else:
                raise ValueError("Unknown POVM type '%s'!" % str(typ))

            return povm  # if we get to here, then we've successfully created a state to return
        except (ValueError, AssertionError) as err:
            if on_construction_error == 'raise':
                raise err
            elif on_construction_error == 'warn':
                print('Failed to construct povm with type "{}" with error: {}'.format(typ, str(err)))
            pass  # move on to next type

    raise ValueError("Could not create a POVM of type(s) %s from the given pure vectors!" % (str(povm_type)))


def create_effect_from_pure_vector(pure_vector, effect_type, basis='pp', evotype='default', state_space=None,
                                   on_construction_error='warn'):
    """ TODO: docstring -- create a State from a state vector """
    effect_type_preferences = (effect_type,) if isinstance(effect_type, str) else effect_type
    if state_space is None:
        state_space = _statespace.default_space_for_udim(len(pure_vector))

    for typ in effect_type_preferences:
        try:
            if typ == 'computational':
                ef = ComputationalBasisPOVMEffect.from_pure_vector(pure_vector, basis, evotype, state_space)
            #elif typ == ('static stabilizer', 'static clifford'):
            #    ef = StaticStabilizerEffect(...)  # TODO
            elif typ == 'static pure':
                ef = StaticPOVMPureEffect(pure_vector, basis, evotype, state_space)
            elif typ == 'full pure':
                ef = FullPOVMPureEffect(pure_vector, basis, evotype, state_space)
            elif typ in ('static', 'full'):
                superket = _bt.change_basis(_ot.state_to_dmvec(pure_vector), 'std', basis)
                ef = create_effect_from_dmvec(superket, typ, basis, evotype, state_space)
            elif typ == 'static clifford':
                ef = ComputationalBasisPOVMEffect.from_pure_vector(pure_vector.ravel())
            elif _ot.is_valid_lindblad_paramtype(typ):
                from ..operations import LindbladErrorgen as _LindbladErrorgen, ExpErrorgenOp as _ExpErrorgenOp
                from ..operations import IdentityPlusErrorgenOp as _IdentityPlusErrorgenOp
                from ..operations import LindbladParameterization as _LindbladParameterization
                lndtype = _LindbladParameterization.cast(typ)

                static_effect = create_effect_from_pure_vector(
                    pure_vector, ('computational', 'static pure'), basis, evotype, state_space)

                proj_basis = 'PP' if state_space.is_entirely_qubits else basis
                errorgen = _LindbladErrorgen.from_error_generator(state_space.dim, lndtype, proj_basis, basis,
                                                                  truncate=True, evotype=evotype,
                                                                  state_space=state_space)
                EffectiveExpErrorgen = _IdentityPlusErrorgenOp if lndtype.meta == '1+' else _ExpErrorgenOp
                ef = ComposedPOVMEffect(static_effect, EffectiveExpErrorgen(errorgen))
            else:
                raise ValueError("Unknown effect type '%s'!" % str(typ))

            return ef  # if we get to here, then we've successfully created a state to return
        except (ValueError, AssertionError) as err:
            if on_construction_error == 'raise':
                raise err
            elif on_construction_error == 'warn':
                print('Failed to construct effect with type "{}" with error: {}'.format(typ, str(err)))
            pass  # move on to next type

    raise ValueError("Could not create an effect of type(s) %s from the given pure vector!" % (str(effect_type)))


def create_effect_from_dmvec(superket_vector, effect_type, basis='pp', evotype='default', state_space=None,
                             on_construction_error='warn'):
    effect_type_preferences = (effect_type,) if isinstance(effect_type, str) else effect_type
    if state_space is None:
        state_space = _statespace.default_space_for_dim(len(superket_vector))

    for typ in effect_type_preferences:
        try:
            if typ == "static":
                ef = StaticPOVMEffect(superket_vector, basis, evotype, state_space)
            elif typ == "full":
                ef = FullPOVMEffect(superket_vector, basis, evotype, state_space)
            elif _ot.is_valid_lindblad_paramtype(typ):
                from ..operations import LindbladErrorgen as _LindbladErrorgen, ExpErrorgenOp as _ExpErrorgenOp
                from ..operations import IdentityPlusErrorgenOp as _IdentityPlusErrorgenOp
                from ..operations import LindbladParameterization as _LindbladParameterization
                lndtype = _LindbladParameterization.cast(typ)

                try:
                    dmvec = _bt.change_basis(superket_vector, basis, 'std')
                    purevec = _ot.dmvec_to_state(dmvec)  # raises error if dmvec does not correspond to a pure state
                    static_effect = StaticPOVMPureEffect(purevec, basis, evotype, state_space)
                except ValueError:
                    static_effect = StaticPOVMEffect(superket_vector, basis, evotype, state_space)
                proj_basis = 'PP' if state_space.is_entirely_qubits else basis
                errorgen = _LindbladErrorgen.from_error_generator(state_space.dim, lndtype, proj_basis,
                                                                  basis, truncate=True, evotype=evotype)
                EffectiveExpErrorgen = _IdentityPlusErrorgenOp if lndtype.meta == '1+' else _ExpErrorgenOp
                ef = ComposedPOVMEffect(static_effect, EffectiveExpErrorgen(errorgen))
            else:
                # Anything else we try to convert to a pure vector and convert the pure state vector
                dmvec = _bt.change_basis(superket_vector, basis, 'std')
                purevec = _ot.dmvec_to_state(dmvec)  # raises error if dmvec does not correspond to a pure state

                ef = create_effect_from_pure_vector(purevec, typ, basis, evotype, state_space)
            return ef
        except (ValueError, AssertionError) as err:
            if on_construction_error == 'raise':
                raise err
            elif on_construction_error == 'warn':
                print('Failed to construct effect with type "{}" with error: {}'.format(typ, str(err)))
            pass  # move on to next type

    raise ValueError("Could not create an effect of type(s) %s from the given superket vector!" % (str(effect_type)))


def povm_type_from_op_type(op_type):
    """Decode an op type into an appropriate povm type.

    Parameters:
    -----------
    op_type: str or list of str
        Operation parameterization type (or list of preferences)

    Returns
    -------
    povm_type_preferences: tuple of str
        POVM parameterization types
    """
    op_type_preferences = _mm.operations.verbose_type_from_op_type(op_type)

    # computational and TP are directly constructed as POVMS
    # All others pass through to the effects
    povm_conversion = {
        'auto': 'computational',
        'static standard': 'computational',
        'static clifford': 'computational',
        'static unitary': 'static pure',
        'full unitary': 'full pure',
        'static': 'static',
        'full': 'full',
        'full TP': 'full TP',
        'full CPTP': 'computational',  # TEMPORARY HACK until we create a legit option here
        'linear': 'full',
    }

    povm_type_preferences = []
    for typ in op_type_preferences:
        povm_type = None
        if _ot.is_valid_lindblad_paramtype(typ):
            # Lindblad types are passed through
            povm_type = typ
        else:
            povm_type = povm_conversion.get(typ, None)

        if povm_type is None:
            continue

        if povm_type not in povm_type_preferences:
            povm_type_preferences.append(povm_type)

    if len(povm_type_preferences) == 0:
        raise ValueError(
            'Could not convert any op types from {}.\n'.format(op_type_preferences)
            + '\tKnown op_types: Lindblad types or {}\n'.format(sorted(list(povm_conversion.keys())))
            + '\tValid povm_types: Lindblad types or {}'.format(sorted(list(set(povm_conversion.values()))))
        )

    return povm_type_preferences


def convert(povm, to_type, basis, cp_penalty=1e-7, ideal_povm=None, flatten_structure=False):
    """
    TODO: update docstring
    Convert a POVM to a new type of parameterization.

    This potentially creates a new object.  Raises ValueError for invalid conversions.

    Parameters
    ----------
    povm : POVM
        POVM to convert

    to_type : {"full","full TP","static","static pure","H+S terms",
        "H+S clifford terms","clifford"}
        The type of parameterizaton to convert to.  See
        :meth:`Model.set_all_parameterizations` for more details.
        TODO docstring: update the options here.

    basis : {'std', 'gm', 'pp', 'qt'} or Basis object
        The basis for `povm`.  Allowed values are Matrix-unit (std),
        Gell-Mann (gm), Pauli-product (pp), and Qutrit (qt)
        (or a custom basis object).

    ideal_povm : POVM, optional
        The ideal version of `povm`, potentially used when
        converting to an error-generator type.

    flatten_structure : bool, optional
        When `False`, the sub-members of composed and embedded operations
        are separately converted, leaving the original POVM's structure
        unchanged.  When `True`, composed and embedded operations are "flattened"
        into a single POVM of the requested `to_type`.
    
    cp_penalty : float, optional (default 1e-7)
            Converting SPAM operations to an error generator representation may 
            introduce trivial gauge degrees of freedom. These gauge degrees of freedom 
            are called trivial because they quite literally do not change the dense representation 
            (i.e. Hilbert-Schmidt vectors) at all. Despite being trivial, error generators along 
            this trivial gauge orbit may be non-CP, so this cptp penalty is used to favor channels 
            within this gauge orbit which are CPTP.

    Returns
    -------
    POVM
        The converted POVM vector, usually a distinct
        object from the object passed as input.
    """

    ##TEST CONVERSION BETWEEN LINBLAD TYPES
    to_types = to_type if isinstance(to_type, (tuple, list)) else (to_type,)  # HACK to support multiple to_type values
    error_msgs = {}

    destination_types = {'full TP': TPPOVM,
                         'static clifford': ComputationalBasisPOVM}
    NoneType = type(None)

    for to_type in to_types:
        try:
            if isinstance(povm, destination_types.get(to_type, NoneType)):
                return povm

            idl = dict(ideal_povm.items()) if ideal_povm is not None else {}  # ideal effects

            if to_type in ("full", "static", "static pure"):
                converted_effects = [(lbl, convert_effect(vec, to_type, basis, idl.get(lbl, None), flatten_structure))
                                     for lbl, vec in povm.items()]
                return UnconstrainedPOVM(converted_effects, povm.evotype, povm.state_space)

            elif to_type == "full TP":
                converted_effects = [(lbl, convert_effect(vec, "full", basis, idl.get(lbl, None), flatten_structure))
                                     for lbl, vec in povm.items()]
                return TPPOVM(converted_effects, povm.evotype, povm.state_space)

            elif _ot.is_valid_lindblad_paramtype(to_type):
                from ..operations import LindbladErrorgen as _LindbladErrorgen, ExpErrorgenOp as _ExpErrorgenOp
                from ..operations import IdentityPlusErrorgenOp as _IdentityPlusErrorgenOp
                from ..operations import LindbladParameterization as _LindbladParameterization
                lndtype = _LindbladParameterization.cast(to_type)

                
                #Construct a static "base" POVM
                if isinstance(povm, ComputationalBasisPOVM):  # special easy case
                    base_povm = ComputationalBasisPOVM(povm.state_space.num_qubits, povm.evotype)  # just copy it?
                else:
                    try:
                        if povm.evotype.minimal_space == 'Hilbert':
                            base_items = [(lbl, convert_effect(vec, 'static pure', basis,
                                                               idl.get(lbl, None), flatten_structure))
                                          for lbl, vec in povm.items()]
                        else:
                            raise RuntimeError('Evotype must be compatible with Hilbert ops to use pure effects')
                    except RuntimeError:  # try static mixed states next:
                        #if idl.get(lbl,None) is not None:
<<<<<<< HEAD
=======
                        
>>>>>>> 18b9294c
                        base_items = []
                        for lbl, vec in povm.items():
                            ideal_effect = idl.get(lbl,None)
                            if ideal_effect is not None:
                                base_items.append((lbl, convert_effect(ideal_effect, 'static', basis, ideal_effect, flatten_structure)))
                            else:
                                base_items.append((lbl, convert_effect(vec, 'static', basis, idl.get(lbl, None), flatten_structure)))
                    base_povm = UnconstrainedPOVM(base_items, povm.evotype, povm.state_space)

                proj_basis = 'PP' if povm.state_space.is_entirely_qubits else basis
                errorgen = _LindbladErrorgen.from_error_generator(povm.state_space.dim, lndtype, proj_basis,
                                                                  basis, truncate=True, evotype=povm.evotype)
<<<<<<< HEAD
            
                #Need to set errorgen so exp(errorgen)|st> == |state>
=======
                    
                #Collect all ideal effects
>>>>>>> 18b9294c
                base_dense_effects = []
                for item in base_items:
                    dense_effect = item[1].to_dense()
                    base_dense_effects.append(dense_effect.reshape((1,len(dense_effect))))

                dense_ideal_povm = _np.concatenate(base_dense_effects, axis=0)

<<<<<<< HEAD
=======
                #Collect all noisy effects
>>>>>>> 18b9294c
                dense_effects = []
                for effect in povm.values():
                    dense_effect = effect.to_dense()
                    dense_effects.append(dense_effect.reshape((1,len(dense_effect))))

<<<<<<< HEAD
                dense_ideal_povm = _np.concatenate(base_dense_effects, axis=0)
                dense_povm = _np.concatenate(dense_effects, axis=0)

                def calc_physical_subspace(dense_ideal_povm, epsilon = 1e-9):
	
                        errgen = _LindbladErrorgen.from_error_generator(4, parameterization="GLND")
                        exp_errgen = _ExpErrorgenOp(errgen)
                        ideal_vec = _np.zeros(12)
                        J = _np.zeros((dense_ideal_povm.shape[0]*dense_ideal_povm.shape[1],12))
                        
                        for i in range(len(ideal_vec)):
                            new_vec = ideal_vec.copy()
                            new_vec[i] = epsilon
                            exp_errgen.from_vector(new_vec)
                            vectorized_povm = _np.zeros(dense_ideal_povm.shape[0]*dense_ideal_povm.shape[1])
                            perturbed_povm = (dense_ideal_povm @ exp_errgen.to_dense() - dense_ideal_povm)/epsilon

                            perturbed_povm_t = perturbed_povm.transpose()
                            for j, column in enumerate(perturbed_povm_t):
                                vectorized_povm[j*len(perturbed_povm_t[0]):(j+1)*len(perturbed_povm_t[0])] = column
                            
                            J[:,i] = vectorized_povm.transpose()

                        _,S,V = _np.linalg.svd(J)
                        return V[:len(S),]
                
                phys_directions = calc_physical_subspace(dense_ideal_povm)

                
                def _objfn(v):
=======
                dense_povm = _np.concatenate(dense_effects, axis=0)
                degrees_of_freedom = (dense_ideal_povm.shape[0] - 1) * dense_ideal_povm.shape[1]

                #It is often the case that there are more error generators than physical degrees of freedom in the POVM
                #We define a function which finds linear comb. of errgens that span these degrees of freedom.
                #This has been called "the trivial gauge", and this function is meant to avoid it
                def calc_physical_subspace(dense_ideal_povm, epsilon = 1e-9):
    
                    errgen = _LindbladErrorgen.from_error_generator(povm.state_space.dim, parameterization=to_type)
                    if degrees_of_freedom > errgen.num_params:
                        warnings.warn("POVM has more degrees of freedom than the available number of parameters, representation in this parameterization is not guaranteed")
                    exp_errgen = _ExpErrorgenOp(errgen)
                    
                    num_errgens = errgen.num_params
                    #TODO: Maybe we can use the num of params instead of number of matrix entries, as some of them are linearly dependent.
                    #i.e E0 completely determines E1 if those are the only two povm elements (E0 + E1 = Identity)
                    num_entries = dense_ideal_povm.shape[0]*dense_ideal_povm.shape[1]
                    #assert num_errgens >= povm.num_params, "POVM has too many elements, error generator parameterization is not possible"

                    ideal_vec = _np.zeros(num_errgens)

                    #Compute the jacobian with respect to the error generators. This will allow us to see which
                    #error generators change the POVM entries
                    J = _np.zeros((num_entries,num_errgens))
                    
                    for i in range(len(ideal_vec)):
                        new_vec = ideal_vec.copy()
                        new_vec[i] = epsilon
                        exp_errgen.from_vector(new_vec)
                        vectorized_povm = _np.zeros(num_entries)
                        perturbed_povm = (dense_ideal_povm @ exp_errgen.to_dense() - dense_ideal_povm)/epsilon 

                        perturbed_povm_t = perturbed_povm.transpose()
                        for j, column in enumerate(perturbed_povm_t):
                            vectorized_povm[j*len(perturbed_povm_t[0]):(j+1)*len(perturbed_povm_t[0])] = column
                        
                        J[:,i] = vectorized_povm.transpose()

                    _,S,V = _np.linalg.svd(J)
                    return V[:len(S),]
                
                phys_directions = calc_physical_subspace(dense_ideal_povm)

                #We use optimization to find the best error generator representation
                #we only vary physical directions, not independent error generators
                def _objfn(v):

                    #For some reason adding the sum_of_negative_choi_eigenvalues_gate term
                    #resulted in minimize() sometimes choosing NaN values for v. There are
                    #two stack exchange issues showing this problem with no solution.
                    if _np.isnan(v).any():
                        v = _np.zeros(len(v))

>>>>>>> 18b9294c
                    L_vec = _np.zeros(len(phys_directions[0]))
                    for coeff, phys_direction in zip(v,phys_directions):
                        L_vec += coeff * phys_direction
                    errorgen.from_vector(L_vec)
<<<<<<< HEAD
                    return _np.linalg.norm(dense_povm - dense_ideal_povm @ _spl.expm(errorgen.to_dense()))
                
                #def callback(x): print("callbk: ",_np.linalg.norm(x),_objfn(x))  # REMOVE
                soln = _spo.minimize(_objfn, _np.zeros(len(phys_directions), 'd'), method="Nelder-Mead", options={},
                                        tol=1e-13)  # , callback=callback)
                #print("DEBUG: opt done: ",soln.success, soln.fun, soln.x)  # REMOVE
=======
                    proc_matrix = _spl.expm(errorgen.to_dense())
                    
                    return _np.linalg.norm(dense_povm - dense_ideal_povm @ proc_matrix) + cp_penalty * sum_of_negative_choi_eigenvalues_gate(proc_matrix, basis)
                
                soln = _spo.minimize(_objfn, _np.zeros(len(phys_directions), 'd'), method="Nelder-Mead", options={},
                                        tol=1e-13)  # , callback=callback)
>>>>>>> 18b9294c
                if not soln.success and soln.fun > 1e-6:  # not "or" because success is often not set correctly
                    raise ValueError("Failed to find an errorgen such that <ideal|exp(errorgen) = <effect|")
                errgen_vec = _np.linalg.pinv(phys_directions)  @ soln.x
                errorgen.from_vector(errgen_vec)
                
                EffectiveExpErrorgen = _IdentityPlusErrorgenOp if lndtype.meta == '1+' else _ExpErrorgenOp
                return ComposedPOVM(EffectiveExpErrorgen(errorgen), base_povm, mx_basis=basis)

            elif to_type == "static clifford":
                #Assume `povm` already represents state-vec ops, since otherwise we'd
                # need to change dimension
                nqubits = int(round(_np.log2(povm.dim)))

                #Check if `povm` happens to be a Z-basis POVM on `nqubits`
                v = (_np.array([1, 0], 'd'), _np.array([0, 1], 'd'))  # (v0,v1) - eigenstates of sigma_z
                for zvals, lbl in zip(_itertools.product(*([(0, 1)] * nqubits)), povm.keys()):
                    testvec = _functools.reduce(_np.kron, [v[i] for i in zvals])
                    if not _np.allclose(testvec, povm[lbl].to_dense()):
                        raise ValueError("Cannot convert POVM into a Z-basis stabilizer state POVM")

                #If no errors, then return a stabilizer POVM
                return ComputationalBasisPOVM(nqubits, 'stabilizer')

            else:
                raise ValueError("Invalid to_type argument: %s" % to_type)
        except Exception as e:
            error_msgs[to_type] = str(e)  # try next to_type

    raise ValueError("Could not convert POVM to to type(s): %s\n%s" % (str(to_types), str(error_msgs)))


def convert_effect(effect, to_type, basis, ideal_effect=None, flatten_structure=False):
    """
    TODO: update docstring
    Convert POVM effect vector to a new type of parameterization.

    This potentially creates a new POVMEffect object.
    Raises ValueError for invalid conversions.

    Parameters
    ----------
    effect : POVMEffect
        POVM effect vector to convert

    to_type : {"full","TP","static","static pure","clifford",LINDBLAD}
        The type of parameterizaton to convert to.  "LINDBLAD" is a placeholder
        for the various Lindblad parameterization types.  See
        :meth:`Model.set_all_parameterizations` for more details.

    basis : {'std', 'gm', 'pp', 'qt'} or Basis object
        The basis for `spamvec`.  Allowed values are Matrix-unit (std),
        Gell-Mann (gm), Pauli-product (pp), and Qutrit (qt)
        (or a custom basis object).

    extra : object, optional
        Additional information for conversion.

    Returns
    -------
    POVMEffect
        The converted POVM effect vector, usually a distinct
        object from the object passed as input.
    """
    to_types = to_type if isinstance(to_type, (tuple, list)) else (to_type,)  # HACK to support multiple to_type values
    destination_types = {'full': FullPOVMEffect,
                         'static': StaticPOVMEffect,
                         #'static pure': StaticPOVMPureEffect,
                         'static clifford': ComputationalBasisPOVMEffect}
    NoneType = type(None)

    for to_type in to_types:
        try:
            if isinstance(effect, destination_types.get(to_type, NoneType)):
                return effect

            if not flatten_structure and isinstance(effect, ComposedPOVMEffect):
                return ComposedPOVMEffect(effect.effect_vec.copy(),  # don't convert (usually static) effect vec
                                          _mm.operations.convert(effect.error_map, to_type, basis, "identity",
                                                                 flatten_structure))

            elif _ot.is_valid_lindblad_paramtype(to_type) and (ideal_effect is not None or effect.num_params == 0):
                from ..operations import LindbladErrorgen as _LindbladErrorgen, ExpErrorgenOp as _ExpErrorgenOp
                from ..operations import IdentityPlusErrorgenOp as _IdentityPlusErrorgenOp
                from ..operations import LindbladParameterization as _LindbladParameterization
                lndtype = _LindbladParameterization.cast(to_type)

                ef = ideal_effect if (ideal_effect is not None) else effect
                if ef is not effect and not _np.allclose(ef.to_dense(), effect.to_dense()):
                    raise NotImplementedError("Must supply ideal or a static effect to convert to a Lindblad type!")

                proj_basis = 'PP' if effect.state_space.is_entirely_qubits else basis
                errorgen = _LindbladErrorgen.from_error_generator(effect.state_space.dim, lndtype, proj_basis,
                                                                  basis, truncate=True, evotype=effect.evotype)
                EffectiveExpErrorgen = _IdentityPlusErrorgenOp if lndtype.meta == '1+' else _ExpErrorgenOp
                return ComposedPOVMEffect(ef, EffectiveExpErrorgen(errorgen))

            else:
                min_space = effect.evotype.minimal_space
                vec = effect.to_dense(min_space)
                if min_space == 'Hilbert':
                    return create_effect_from_pure_vector(vec, to_type, basis, effect.evotype, effect.state_space,
                                                          on_construction_error='raise')
                else:
                    return create_effect_from_dmvec(vec, to_type, basis, effect.evotype, effect.state_space)
        except ValueError:
            pass

    raise ValueError("Could not convert effect to type(s): %s" % str(to_types))


def optimize_effect(vec_to_optimize, target_vec):
    """
    Optimize the parameters of vec_to_optimize.

    The optimization is performed so that the the resulting POVM effect is as
    close as possible to target_vec.

    Parameters
    ----------
    vec_to_optimize : POVMEffect
        The effect vector to optimize. This object gets altered.

    target_vec : POVMEffect
        The effect vector used as the target.

    Returns
    -------
    None
    """

    if not isinstance(vec_to_optimize, ConjugatedStatePOVMEffect):
        return  # we don't know how to deal with anything but a conjuated state effect...

    from ..states import optimize_state as _optimize_state
    _optimize_state(vec_to_optimize.state, target_vec)
    vec_to_optimize.from_vector(vec_to_optimize.state.to_vector())  # make sure effect is updated<|MERGE_RESOLUTION|>--- conflicted
+++ resolved
@@ -392,10 +392,7 @@
                             raise RuntimeError('Evotype must be compatible with Hilbert ops to use pure effects')
                     except RuntimeError:  # try static mixed states next:
                         #if idl.get(lbl,None) is not None:
-<<<<<<< HEAD
-=======
                         
->>>>>>> 18b9294c
                         base_items = []
                         for lbl, vec in povm.items():
                             ideal_effect = idl.get(lbl,None)
@@ -408,13 +405,8 @@
                 proj_basis = 'PP' if povm.state_space.is_entirely_qubits else basis
                 errorgen = _LindbladErrorgen.from_error_generator(povm.state_space.dim, lndtype, proj_basis,
                                                                   basis, truncate=True, evotype=povm.evotype)
-<<<<<<< HEAD
-            
-                #Need to set errorgen so exp(errorgen)|st> == |state>
-=======
                     
                 #Collect all ideal effects
->>>>>>> 18b9294c
                 base_dense_effects = []
                 for item in base_items:
                     dense_effect = item[1].to_dense()
@@ -422,47 +414,12 @@
 
                 dense_ideal_povm = _np.concatenate(base_dense_effects, axis=0)
 
-<<<<<<< HEAD
-=======
                 #Collect all noisy effects
->>>>>>> 18b9294c
                 dense_effects = []
                 for effect in povm.values():
                     dense_effect = effect.to_dense()
                     dense_effects.append(dense_effect.reshape((1,len(dense_effect))))
 
-<<<<<<< HEAD
-                dense_ideal_povm = _np.concatenate(base_dense_effects, axis=0)
-                dense_povm = _np.concatenate(dense_effects, axis=0)
-
-                def calc_physical_subspace(dense_ideal_povm, epsilon = 1e-9):
-	
-                        errgen = _LindbladErrorgen.from_error_generator(4, parameterization="GLND")
-                        exp_errgen = _ExpErrorgenOp(errgen)
-                        ideal_vec = _np.zeros(12)
-                        J = _np.zeros((dense_ideal_povm.shape[0]*dense_ideal_povm.shape[1],12))
-                        
-                        for i in range(len(ideal_vec)):
-                            new_vec = ideal_vec.copy()
-                            new_vec[i] = epsilon
-                            exp_errgen.from_vector(new_vec)
-                            vectorized_povm = _np.zeros(dense_ideal_povm.shape[0]*dense_ideal_povm.shape[1])
-                            perturbed_povm = (dense_ideal_povm @ exp_errgen.to_dense() - dense_ideal_povm)/epsilon
-
-                            perturbed_povm_t = perturbed_povm.transpose()
-                            for j, column in enumerate(perturbed_povm_t):
-                                vectorized_povm[j*len(perturbed_povm_t[0]):(j+1)*len(perturbed_povm_t[0])] = column
-                            
-                            J[:,i] = vectorized_povm.transpose()
-
-                        _,S,V = _np.linalg.svd(J)
-                        return V[:len(S),]
-                
-                phys_directions = calc_physical_subspace(dense_ideal_povm)
-
-                
-                def _objfn(v):
-=======
                 dense_povm = _np.concatenate(dense_effects, axis=0)
                 degrees_of_freedom = (dense_ideal_povm.shape[0] - 1) * dense_ideal_povm.shape[1]
 
@@ -516,26 +473,16 @@
                     if _np.isnan(v).any():
                         v = _np.zeros(len(v))
 
->>>>>>> 18b9294c
                     L_vec = _np.zeros(len(phys_directions[0]))
                     for coeff, phys_direction in zip(v,phys_directions):
                         L_vec += coeff * phys_direction
                     errorgen.from_vector(L_vec)
-<<<<<<< HEAD
-                    return _np.linalg.norm(dense_povm - dense_ideal_povm @ _spl.expm(errorgen.to_dense()))
-                
-                #def callback(x): print("callbk: ",_np.linalg.norm(x),_objfn(x))  # REMOVE
-                soln = _spo.minimize(_objfn, _np.zeros(len(phys_directions), 'd'), method="Nelder-Mead", options={},
-                                        tol=1e-13)  # , callback=callback)
-                #print("DEBUG: opt done: ",soln.success, soln.fun, soln.x)  # REMOVE
-=======
                     proc_matrix = _spl.expm(errorgen.to_dense())
                     
                     return _np.linalg.norm(dense_povm - dense_ideal_povm @ proc_matrix) + cp_penalty * sum_of_negative_choi_eigenvalues_gate(proc_matrix, basis)
                 
                 soln = _spo.minimize(_objfn, _np.zeros(len(phys_directions), 'd'), method="Nelder-Mead", options={},
                                         tol=1e-13)  # , callback=callback)
->>>>>>> 18b9294c
                 if not soln.success and soln.fun > 1e-6:  # not "or" because success is often not set correctly
                     raise ValueError("Failed to find an errorgen such that <ideal|exp(errorgen) = <effect|")
                 errgen_vec = _np.linalg.pinv(phys_directions)  @ soln.x
