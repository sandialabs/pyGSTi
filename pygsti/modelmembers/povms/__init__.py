"""
Sub-package holding model POVM and POVM effect objects.
"""
#***************************************************************************************************
# Copyright 2015, 2019, 2025 National Technology & Engineering Solutions of Sandia, LLC (NTESS).
# Under the terms of Contract DE-NA0003525 with NTESS, the U.S. Government retains certain rights
# in this software.
# Licensed under the Apache License, Version 2.0 (the "License"); you may not use this file except
# in compliance with the License.  You may obtain a copy of the License at
# http://www.apache.org/licenses/LICENSE-2.0 or in the LICENSE file in the root pyGSTi directory.
#***************************************************************************************************
import _collections
import functools as _functools
import itertools as _itertools
import warnings
import numpy as _np
import scipy.linalg as _spl
import scipy.optimize as _spo

from .complementeffect import ComplementPOVMEffect
from .composedeffect import ComposedPOVMEffect
from .composedpovm import ComposedPOVM
from .computationaleffect import ComputationalBasisPOVMEffect
from .computationalpovm import ComputationalBasisPOVM
from .conjugatedeffect import ConjugatedStatePOVMEffect
from .effect import POVMEffect
from .fulleffect import FullPOVMEffect
from .fullpureeffect import FullPOVMPureEffect
from .marginalizedpovm import MarginalizedPOVM
from .povm import POVM
from .staticeffect import StaticPOVMEffect
from .staticpureeffect import StaticPOVMPureEffect
from .tensorprodeffect import TensorProductPOVMEffect
from .tensorprodpovm import TensorProductPOVM
from .tppovm import TPPOVM
from .unconstrainedpovm import UnconstrainedPOVM
from pygsti.baseobjs import statespace as _statespace
from pygsti.tools import basistools as _bt
from pygsti.tools import optools as _ot
from pygsti.tools import sum_of_negative_choi_eigenvalues_gate
from pygsti.baseobjs import Basis

# Avoid circular import
import pygsti.modelmembers as _mm


def create_from_pure_vectors(pure_vectors, povm_type, basis='pp', evotype='default', state_space=None,
                             on_construction_error='warn'):
    """ TODO: docstring -- create a POVM from a list/dict of (key, pure-vector) pairs """
    povm_type_preferences = (povm_type,) if isinstance(povm_type, str) else povm_type
    if not isinstance(pure_vectors, dict):  # then assume it's a list of (key, value) pairs
        pure_vectors = _collections.OrderedDict(pure_vectors)
    if state_space is None:
        state_space = _statespace.default_space_for_udim(len(next(iter(pure_vectors.values()))))

    for typ in povm_type_preferences:
        try:
            if typ == 'computational':
                povm = ComputationalBasisPOVM.from_pure_vectors(pure_vectors, evotype, state_space)
            #elif typ in ('static stabilizer', 'static clifford'):
            #    povm = ComputationalBasisPOVM(...evotype='stabilizer') ??
            elif typ in ('static pure', 'full pure', 'static', 'full'):
                effects = [(lbl, create_effect_from_pure_vector(vec, typ, basis, evotype, state_space))
                           for lbl, vec in pure_vectors.items()]
                povm = UnconstrainedPOVM(effects, evotype, state_space)
            elif typ == 'full TP':
                effects = [(lbl, create_effect_from_pure_vector(vec, "full", basis, evotype, state_space))
                           for lbl, vec in pure_vectors.items()]
                povm = TPPOVM(effects, evotype, state_space)
            elif _ot.is_valid_lindblad_paramtype(typ):
                from ..operations import LindbladErrorgen as _LindbladErrorgen, ExpErrorgenOp as _ExpErrorgenOp
                from ..operations import IdentityPlusErrorgenOp as _IdentityPlusErrorgenOp
                from ..operations import LindbladParameterization as _LindbladParameterization
                lndtype = _LindbladParameterization.cast(typ)

                base_povm = create_from_pure_vectors(pure_vectors, ('computational', 'static pure'),
                                                     basis, evotype, state_space)

                proj_basis = 'PP' if state_space.is_entirely_qubits else basis
                errorgen = _LindbladErrorgen.from_error_generator(state_space.dim, lndtype, proj_basis, basis,
                                                                  truncate=True, evotype=evotype,
                                                                  state_space=state_space)
                EffectiveExpErrorgen = _IdentityPlusErrorgenOp if lndtype.meta == '1+' else _ExpErrorgenOp
                povm = ComposedPOVM(EffectiveExpErrorgen(errorgen), base_povm, mx_basis=basis)
            else:
                raise ValueError("Unknown POVM type '%s'!" % str(typ))

            return povm  # if we get to here, then we've successfully created a state to return
        except (ValueError, AssertionError) as err:
            if on_construction_error == 'raise':
                raise err
            elif on_construction_error == 'warn':
                print('Failed to construct povm with type "{}" with error: {}'.format(typ, str(err)))
            pass  # move on to next type

    raise ValueError("Could not create a POVM of type(s) %s from the given pure vectors!" % (str(povm_type)))


def create_from_dmvecs(superket_vectors, povm_type, basis='pp', evotype='default', state_space=None,
                       on_construction_error='warn'):
    """ TODO: docstring -- create a POVM from a list/dict of (key, pure-vector) pairs """
    povm_type_preferences = (povm_type,) if isinstance(povm_type, str) else povm_type
    if not isinstance(superket_vectors, dict):  # then assume it's a list of (key, value) pairs
        superket_vectors = _collections.OrderedDict(superket_vectors)

    for typ in povm_type_preferences:
        try:
            if typ in ("full", "static"):
                effects = [(lbl, create_effect_from_dmvec(dmvec, typ, basis, evotype, state_space))
                           for lbl, dmvec in superket_vectors.items()]
                povm = UnconstrainedPOVM(effects, evotype, state_space)
            elif typ == 'full TP':
                effects = [(lbl, create_effect_from_dmvec(dmvec, 'full', basis, evotype, state_space))
                           for lbl, dmvec in superket_vectors.items()]
                povm = TPPOVM(effects, evotype, state_space)
            elif _ot.is_valid_lindblad_paramtype(typ):
                from ..operations import LindbladErrorgen as _LindbladErrorgen, ExpErrorgenOp as _ExpErrorgenOp
                from ..operations import IdentityPlusErrorgenOp as _IdentityPlusErrorgenOp
                from ..operations import LindbladParameterization as _LindbladParameterization
                lndtype = _LindbladParameterization.cast(typ)

                base_povm = create_from_dmvecs(superket_vectors, ('computational', 'static'),
                                               basis, evotype, state_space)

                proj_basis = 'PP' if state_space.is_entirely_qubits else basis
                errorgen = _LindbladErrorgen.from_error_generator(state_space.dim, lndtype, proj_basis, basis,
                                                                  truncate=True, evotype=evotype,
                                                                  state_space=state_space)
                EffectiveExpErrorgen = _IdentityPlusErrorgenOp if lndtype.meta == '1+' else _ExpErrorgenOp
                povm = ComposedPOVM(EffectiveExpErrorgen(errorgen), base_povm, mx_basis=basis)
            elif typ in ('computational', 'static pure', 'full pure'):
                # RESHAPE NOTE: .ravel() added to line below (to convert pure *col* vec -> 1D) to fix unit tests
                pure_vectors = {k: _ot.dmvec_to_state(_bt.change_basis(superket, basis, 'std')).ravel()
                                for k, superket in superket_vectors.items()}
                povm = create_from_pure_vectors(pure_vectors, typ, basis, evotype, state_space)
            else:
                raise ValueError("Unknown POVM type '%s'!" % str(typ))

            return povm  # if we get to here, then we've successfully created a state to return
        except (ValueError, AssertionError) as err:
            if on_construction_error == 'raise':
                raise err
            elif on_construction_error == 'warn':
                print('Failed to construct povm with type "{}" with error: {}'.format(typ, str(err)))
            pass  # move on to next type

    raise ValueError("Could not create a POVM of type(s) %s from the given pure vectors!" % (str(povm_type)))


def create_effect_from_pure_vector(pure_vector, effect_type, basis='pp', evotype='default', state_space=None,
                                   on_construction_error='warn'):
    """ TODO: docstring -- create a State from a state vector """
    effect_type_preferences = (effect_type,) if isinstance(effect_type, str) else effect_type
    if state_space is None:
        state_space = _statespace.default_space_for_udim(len(pure_vector))

    for typ in effect_type_preferences:
        try:
            if typ == 'computational':
                ef = ComputationalBasisPOVMEffect.from_pure_vector(pure_vector, basis, evotype, state_space)
            #elif typ == ('static stabilizer', 'static clifford'):
            #    ef = StaticStabilizerEffect(...)  # TODO
            elif typ == 'static pure':
                ef = StaticPOVMPureEffect(pure_vector, basis, evotype, state_space)
            elif typ == 'full pure':
                ef = FullPOVMPureEffect(pure_vector, basis, evotype, state_space)
            elif typ in ('static', 'full'):
                superket = _bt.change_basis(_ot.state_to_dmvec(pure_vector), 'std', basis)
                ef = create_effect_from_dmvec(superket, typ, basis, evotype, state_space)
            elif typ == 'static clifford':
                ef = ComputationalBasisPOVMEffect.from_pure_vector(pure_vector.ravel())
            elif _ot.is_valid_lindblad_paramtype(typ):
                from ..operations import LindbladErrorgen as _LindbladErrorgen, ExpErrorgenOp as _ExpErrorgenOp
                from ..operations import IdentityPlusErrorgenOp as _IdentityPlusErrorgenOp
                from ..operations import LindbladParameterization as _LindbladParameterization
                lndtype = _LindbladParameterization.cast(typ)

                static_effect = create_effect_from_pure_vector(
                    pure_vector, ('computational', 'static pure'), basis, evotype, state_space)

                proj_basis = 'PP' if state_space.is_entirely_qubits else basis
                errorgen = _LindbladErrorgen.from_error_generator(state_space.dim, lndtype, proj_basis, basis,
                                                                  truncate=True, evotype=evotype,
                                                                  state_space=state_space)
                EffectiveExpErrorgen = _IdentityPlusErrorgenOp if lndtype.meta == '1+' else _ExpErrorgenOp
                ef = ComposedPOVMEffect(static_effect, EffectiveExpErrorgen(errorgen))
            else:
                raise ValueError("Unknown effect type '%s'!" % str(typ))

            return ef  # if we get to here, then we've successfully created a state to return
        except (ValueError, AssertionError) as err:
            if on_construction_error == 'raise':
                raise err
            elif on_construction_error == 'warn':
                print('Failed to construct effect with type "{}" with error: {}'.format(typ, str(err)))
            pass  # move on to next type

    raise ValueError("Could not create an effect of type(s) %s from the given pure vector!" % (str(effect_type)))


def create_effect_from_dmvec(superket_vector, effect_type, basis='pp', evotype='default', state_space=None,
                             on_construction_error='warn'):
    effect_type_preferences = (effect_type,) if isinstance(effect_type, str) else effect_type
    if state_space is None:
        state_space = _statespace.default_space_for_dim(len(superket_vector))

    for typ in effect_type_preferences:
        try:
            if typ == "static":
                ef = StaticPOVMEffect(superket_vector, basis, evotype, state_space)
            elif typ == "full":
                ef = FullPOVMEffect(superket_vector, basis, evotype, state_space)
            elif _ot.is_valid_lindblad_paramtype(typ):
                from ..operations import LindbladErrorgen as _LindbladErrorgen, ExpErrorgenOp as _ExpErrorgenOp
                from ..operations import IdentityPlusErrorgenOp as _IdentityPlusErrorgenOp
                from ..operations import LindbladParameterization as _LindbladParameterization
                lndtype = _LindbladParameterization.cast(typ)

                try:
                    dmvec = _bt.change_basis(superket_vector, basis, 'std')
                    purevec = _ot.dmvec_to_state(dmvec)  # raises error if dmvec does not correspond to a pure state
                    static_effect = StaticPOVMPureEffect(purevec, basis, evotype, state_space)
                except ValueError:
                    static_effect = StaticPOVMEffect(superket_vector, basis, evotype, state_space)
                proj_basis = 'PP' if state_space.is_entirely_qubits else basis
                errorgen = _LindbladErrorgen.from_error_generator(state_space.dim, lndtype, proj_basis,
                                                                  basis, truncate=True, evotype=evotype)
                EffectiveExpErrorgen = _IdentityPlusErrorgenOp if lndtype.meta == '1+' else _ExpErrorgenOp
                ef = ComposedPOVMEffect(static_effect, EffectiveExpErrorgen(errorgen))
            else:
                # Anything else we try to convert to a pure vector and convert the pure state vector
                dmvec = _bt.change_basis(superket_vector, basis, 'std')
                purevec = _ot.dmvec_to_state(dmvec)  # raises error if dmvec does not correspond to a pure state

                ef = create_effect_from_pure_vector(purevec, typ, basis, evotype, state_space)
            return ef
        except (ValueError, AssertionError) as err:
            if on_construction_error == 'raise':
                raise err
            elif on_construction_error == 'warn':
                print('Failed to construct effect with type "{}" with error: {}'.format(typ, str(err)))
            pass  # move on to next type

    raise ValueError("Could not create an effect of type(s) %s from the given superket vector!" % (str(effect_type)))


def povm_type_from_op_type(op_type):
    """Decode an op type into an appropriate povm type.

    Parameters:
    -----------
    op_type: str or list of str
        Operation parameterization type (or list of preferences)

    Returns
    -------
    povm_type_preferences: tuple of str
        POVM parameterization types
    """
    op_type_preferences = _mm.operations.verbose_type_from_op_type(op_type)

    # computational and TP are directly constructed as POVMS
    # All others pass through to the effects
    povm_conversion = {
        'auto': 'computational',
        'static standard': 'computational',
        'static clifford': 'computational',
        'static unitary': 'static pure',
        'full unitary': 'full pure',
        'static': 'static',
        'full': 'full',
        'full TP': 'full TP',
        'full CPTP': 'computational',  # TEMPORARY HACK until we create a legit option here
        'linear': 'full',
    }

    povm_type_preferences = []
    for typ in op_type_preferences:
        povm_type = None
        if _ot.is_valid_lindblad_paramtype(typ):
            # Lindblad types are passed through
            povm_type = typ
        else:
            povm_type = povm_conversion.get(typ, None)

        if povm_type is None:
            continue

        if povm_type not in povm_type_preferences:
            povm_type_preferences.append(povm_type)

    if len(povm_type_preferences) == 0:
        raise ValueError(
            'Could not convert any op types from {}.\n'.format(op_type_preferences)
            + '\tKnown op_types: Lindblad types or {}\n'.format(sorted(list(povm_conversion.keys())))
            + '\tValid povm_types: Lindblad types or {}'.format(sorted(list(set(povm_conversion.values()))))
        )

    return povm_type_preferences


<<<<<<< HEAD
def convert(povm, to_type, basis, cp_penalty=1e-7, ideal_povm=None, flatten_structure=False):
=======
def convert(povm, to_type, basis, ideal_povm=None, flatten_structure=False, cp_penalty=1e-7):
>>>>>>> a1359dd5
    """
    TODO: update docstring
    Convert a POVM to a new type of parameterization.

    This potentially creates a new object.  Raises ValueError for invalid conversions.

    Parameters
    ----------
    povm : POVM
        POVM to convert

    to_type : {"full","full TP","static","static pure","H+S terms",
        "H+S clifford terms","clifford"}
        The type of parameterizaton to convert to.  See
        :meth:`Model.set_all_parameterizations` for more details.
        TODO docstring: update the options here.

    basis : {'std', 'gm', 'pp', 'qt'} or Basis object
        The basis for `povm`.  Allowed values are Matrix-unit (std),
        Gell-Mann (gm), Pauli-product (pp), and Qutrit (qt)
        (or a custom basis object).

    ideal_povm : POVM, optional
        The ideal version of `povm`, potentially used when
        converting to an error-generator type.

    flatten_structure : bool, optional
        When `False`, the sub-members of composed and embedded operations
        are separately converted, leaving the original POVM's structure
        unchanged.  When `True`, composed and embedded operations are "flattened"
        into a single POVM of the requested `to_type`.
    
    cp_penalty : float, optional (default 1e-7)
            Converting SPAM operations to an error generator representation may 
            introduce trivial gauge degrees of freedom. These gauge degrees of freedom 
            are called trivial because they quite literally do not change the dense representation 
            (i.e. Hilbert-Schmidt vectors) at all. Despite being trivial, error generators along 
            this trivial gauge orbit may be non-CP, so this cptp penalty is used to favor channels 
            within this gauge orbit which are CPTP.

    Returns
    -------
    POVM
        The converted POVM vector, usually a distinct
        object from the object passed as input.
    """

<<<<<<< HEAD
    ##TEST CONVERSION BETWEEN LINBLAD TYPES
=======
>>>>>>> a1359dd5
    to_types = to_type if isinstance(to_type, (tuple, list)) else (to_type,)  # HACK to support multiple to_type values
    error_msgs = {}

    destination_types = {'full TP': TPPOVM,
                         'static clifford': ComputationalBasisPOVM}
    NoneType = type(None)

    for to_type in to_types:
        try:
            if isinstance(povm, destination_types.get(to_type, NoneType)):
                return povm

            idl = dict(ideal_povm.items()) if ideal_povm is not None else {}  # ideal effects

            if to_type in ("full", "static", "static pure"):
                converted_effects = [(lbl, convert_effect(vec, to_type, basis, idl.get(lbl, None), flatten_structure))
                                     for lbl, vec in povm.items()]
                return UnconstrainedPOVM(converted_effects, povm.evotype, povm.state_space)

            elif to_type == "full TP":
                converted_effects = [(lbl, convert_effect(vec, "full", basis, idl.get(lbl, None), flatten_structure))
                                     for lbl, vec in povm.items()]
                return TPPOVM(converted_effects, povm.evotype, povm.state_space)

            elif _ot.is_valid_lindblad_paramtype(to_type):
                from ..operations import LindbladErrorgen as _LindbladErrorgen, ExpErrorgenOp as _ExpErrorgenOp
                from ..operations import IdentityPlusErrorgenOp as _IdentityPlusErrorgenOp
                from ..operations import LindbladParameterization as _LindbladParameterization
                lndtype = _LindbladParameterization.cast(to_type)

                
                #Construct a static "base" POVM
                if isinstance(povm, ComputationalBasisPOVM):  # special easy case
                    base_povm = ComputationalBasisPOVM(povm.state_space.num_qubits, povm.evotype)  # just copy it?
                else:
                    try:
                        if povm.evotype.minimal_space == 'Hilbert':
                            base_items = [(lbl, convert_effect(vec, 'static pure', basis,
                                                               idl.get(lbl, None), flatten_structure))
                                          for lbl, vec in povm.items()]
                        else:
                            raise RuntimeError('Evotype must be compatible with Hilbert ops to use pure effects')
                    except RuntimeError:  # try static mixed states next:
                        #if idl.get(lbl,None) is not None:
                        
                        base_items = []
                        for lbl, vec in povm.items():
                            ideal_effect = idl.get(lbl,None)
                            if ideal_effect is not None:
                                base_items.append((lbl, convert_effect(ideal_effect, 'static', basis, ideal_effect, flatten_structure)))
                            else:
                                base_items.append((lbl, convert_effect(vec, 'static', basis, idl.get(lbl, None), flatten_structure)))
                    base_povm = UnconstrainedPOVM(base_items, povm.evotype, povm.state_space)

                proj_basis = 'PP' if povm.state_space.is_entirely_qubits else basis
                errorgen = _LindbladErrorgen.from_error_generator(povm.state_space.dim, lndtype, proj_basis,
                                                                  basis, truncate=True, evotype=povm.evotype)
                    
                #Collect all ideal effects
                base_dense_effects = []
                for item in base_items:
                    dense_effect = item[1].to_dense()
                    base_dense_effects.append(dense_effect.reshape((1,len(dense_effect))))

                dense_ideal_povm = _np.concatenate(base_dense_effects, axis=0)

                #Collect all noisy effects
                dense_effects = []
                for effect in povm.values():
                    dense_effect = effect.to_dense()
                    dense_effects.append(dense_effect.reshape((1,len(dense_effect))))

                dense_povm = _np.concatenate(dense_effects, axis=0)
<<<<<<< HEAD
                degrees_of_freedom = (dense_ideal_povm.shape[0] - 1) * dense_ideal_povm.shape[1]

                #It is often the case that there are more error generators than physical degrees of freedom in the POVM
                #We define a function which finds linear comb. of errgens that span these degrees of freedom.
                #This has been called "the trivial gauge", and this function is meant to avoid it
                def calc_physical_subspace(dense_ideal_povm, epsilon = 1e-9):
    
                    errgen = _LindbladErrorgen.from_error_generator(povm.state_space.dim, parameterization=to_type)
=======
                
                #It is often the case that there are more error generators than physical degrees of freedom in the POVM
                #We define a function which finds linear comb. of errgens that span these degrees of freedom.
                #This has been called "the trivial gauge", and this function is meant to avoid it
                def calc_physical_subspace(dense_ideal_povm, epsilon = 1e-4):

                    degrees_of_freedom = (dense_ideal_povm.shape[0] - 1) * dense_ideal_povm.shape[1]
                    errgen = _LindbladErrorgen.from_error_generator(povm.state_space.dim, parameterization=to_type)

>>>>>>> a1359dd5
                    if degrees_of_freedom > errgen.num_params:
                        warnings.warn("POVM has more degrees of freedom than the available number of parameters, representation in this parameterization is not guaranteed")
                    exp_errgen = _ExpErrorgenOp(errgen)
                    
                    num_errgens = errgen.num_params
                    #TODO: Maybe we can use the num of params instead of number of matrix entries, as some of them are linearly dependent.
                    #i.e E0 completely determines E1 if those are the only two povm elements (E0 + E1 = Identity)
<<<<<<< HEAD
                    num_entries = dense_ideal_povm.shape[0]*dense_ideal_povm.shape[1]
                    #assert num_errgens >= povm.num_params, "POVM has too many elements, error generator parameterization is not possible"

                    ideal_vec = _np.zeros(num_errgens)
=======
                    num_entries = dense_ideal_povm.size
>>>>>>> a1359dd5

                    #Compute the jacobian with respect to the error generators. This will allow us to see which
                    #error generators change the POVM entries
                    J = _np.zeros((num_entries,num_errgens))
<<<<<<< HEAD
                    
                    for i in range(len(ideal_vec)):
                        new_vec = ideal_vec.copy()
                        new_vec[i] = epsilon
                        exp_errgen.from_vector(new_vec)
                        vectorized_povm = _np.zeros(num_entries)
                        perturbed_povm = (dense_ideal_povm @ exp_errgen.to_dense() - dense_ideal_povm)/epsilon 

                        perturbed_povm_t = perturbed_povm.transpose()
                        for j, column in enumerate(perturbed_povm_t):
                            vectorized_povm[j*len(perturbed_povm_t[0]):(j+1)*len(perturbed_povm_t[0])] = column
                        
                        J[:,i] = vectorized_povm.transpose()

                    _,S,V = _np.linalg.svd(J)
                    return V[:len(S),]
=======
                    new_vec = _np.zeros(num_errgens)
                    for i in range(num_errgens):
                        
                        new_vec[i] = epsilon
                        exp_errgen.from_vector(new_vec)
                        new_vec[i] = 0
                        vectorized_povm = _np.zeros(num_entries)
                        perturbed_povm = (dense_ideal_povm @ exp_errgen.to_dense() - dense_ideal_povm)/epsilon 

                        vectorized_povm = perturbed_povm.flatten(order='F')
                        
                        J[:,i] = vectorized_povm

                    _,S,Vt = _np.linalg.svd(J, full_matrices=False)

                    #Only return nontrivial singular vectors
                    Vt = Vt[S > 1e-13, :].reshape((-1, Vt.shape[1]))
                    return Vt
                    
>>>>>>> a1359dd5
                
                phys_directions = calc_physical_subspace(dense_ideal_povm)

                #We use optimization to find the best error generator representation
                #we only vary physical directions, not independent error generators
                def _objfn(v):

                    #For some reason adding the sum_of_negative_choi_eigenvalues_gate term
                    #resulted in minimize() sometimes choosing NaN values for v. There are
                    #two stack exchange issues showing this problem with no solution.
                    if _np.isnan(v).any():
                        v = _np.zeros(len(v))

                    L_vec = _np.zeros(len(phys_directions[0]))
                    for coeff, phys_direction in zip(v,phys_directions):
                        L_vec += coeff * phys_direction
                    errorgen.from_vector(L_vec)
                    proc_matrix = _spl.expm(errorgen.to_dense())
                    
                    return _np.linalg.norm(dense_povm - dense_ideal_povm @ proc_matrix) + cp_penalty * sum_of_negative_choi_eigenvalues_gate(proc_matrix, basis)
                
                soln = _spo.minimize(_objfn, _np.zeros(len(phys_directions), 'd'), method="Nelder-Mead", options={},
<<<<<<< HEAD
                                        tol=1e-13)  # , callback=callback)
                if not soln.success and soln.fun > 1e-6:  # not "or" because success is often not set correctly
                    raise ValueError("Failed to find an errorgen such that <ideal|exp(errorgen) = <effect|")
                errgen_vec = _np.linalg.pinv(phys_directions)  @ soln.x
=======
                                        tol=1e-13) 
                if not soln.success and soln.fun > 1e-6:  # not "or" because success is often not set correctly
                    raise ValueError("Failed to find an errorgen such that <ideal|exp(errorgen) = <effect|")
                errgen_vec = _np.linalg.lstsq(phys_directions, soln.x)[0]
>>>>>>> a1359dd5
                errorgen.from_vector(errgen_vec)
                
                EffectiveExpErrorgen = _IdentityPlusErrorgenOp if lndtype.meta == '1+' else _ExpErrorgenOp
                return ComposedPOVM(EffectiveExpErrorgen(errorgen), base_povm, mx_basis=basis)

            elif to_type == "static clifford":
                #Assume `povm` already represents state-vec ops, since otherwise we'd
                # need to change dimension
                nqubits = int(round(_np.log2(povm.dim)))

                #Check if `povm` happens to be a Z-basis POVM on `nqubits`
                v = (_np.array([1, 0], 'd'), _np.array([0, 1], 'd'))  # (v0,v1) - eigenstates of sigma_z
                for zvals, lbl in zip(_itertools.product(*([(0, 1)] * nqubits)), povm.keys()):
                    testvec = _functools.reduce(_np.kron, [v[i] for i in zvals])
                    if not _np.allclose(testvec, povm[lbl].to_dense()):
                        raise ValueError("Cannot convert POVM into a Z-basis stabilizer state POVM")

                #If no errors, then return a stabilizer POVM
                return ComputationalBasisPOVM(nqubits, 'stabilizer')

            else:
                raise ValueError("Invalid to_type argument: %s" % to_type)
        except Exception as e:
            error_msgs[to_type] = str(e)  # try next to_type

    raise ValueError("Could not convert POVM to to type(s): %s\n%s" % (str(to_types), str(error_msgs)))


def convert_effect(effect, to_type, basis, ideal_effect=None, flatten_structure=False):
    """
    TODO: update docstring
    Convert POVM effect vector to a new type of parameterization.

    This potentially creates a new POVMEffect object.
    Raises ValueError for invalid conversions.

    Parameters
    ----------
    effect : POVMEffect
        POVM effect vector to convert

    to_type : {"full","TP","static","static pure","clifford",LINDBLAD}
        The type of parameterizaton to convert to.  "LINDBLAD" is a placeholder
        for the various Lindblad parameterization types.  See
        :meth:`Model.set_all_parameterizations` for more details.

    basis : {'std', 'gm', 'pp', 'qt'} or Basis object
        The basis for `spamvec`.  Allowed values are Matrix-unit (std),
        Gell-Mann (gm), Pauli-product (pp), and Qutrit (qt)
        (or a custom basis object).

    extra : object, optional
        Additional information for conversion.

    Returns
    -------
    POVMEffect
        The converted POVM effect vector, usually a distinct
        object from the object passed as input.
    """
    to_types = to_type if isinstance(to_type, (tuple, list)) else (to_type,)  # HACK to support multiple to_type values
    destination_types = {'full': FullPOVMEffect,
                         'static': StaticPOVMEffect,
                         #'static pure': StaticPOVMPureEffect,
                         'static clifford': ComputationalBasisPOVMEffect}
    NoneType = type(None)

    for to_type in to_types:
        try:
            if isinstance(effect, destination_types.get(to_type, NoneType)):
                return effect

            if not flatten_structure and isinstance(effect, ComposedPOVMEffect):
                return ComposedPOVMEffect(effect.effect_vec.copy(),  # don't convert (usually static) effect vec
                                          _mm.operations.convert(effect.error_map, to_type, basis, "identity",
                                                                 flatten_structure))

            elif _ot.is_valid_lindblad_paramtype(to_type) and (ideal_effect is not None or effect.num_params == 0):
                from ..operations import LindbladErrorgen as _LindbladErrorgen, ExpErrorgenOp as _ExpErrorgenOp
                from ..operations import IdentityPlusErrorgenOp as _IdentityPlusErrorgenOp
                from ..operations import LindbladParameterization as _LindbladParameterization
                lndtype = _LindbladParameterization.cast(to_type)

                ef = ideal_effect if (ideal_effect is not None) else effect
                if ef is not effect and not _np.allclose(ef.to_dense(), effect.to_dense()):
                    raise NotImplementedError("Must supply ideal or a static effect to convert to a Lindblad type!")

                proj_basis = 'PP' if effect.state_space.is_entirely_qubits else basis
                errorgen = _LindbladErrorgen.from_error_generator(effect.state_space.dim, lndtype, proj_basis,
                                                                  basis, truncate=True, evotype=effect.evotype)
                EffectiveExpErrorgen = _IdentityPlusErrorgenOp if lndtype.meta == '1+' else _ExpErrorgenOp
                return ComposedPOVMEffect(ef, EffectiveExpErrorgen(errorgen))

            else:
                min_space = effect.evotype.minimal_space
                vec = effect.to_dense(min_space)
                if min_space == 'Hilbert':
                    return create_effect_from_pure_vector(vec, to_type, basis, effect.evotype, effect.state_space,
                                                          on_construction_error='raise')
                else:
                    return create_effect_from_dmvec(vec, to_type, basis, effect.evotype, effect.state_space)
        except ValueError:
            pass

    raise ValueError("Could not convert effect to type(s): %s" % str(to_types))


def optimize_effect(vec_to_optimize, target_vec):
    """
    Optimize the parameters of vec_to_optimize.

    The optimization is performed so that the the resulting POVM effect is as
    close as possible to target_vec.

    Parameters
    ----------
    vec_to_optimize : POVMEffect
        The effect vector to optimize. This object gets altered.

    target_vec : POVMEffect
        The effect vector used as the target.

    Returns
    -------
    None
    """

    if not isinstance(vec_to_optimize, ConjugatedStatePOVMEffect):
        return  # we don't know how to deal with anything but a conjuated state effect...

    from ..states import optimize_state as _optimize_state
    _optimize_state(vec_to_optimize.state, target_vec)
    vec_to_optimize.from_vector(vec_to_optimize.state.to_vector())  # make sure effect is updated<|MERGE_RESOLUTION|>--- conflicted
+++ resolved
@@ -299,11 +299,7 @@
     return povm_type_preferences
 
 
-<<<<<<< HEAD
-def convert(povm, to_type, basis, cp_penalty=1e-7, ideal_povm=None, flatten_structure=False):
-=======
 def convert(povm, to_type, basis, ideal_povm=None, flatten_structure=False, cp_penalty=1e-7):
->>>>>>> a1359dd5
     """
     TODO: update docstring
     Convert a POVM to a new type of parameterization.
@@ -351,10 +347,6 @@
         object from the object passed as input.
     """
 
-<<<<<<< HEAD
-    ##TEST CONVERSION BETWEEN LINBLAD TYPES
-=======
->>>>>>> a1359dd5
     to_types = to_type if isinstance(to_type, (tuple, list)) else (to_type,)  # HACK to support multiple to_type values
     error_msgs = {}
 
@@ -428,16 +420,6 @@
                     dense_effects.append(dense_effect.reshape((1,len(dense_effect))))
 
                 dense_povm = _np.concatenate(dense_effects, axis=0)
-<<<<<<< HEAD
-                degrees_of_freedom = (dense_ideal_povm.shape[0] - 1) * dense_ideal_povm.shape[1]
-
-                #It is often the case that there are more error generators than physical degrees of freedom in the POVM
-                #We define a function which finds linear comb. of errgens that span these degrees of freedom.
-                #This has been called "the trivial gauge", and this function is meant to avoid it
-                def calc_physical_subspace(dense_ideal_povm, epsilon = 1e-9):
-    
-                    errgen = _LindbladErrorgen.from_error_generator(povm.state_space.dim, parameterization=to_type)
-=======
                 
                 #It is often the case that there are more error generators than physical degrees of freedom in the POVM
                 #We define a function which finds linear comb. of errgens that span these degrees of freedom.
@@ -447,7 +429,6 @@
                     degrees_of_freedom = (dense_ideal_povm.shape[0] - 1) * dense_ideal_povm.shape[1]
                     errgen = _LindbladErrorgen.from_error_generator(povm.state_space.dim, parameterization=to_type)
 
->>>>>>> a1359dd5
                     if degrees_of_freedom > errgen.num_params:
                         warnings.warn("POVM has more degrees of freedom than the available number of parameters, representation in this parameterization is not guaranteed")
                     exp_errgen = _ExpErrorgenOp(errgen)
@@ -455,36 +436,11 @@
                     num_errgens = errgen.num_params
                     #TODO: Maybe we can use the num of params instead of number of matrix entries, as some of them are linearly dependent.
                     #i.e E0 completely determines E1 if those are the only two povm elements (E0 + E1 = Identity)
-<<<<<<< HEAD
-                    num_entries = dense_ideal_povm.shape[0]*dense_ideal_povm.shape[1]
-                    #assert num_errgens >= povm.num_params, "POVM has too many elements, error generator parameterization is not possible"
-
-                    ideal_vec = _np.zeros(num_errgens)
-=======
                     num_entries = dense_ideal_povm.size
->>>>>>> a1359dd5
 
                     #Compute the jacobian with respect to the error generators. This will allow us to see which
                     #error generators change the POVM entries
                     J = _np.zeros((num_entries,num_errgens))
-<<<<<<< HEAD
-                    
-                    for i in range(len(ideal_vec)):
-                        new_vec = ideal_vec.copy()
-                        new_vec[i] = epsilon
-                        exp_errgen.from_vector(new_vec)
-                        vectorized_povm = _np.zeros(num_entries)
-                        perturbed_povm = (dense_ideal_povm @ exp_errgen.to_dense() - dense_ideal_povm)/epsilon 
-
-                        perturbed_povm_t = perturbed_povm.transpose()
-                        for j, column in enumerate(perturbed_povm_t):
-                            vectorized_povm[j*len(perturbed_povm_t[0]):(j+1)*len(perturbed_povm_t[0])] = column
-                        
-                        J[:,i] = vectorized_povm.transpose()
-
-                    _,S,V = _np.linalg.svd(J)
-                    return V[:len(S),]
-=======
                     new_vec = _np.zeros(num_errgens)
                     for i in range(num_errgens):
                         
@@ -504,7 +460,6 @@
                     Vt = Vt[S > 1e-13, :].reshape((-1, Vt.shape[1]))
                     return Vt
                     
->>>>>>> a1359dd5
                 
                 phys_directions = calc_physical_subspace(dense_ideal_povm)
 
@@ -527,17 +482,10 @@
                     return _np.linalg.norm(dense_povm - dense_ideal_povm @ proc_matrix) + cp_penalty * sum_of_negative_choi_eigenvalues_gate(proc_matrix, basis)
                 
                 soln = _spo.minimize(_objfn, _np.zeros(len(phys_directions), 'd'), method="Nelder-Mead", options={},
-<<<<<<< HEAD
-                                        tol=1e-13)  # , callback=callback)
-                if not soln.success and soln.fun > 1e-6:  # not "or" because success is often not set correctly
-                    raise ValueError("Failed to find an errorgen such that <ideal|exp(errorgen) = <effect|")
-                errgen_vec = _np.linalg.pinv(phys_directions)  @ soln.x
-=======
                                         tol=1e-13) 
                 if not soln.success and soln.fun > 1e-6:  # not "or" because success is often not set correctly
                     raise ValueError("Failed to find an errorgen such that <ideal|exp(errorgen) = <effect|")
                 errgen_vec = _np.linalg.lstsq(phys_directions, soln.x)[0]
->>>>>>> a1359dd5
                 errorgen.from_vector(errgen_vec)
                 
                 EffectiveExpErrorgen = _IdentityPlusErrorgenOp if lndtype.meta == '1+' else _ExpErrorgenOp
