"""
The LindbladErrorgen class and supporting functionality.
"""
#***************************************************************************************************
# Copyright 2015, 2019, 2025 National Technology & Engineering Solutions of Sandia, LLC (NTESS).
# Under the terms of Contract DE-NA0003525 with NTESS, the U.S. Government retains certain rights
# in this software.
# Licensed under the Apache License, Version 2.0 (the "License"); you may not use this file except
# in compliance with the License.  You may obtain a copy of the License at
# http://www.apache.org/licenses/LICENSE-2.0 or in the LICENSE file in the root pyGSTi directory.
#***************************************************************************************************
from __future__ import annotations

import warnings as _warnings
import itertools as _itertools

import numpy as _np
import scipy.linalg as _spl
import scipy.sparse as _sps

from pygsti.baseobjs.opcalc import compact_deriv as _compact_deriv, \
    bulk_eval_compact_polynomials_complex as _bulk_eval_compact_polynomials_complex, \
    abs_sum_bulk_eval_compact_polynomials_complex as _abs_sum_bulk_eval_compact_polynomials_complex
from pygsti.modelmembers.operations.linearop import LinearOperator as _LinearOperator
from pygsti.modelmembers.operations.lindbladcoefficients import LindbladCoefficientBlock as _LindbladCoefficientBlock
from pygsti.evotypes import Evotype as _Evotype
from pygsti.baseobjs import statespace as _statespace
from pygsti.baseobjs.basis import Basis as _Basis
from pygsti.baseobjs.nicelyserializable import NicelySerializable as _NicelySerializable
from pygsti.baseobjs.errorgenlabel import LocalElementaryErrorgenLabel as _LocalElementaryErrorgenLabel
from pygsti.baseobjs.errorgenlabel import GlobalElementaryErrorgenLabel as _GlobalElementaryErrorgenLabel
from pygsti.tools import matrixtools as _mt
from pygsti.tools import optools as _ot
from pygsti import SpaceT
from typing import Literal

IMAG_TOL = 1e-7  # tolerance for imaginary part being considered zero


class LindbladErrorgen(_LinearOperator):
    """
    A class for representing noisy quantum operations using Lindblad error generators.
    """

    @classmethod
    def from_operation_matrix_and_blocks(cls, op_matrix, lindblad_coefficient_blocks, elementary_errorgen_basis='PP',
                                         mx_basis='pp', truncate=True, evotype="default", state_space=None):
        """
        Creates a Lindblad-parameterized error generator from an operation and a set
        of `LindbladCoefficientBlock`s. 

        Here "operation" means the exponentiated error generator, so this method
        essentially takes the matrix log of `op_matrix` and constructs an error
        generator from this by subsequently projecting this constructed error generator
        onto the specified `LindbladCoefficientBlock`s. Note that since these blocks are
        user specified this projection may not be complete. E.g. passing in a general operation consisting
        of non-trivial 'H', 'S', 'C' and 'A' generators together with a single `LindbladCoefficientBlock`
        for storing 'H' terms will result in an 'H'-only generator.

        Parameters
        ----------
        op_matrix : numpy array or SciPy sparse matrix
            a square 2D array that gives the raw operation matrix, assumed to
            be in the `mx_basis` basis, to parameterize.  The shape of this
            array sets the dimension of the operation.

        lindblad_coefficient_blocks : list of `LindbladCoefficientBlocks`
            List of `LindbladCoefficientBlocks` for storing the input error generator data
            given the projections onto these blocks.

        elementary_errorgen_basis: str or 'Basis', optional (default 'PP')  
            The basis is used to construct the elementary error generator basis elements.
            Should be compatible with the basis element subscripts labeling the coefficients
            in `elementary_errorgens`. Most commonly 'PP', the unnormalized Pauli-product basis.
            
        mx_basis : str or Basis object
            The basis in which to return matrix representation of the constructed error generator.
            E.g. 'pp', 'gm', 'std', etc...

        truncate : bool, optional
            Whether to truncate the projections onto the Lindblad terms in
            order to meet constraints (e.g. to preserve CPTP) when necessary.
            If False, then an error is thrown when the given error generator cannot
            be realized by the specified parameterization.

        evotype : str or `Evotype`, optional (default 'default')
            The evolution type of the error generator being constructed.
            When specifying 'default' the evotype is automatically inferred/chosen.
            `"densitymx"` means usual Lioville density-matrix-vector propagation
            via matrix-vector products.  `"svterm"` denotes state-vector term-
            based evolution (action of operation is obtained by evaluating the rank-1
            terms up to some order).  `"cterm"` is similar but uses Clifford operation
            action on stabilizer states.

        state_space : `StateSpace` or castable to `StateSpace`
            The state space upon which this error generator acts.

        Returns
        -------
        `LindbladErrorgen`
        """

        sparseOp = _sps.issparse(op_matrix)

        #Init base from error generator: sets basis members and ultimately
        # the parameters in self.paramvals
        if sparseOp:
            #Instead of making error_generator(...) compatible with sparse matrices
            # we require sparse matrices to have trivial initial error generators
            # or we convert to dense:
            if _mt.safe_norm(op_matrix - _sps.identity(op_matrix.shape[0], 'd')) < 1e-8:
                errgenMx = _sps.csr_matrix(op_matrix.shape, dtype='d')  # all zeros
            else:
                errgenMx = _sps.csr_matrix(
                    _ot.error_generator(op_matrix.toarray(), _np.identity(op_matrix.shape[0], 'd'),
                                        mx_basis, "logGTi"), dtype='d')
        else:
            errgenMx = _ot.error_generator(op_matrix, _np.identity(op_matrix.shape[0], 'd'),
                                           mx_basis, "logGTi")
        for blk in lindblad_coefficient_blocks:
            blk.set_from_errorgen_projections(errgenMx, mx_basis, truncate=truncate)
        return cls(lindblad_coefficient_blocks, elementary_errorgen_basis, mx_basis, evotype, state_space)

    @classmethod
    def from_operation_matrix(cls, op_matrix, parameterization='CPTPLND', elementary_errorgen_basis='PP',
                              mx_basis='pp', truncate=True, evotype="default", state_space=None):
        """
        Creates a Lindblad-parameterized error generator from an operation.

        Here "operation" means the exponentiated error generator, so this method
        essentially takes the matrix log of `op_matrix` and constructs an error
        generator from this using :meth:`from_error_generator`.

        Parameters
        ----------
        op_matrix : numpy array or SciPy sparse matrix
            a square 2D array that gives the raw operation matrix, assumed to
            be in the `mx_basis` basis, to parameterize.  The shape of this
            array sets the dimension of the operation.

        parameterization: `LindbladParameterization` or str castable to `LindbladParameterization`, optional (default 'auto')
            Either an instance of `LindbladParameterization` or a string castable to a
            valid `LindbladParameterization`. This object specifies the internal parameterizations
            and coefficient blocks required for storing the data associated with this error generator
            and requisite for enforcing appropriate constraints. See documentation of `LindbladParameterization`
            for more details, but common examples include:
            
            - 'auto': A minimal parameterization is inferred based on the contents of `elementary_errorgens`.
              See the `minimal_from_elementary_errorgens` method of `LindbladParameterization` for more.
            - 'CPTPLND': A CPTP-constrained error generator parameterization
            - 'GLND': General Lindbladian, a non-CP (but still TP) constrained parameterization
            - 'H': A Hamiltonian-only parameterization (no 'S', 'C', or 'A' terms)
            - 'H+S': A Hamiltonian + Stochastic only parameterization (no 'C' or 'A' terms).

            See aforementioned documentation for more details. 

        elementary_errorgen_basis: str or 'Basis', optional (default 'PP')  
            The basis is used to construct the elementary error generator basis elements.
            Should be compatible with the basis element subscripts labeling the coefficients
            in `elementary_errorgens`. Most commonly 'PP', the unnormalized Pauli-product basis.
            
        mx_basis : str or Basis object
            The basis in which to return matrix representation of the constructed error generator.
            E.g. 'pp', 'gm', 'std', etc...

        truncate : bool, optional
            Whether to truncate the projections onto the Lindblad terms in
            order to meet constraints (e.g. to preserve CPTP) when necessary.
            If False, then an error is thrown when the given error generator cannot
            be realized by the specified parameterization.

        evotype : str or `Evotype`, optional (default 'default')
            The evolution type of the error generator being constructed.
            When specifying 'default' the evotype is automatically inferred/chosen.
            `"densitymx"` means usual Lioville density-matrix-vector propagation
            via matrix-vector products.  `"svterm"` denotes state-vector term-
            based evolution (action of operation is obtained by evaluating the rank-1
            terms up to some order).  `"cterm"` is similar but uses Clifford operation
            action on stabilizer states.

        state_space : `StateSpace` or castable to `StateSpace`
            The state space upon which this error generator acts.

        Returns
        -------
        `LindbladErrorgen`
        """

        #Compute an errorgen from the given op_matrix. Works with both
        # dense and sparse matrices.

        sparseOp = _sps.issparse(op_matrix)

        #Init base from error generator: sets basis members and ultimately
        # the parameters in self.paramvals
        if sparseOp:
            #Instead of making error_generator(...) compatible with sparse matrices
            # we require sparse matrices to have trivial initial error generators
            # or we convert to dense:
            if _mt.safe_norm(op_matrix - _sps.identity(op_matrix.shape[0], 'd')) < 1e-8:
                errgenMx = _sps.csr_matrix(op_matrix.shape, dtype='d')  # all zeros
            else:
                errgenMx = _sps.csr_matrix(
                    _ot.error_generator(op_matrix.toarray(), _np.identity(op_matrix.shape[0], 'd'),
                                        mx_basis, "logGTi"), dtype='d')
        else:
            errgenMx = _ot.error_generator(op_matrix, _np.identity(op_matrix.shape[0], 'd'),
                                           mx_basis, "logGTi")
        return cls.from_error_generator(errgenMx, parameterization, elementary_errorgen_basis,
                                        mx_basis, truncate, evotype, state_space=state_space)

    @classmethod
    def from_error_generator(cls, errgen_or_dim, parameterization="CPTPLND", elementary_errorgen_basis='PP', mx_basis='pp',
                             truncate=True, evotype="default", state_space=None):
        """
        Construct a new `LindbladErrorgen` instance instantiated using a dense numpy array or sparse
        scipy array representation. 
        
        Parameters
        ----------
        errgen_or_dim : numpy array or SciPy sparse matrix or int
            A square 2D array that gives the full error generator, or an integer specifying the dimension
            of an empty (all-zeros) 2D array to construct. 

        parameterization: `LindbladParameterization` or str castable to `LindbladParameterization`, optional (default 'auto')
            Either an instance of `LindbladParameterization` or a string castable to a
            valid `LindbladParameterization`. This object specifies the internal parameterizations
            and coefficient blocks required for storing the data associated with this error generator
            and requisite for enforcing appropriate constraints. See documentation of `LindbladParameterization`
            for more details, but common examples include:
            
            - 'auto': A minimal parameterization is inferred based on the contents of `elementary_errorgens`.
              See the `minimal_from_elementary_errorgens` method of `LindbladParameterization` for more.
            - 'CPTPLND': A CPTP-constrained error generator parameterization
            - 'GLND': General Lindbladian, a non-CP (but still TP) constrained parameterization
            - 'H': A Hamiltonian-only parameterization (no 'S', 'C', or 'A' terms)
            - 'H+S': A Hamiltonian + Stochastic only parameterization (no 'C' or 'A' terms).

            See aforementioned documentation for more details. 

        elementary_errorgen_basis: str or 'Basis', optional (default 'PP')  
            The basis is used to construct the elementary error generator basis elements.
            Should be compatible with the basis element subscripts labeling the coefficients
            in `elementary_errorgens`. Most commonly 'PP', the unnormalized Pauli-product basis.
            
        mx_basis : str or Basis object
            The basis in which to return matrix representation of the constructed error generator.
            E.g. 'pp', 'gm', 'std', etc...

        truncate : bool, optional
            Whether to truncate the projections onto the Lindblad terms in
            order to meet constraints (e.g. to preserve CPTP) when necessary.
            If False, then an error is thrown when the given error generator cannot
            be realized by the specified parameterization.

        evotype : str or `Evotype`, optional (default 'default')
            The evolution type of the error generator being constructed.
            When specifying 'default' the evotype is automatically inferred/chosen.
            `"densitymx"` means usual Lioville density-matrix-vector propagation
            via matrix-vector products.  `"svterm"` denotes state-vector term-
            based evolution (action of operation is obtained by evaluating the rank-1
            terms up to some order).  `"cterm"` is similar but uses Clifford operation
            action on stabilizer states.

        state_space : StateSpace, optional (default None)
            StateSpace object to use in construction of this LindbladErrorgen.
            If None we use the function `pygsti.baseobjs.statespace.default_space_for_dim`
            to infer the correct state space from the dimensions of the passed in
            error generator.

        Returns
        -------
        `LindbladErrorgen`
        """
        if isinstance(errgen_or_dim, (int, _np.int64)):
            errgen = _np.zeros((errgen_or_dim, errgen_or_dim), 'd')
        else:
            errgen =  errgen_or_dim
        return cls._from_error_generator(errgen, parameterization, elementary_errorgen_basis,
                                         mx_basis, truncate, evotype, state_space)

    @classmethod
    def from_error_generator_and_blocks(cls, errgen_or_dim, lindblad_coefficient_blocks,
                                        elementary_errorgen_basis='PP', mx_basis='pp',
                                        truncate=True, evotype="default", state_space=None):
        """
        Creates a Lindblad-parameterized error generator from an operation and a set
        of `LindbladCoefficientBlock`s. 

        Here "operation" means the exponentiated error generator, so this method
        essentially takes the matrix log of `op_matrix` and constructs an error
        generator from this by subsequently projecting this constructed error generator
        onto the specified `LindbladCoefficientBlock`s. Note that since these blocks are
        user specified this projection may not be complete. E.g. passing in a general operation consisting
        of non-trivial 'H', 'S', 'C' and 'A' generators together with a single `LindbladCoefficientBlock`
        for storing 'H' terms will result in an 'H'-only generator.

        Parameters
        ----------
        errgen_or_dim : numpy array or SciPy sparse matrix or int
            A square 2D array that gives the full error generator, or an integer specifying the dimension
            of an empty (all-zeros) 2D array to construct.

        lindblad_coefficient_blocks : list of `LindbladCoefficientBlocks`
            List of `LindbladCoefficientBlocks` for storing the input error generator data
            given the projections onto these blocks.

        elementary_errorgen_basis: str or 'Basis', optional (default 'PP')  
            The basis is used to construct the elementary error generator basis elements.
            Should be compatible with the basis element subscripts labeling the coefficients
            in `elementary_errorgens`. Most commonly 'PP', the unnormalized Pauli-product basis.
            
        mx_basis : str or Basis object
            The basis in which to return matrix representation of the constructed error generator.
            E.g. 'pp', 'gm', 'std', etc...

        truncate : bool, optional
            Whether to truncate the projections onto the Lindblad terms in
            order to meet constraints (e.g. to preserve CPTP) when necessary.
            If False, then an error is thrown when the given error generator cannot
            be realized by the specified parameterization.

        evotype : str or `Evotype`, optional (default 'default')
            The evolution type of the error generator being constructed.
            When specifying 'default' the evotype is automatically inferred/chosen.
            `"densitymx"` means usual Lioville density-matrix-vector propagation
            via matrix-vector products.  `"svterm"` denotes state-vector term-
            based evolution (action of operation is obtained by evaluating the rank-1
            terms up to some order).  `"cterm"` is similar but uses Clifford operation
            action on stabilizer states.

        state_space : StateSpace, optional (default None)
            StateSpace object to use in construction of this LindbladErrorgen.
            If None we use the function `pygsti.baseobjs.statespace.default_space_for_dim`
            to infer the correct state space from the dimensions of the passed in
            error generator.

        Returns
        -------
        `LindbladErrorgen`
        """
        errgenMx = _np.zeros((errgen_or_dim, errgen_or_dim), 'd') \
            if isinstance(errgen_or_dim, (int, _np.int64)) else errgen_or_dim
        for blk in lindblad_coefficient_blocks:
            blk.set_from_errorgen_projections(errgenMx, mx_basis, truncate=truncate)
        return cls(lindblad_coefficient_blocks, elementary_errorgen_basis, mx_basis, evotype, state_space)

    @classmethod
    def _from_error_generator(cls, errgen, parameterization="CPTPLND", elementary_errorgen_basis="PP",
                              mx_basis="pp", truncate=True, evotype="default", state_space=None):
        """
        See `from_error_generator` for more details.
        """

        dim = errgen.shape[0]
        if state_space is None:
            state_space = _statespace.default_space_for_dim(dim)

        #Maybe this is unnecessary now, but determine whether the bases
        # given to us are sparse or not and make them all consistent
        # (maybe this is needed by lindblad_errorgen_projections call below?)
        sparse = None
        if isinstance(elementary_errorgen_basis, _Basis):
            sparse = elementary_errorgen_basis.sparse
        else:
            if isinstance(elementary_errorgen_basis, str): sparse = _sps.issparse(errgen)
            elif len(elementary_errorgen_basis) > 0: sparse = _sps.issparse(elementary_errorgen_basis[0])
            elementary_errorgen_basis = _Basis.cast(elementary_errorgen_basis, dim, sparse=sparse)

        if sparse is None: sparse = False  # the default

        #Create or convert matrix basis to consistent sparsity
        if not isinstance(mx_basis, _Basis):
            matrix_basis = _Basis.cast(mx_basis, dim, sparse=sparse)
        else: matrix_basis = mx_basis

        # errgen + bases => coeffs
        parameterization = LindbladParameterization.cast(parameterization)

        # Create blocks based on bases along - no specific errorgen labels
        blocks = []
        for blk_type, blk_param_mode in zip(parameterization.block_types, parameterization.param_modes):
            blk = _LindbladCoefficientBlock(blk_type, elementary_errorgen_basis, param_mode=blk_param_mode)
            blk.set_from_errorgen_projections(errgen, matrix_basis, truncate=truncate)
            blocks.append(blk)

        return cls(blocks, "auto", mx_basis, evotype, state_space)

    #TODO: Need to make the construction robust to empty elementary_errorgens dictionaries.
    @classmethod
    def from_elementary_errorgens(cls, elementary_errorgens, parameterization='auto', elementary_errorgen_basis='PP',
                                  mx_basis="pp", truncate=True, evotype="default", state_space=None):
        """
        Construct a new `LindbladErrorgen` instance instantiated using a dictionary of elementary error generator
        coefficients and rates.
        
        Parameters
        ----------
        elementary_errorgens : dict
            A dictionary whose keys are `ElementaryErrogenLabel`s and whose values are corresponding error generator rates.

        parameterization: `LindbladParameterization` or str castable to `LindbladParameterization`, optional (default 'auto')
            Either an instance of `LindbladParameterization` or a string castable to a
            valid `LindbladParameterization`. This object specifies the internal parameterizations
            and coefficient blocks required for storing the data associated with this error generator
            and requisite for enforcing appropriate constraints. See documentation of `LindbladParameterization`
            for more details, but common examples include:
            
            - 'auto': A minimal parameterization is inferred based on the contents of `elementary_errorgens`.
              See the `minimal_from_elementary_errorgens` method of `LindbladParameterization` for more.
            - 'CPTPLND': A CPTP-constrained error generator parameterization
            - 'GLND': General Lindbladian, a non-CP (but still TP) constrained parameterization
            - 'H': A Hamiltonian-only parameterization (no 'S', 'C', or 'A' terms)
            - 'H+S': A Hamiltonian + Stochastic only parameterization (no 'C' or 'A' terms).

            See aforementioned documentation for more details. 

        elementary_errorgen_basis: str or 'Basis', optional (default 'PP')  
            The basis is used to construct the elementary error generator basis elements.
            Should be compatible with the basis element subscripts labeling the coefficients
            in `elementary_errorgens`. Most commonly 'PP', the unnormalized Pauli-product basis.
            
        mx_basis : str or Basis object
            The basis in which to return matrix representation of the constructed error generator.
            E.g. 'pp', 'gm', 'std', etc...

        truncate : bool, optional
            Whether to truncate the projections onto the Lindblad terms in
            order to meet constraints (e.g. to preserve CPTP) when necessary.
            If False, then an error is thrown when the given error generator cannot
            be realized by the specified parameterization.

        evotype : str or `Evotype`, optional (default 'default')
            The evolution type of the error generator being constructed.
            When specifying 'default' the evotype is automatically inferred/chosen.
            `"densitymx"` means usual Lioville density-matrix-vector propagation
            via matrix-vector products.  `"svterm"` denotes state-vector term-
            based evolution (action of operation is obtained by evaluating the rank-1
            terms up to some order).  `"cterm"` is similar but uses Clifford operation
            action on stabilizer states.

        state_space : `StateSpace` or castable to `StateSpace`
            The state space upon which this error generator acts.

        Returns
        -------
        `LindbladErrorgen`
        """
        if state_space is None:
            raise ValueError('Must specify a state space when using `from_elementary_errorgens`.')
        state_space = _statespace.StateSpace.cast(state_space)
        dim = state_space.dim  # Store superop dimension
        basis = _Basis.cast(elementary_errorgen_basis, dim)

        #check the first key, if local then no need to convert, otherwise convert from global.
        if elementary_errorgens:
            first_key = next(iter(elementary_errorgens))
            if isinstance(first_key, (_GlobalElementaryErrorgenLabel, tuple)):
                #convert keys to local elementary errorgen labels (the same as those used by the coefficient blocks):
                identity_label_1Q = 'I'  # maybe we could get this from a 1Q basis somewhere?
                sslbls = state_space.sole_tensor_product_block_labels  # take first TPB labels as all labels
                elementary_errorgens = {_LocalElementaryErrorgenLabel.cast(k, sslbls, identity_label_1Q): v
                                        for k, v in elementary_errorgens.items()}
            else:
                assert isinstance(first_key, _LocalElementaryErrorgenLabel), 'Unsupported error generator label type as key.'
        
        parameterization = LindbladParameterization.minimal_from_elementary_errorgens(elementary_errorgens) \
            if parameterization == "auto" else LindbladParameterization.cast(parameterization)

        eegs_by_typ = {
            'ham':            {eeglbl: v for eeglbl, v in elementary_errorgens.items() if eeglbl.errorgen_type == 'H' },
            'other_diagonal': {eeglbl: v for eeglbl, v in elementary_errorgens.items() if eeglbl.errorgen_type == 'S' },
            'other':          {eeglbl: v for eeglbl, v in elementary_errorgens.items() if eeglbl.errorgen_type != 'H' }
        }

        blocks = []
        for blk_type, blk_param_mode in zip(parameterization.block_types, parameterization.param_modes):
            relevant_eegs = eegs_by_typ[blk_type]  # KeyError => unrecognized block type!
            #only add block type is relevant_eegs is not empty.
            if relevant_eegs:
                bels = sorted(set(_itertools.chain(*[lbl.basis_element_labels for lbl in relevant_eegs.keys()])))
                blk = _LindbladCoefficientBlock(blk_type, basis, bels, param_mode=blk_param_mode)
                blk.set_elementary_errorgens(relevant_eegs, truncate=truncate)
                blocks.append(blk)
        return cls(blocks, basis, mx_basis, evotype, state_space)

    def __init__(self, lindblad_coefficient_blocks, elementary_errorgen_basis='auto', mx_basis='pp',
                 evotype="default", state_space=None):
        
        """
        Initialize a LindbladErrorgen object.

        Parameters
        ----------
        lindblad_coefficient_blocks : list of LindbladCoefficientBlock
            A list of Lindblad coefficient blocks that define the error generator.

        lindblad_basis : {'auto', 'PP', 'std', 'gm', 'qt'} or Basis object, optional
            The basis used for Lindblad terms. If 'auto', the basis is inferred from the coefficient blocks.
            Default is 'auto'.

        mx_basis : {'std', 'gm', 'pp', 'qt'} or Basis object, optional
            The basis for this error generator's linear mapping. Default is 'pp'.

        evotype : {"default", "densitymx", "svterm", "cterm"}, optional
            The evolution type of the error generator being constructed. Default is "default".

        state_space : StateSpace, optional
            The state space for the error generator. Default is None.

        Raises
        ------
        ValueError
            If the provided evotype does not support any of the required representations for a LindbladErrorgen.
        """

        if isinstance(lindblad_coefficient_blocks, dict):  # backward compat warning
            _warnings.warn(("You're trying to create a LindbladErrorgen object using a dictionary.  This"
                            " constructor was recently updated to take a list of LindbladCoefficientBlock"
                            " objects (not a dict) for increased flexibility.  You probably want to call"
                            " a LindbladErrorgen.from_elementary_errorgens(...) instead."))

        state_space = _statespace.StateSpace.cast(state_space)
        dim = state_space.dim  # Store superop dimension
        #Decide on our rep-type ahead of time so we know whether to make bases sparse
        # (a LindbladErrorgen with a sparse rep => sparse bases and similar with dense rep)
        evotype = _Evotype.cast(evotype, state_space=state_space)
        reptype_preferences = ('lindblad errorgen', 'dense superop', 'sparse superop') \
            if evotype.prefer_dense_reps else ('lindblad errorgen', 'sparse superop', 'dense superop')
        for reptype in reptype_preferences:
            if evotype.supports(reptype):
                self._rep_type = reptype; break
        else:
            raise ValueError("Evotype doesn't support any of the representations a LindbladErrorgen requires.")
        sparse_bases = bool(self._rep_type == 'sparse superop')  # we use sparse bases iff we have a sparse rep        

        state_space = _statespace.StateSpace.cast(state_space)
        dim = state_space.dim  # Store superop dimension

        if elementary_errorgen_basis == "auto":
            assert(all([(blk._basis is not None) for blk in lindblad_coefficient_blocks])), \
                "When `elementary_errorgen_basis == 'auto'`, the supplied coefficient blocks must have valid bases!"
            default_elementary_errorgen_basis = None
        else:
            default_elementary_errorgen_basis = _Basis.cast(elementary_errorgen_basis, dim, sparse=sparse_bases)

        for blk in lindblad_coefficient_blocks:
            if blk._basis is None: blk._basis = default_elementary_errorgen_basis
            elif blk._basis.sparse != sparse_bases:  # update block bases to desired sparsity if needed
                blk._basis = blk._basis.with_sparsity(sparse_bases)

        self.coefficient_blocks = lindblad_coefficient_blocks
        self.matrix_basis = _Basis.cast(mx_basis, dim, sparse=sparse_bases)

        nP = sum([blk.num_params for blk in lindblad_coefficient_blocks])
        self.paramvals = _np.empty(nP, 'd'); off = 0
        for blk in lindblad_coefficient_blocks:
            self.paramvals[off:off + blk.num_params] = blk.to_vector()
            off += blk.num_params

        #Fast CSR-matrix summing variables: N/A if not sparse or using terms
        self._CSRSumIndices = self._CSRSumData = self._CSRSumPtr = None

        # Generator matrices & cache qtys: N/A for term-based evotypes
        #TODO - maybe move some/all of these to the coefficient block class:
        self._onenorm_upbound = None
        self._coefficient_weights = None

        #All representations need to track 1norms:
        self.lindblad_term_superops_and_1norms = [
            blk.create_lindblad_term_superoperators(self.matrix_basis, sparse_bases, include_1norms=True, flat=True)
            for blk in lindblad_coefficient_blocks]

        #combine all of the linblad term superoperators across the blocks to a single concatenated tensor.
        self.combined_lindblad_term_superops = _np.concatenate([Lterm_superops for (Lterm_superops, _) in 
                                                                self.lindblad_term_superops_and_1norms], axis=0)

        #Create a representation of the type chosen above:
        if self._rep_type == 'lindblad errorgen':
            rep = evotype.create_lindblad_errorgen_rep(lindblad_coefficient_blocks, state_space)

        else:  # Otherwise create a sparse or dense matrix representation

            if sparse_bases:  # then construct a sparse-matrix representation (self._rep_type == 'sparse superop')
                #Precompute for faster CSR sums in _construct_errgen
                all_csr_matrices = list(_itertools.chain.from_iterable(
                    [superops for superops, norms in self.lindblad_term_superops_and_1norms]))
                flat_dest_indices, flat_src_data, flat_nnzptr, indptr, indices, N = \
                    _mt.csr_sum_flat_indices(all_csr_matrices)
                self._CSRSumIndices = flat_dest_indices
                self._CSRSumData = flat_src_data
                self._CSRSumPtr = flat_nnzptr

                self._data_scratch = _np.zeros(len(indices), complex)  # *complex* scratch space for updating rep
                rep = evotype.create_sparse_rep(_np.ascontiguousarray(_np.zeros(len(indices), 'd')),
                                                _np.ascontiguousarray(indices, _np.int64),
                                                _np.ascontiguousarray(indptr, _np.int64),
                                                state_space)
            else:  # self._rep_type = 'dense superop'
                # UNSPECIFIED BASIS -- we set basis=None below, which may not work with all evotypes,
                #  and should be replaced with the basis of contained ops (if any) once we establish
                #  a common .basis or ._basis attribute of representations (which could still be None)
                # Update: fixed now (I think) - this seems like a legit matrix_basis to use... REMOVE comment?
                rep = evotype.create_dense_superop_rep(None, self.matrix_basis, state_space)

        _LinearOperator.__init__(self, rep, evotype)  # sets self.dim
        self._update_rep()  # updates _rep whether it's a dense or sparse matrix
        self._paramlbls = _np.array(list(_itertools.chain.from_iterable(
            [blk.param_labels for blk in self.coefficient_blocks])), dtype=object)
        assert(self._onenorm_upbound is not None)  # _update_rep should set this

    def _init_terms(self, coefficient_blocks, max_polynomial_vars):

        Lterms = []; off = 0
        for blk in self.coefficient_blocks:
            Lterms.extend(blk.create_lindblad_term_objects(off, max_polynomial_vars, self._evotype, self.state_space))
            off += blk.num_params

        #Make compact polys that are ready to (repeatedly) evaluate (useful
        # for term-based calcs which call total_term_magnitude() a lot)
        poly_coeffs = [t.coeff for t in Lterms]
        tapes = [poly.compact(complex_coeff_tape=True) for poly in poly_coeffs]
        if len(tapes) > 0:
            vtape = _np.concatenate([t[0] for t in tapes])
            ctape = _np.concatenate([t[1] for t in tapes])
        else:
            vtape = _np.empty(0, _np.int64)
            ctape = _np.empty(0, complex)
        coeffs_as_compact_polys = (vtape, ctape)

        return Lterms, coeffs_as_compact_polys

    def _set_params_from_matrix(self, errgen, truncate):
        """ Sets self.paramvals based on `errgen` """

        # Project errgen to give coefficient block data
        remaining_errgen = errgen
        for blk in self.coefficient_blocks:
            projected_errgen = blk.set_from_errorgen_projections(remaining_errgen, self.matrix_basis,
                                                                 return_projected_errorgen=True, truncate=truncate)
            remaining_errgen = remaining_errgen - projected_errgen

        # set paramvals from coefficient block data
        off = 0
        for blk in self.coefficient_blocks:
            self.paramvals[off:off + blk.num_params] = blk.to_vector()
            off += blk.num_params

        self._update_rep()

    def _update_rep(self):
        """
        Updates self._rep, which contains a representation of this error generator
        as either a dense or sparse matrix.  This routine essentially builds the
        error generator matrix using the current coefficient block data (which from_vector
        should keep in sync with the parameters) and updates self._rep accordingly (by
        rewriting its data).
        """
        # Update 1-norm of composite errorgen
        onenorm = sum([_np.dot(_np.abs(blk.block_data.flat), one_norms) for blk, (_, one_norms)
                       in zip(self.coefficient_blocks, self.lindblad_term_superops_and_1norms)])
        assert(_np.imag(onenorm) < 1e-6)
        onenorm = _np.real(onenorm)

        # Build operation matrix from generators and coefficients:
        if self._rep_type == 'lindblad errorgen':
            # the code below is for updating sparse or dense matrix representations.  If our
            # evotype has a native Lindblad representation, maybe in the FUTURE we should
            # call an update method of it here?

            #Still need to update onenorm - FUTURE: maybe put this logic inside rep? (done above now)
            #onenorm = sum([_np.dot(blk.block_data.flat, one_norms) for blk, (_, one_norms)
            #               in zip(self.coefficient_blocks, self.lindblad_term_superops_and_1norms)])
            pass

        elif self._rep_type == 'sparse superop':  # then bases & errgen are sparse
            coeffs = None
            data = self._data_scratch
            data.fill(0.0)  # data starts at zero

            # Get coefficients in a single flat array (Note: this can be complex)
            coeffs = _np.array(list(_itertools.chain(*[blk.block_data.flat for blk in self.coefficient_blocks])))
            if len(coeffs) > 0:
                _mt.csr_sum_flat(data, coeffs, self._CSRSumIndices, self._CSRSumData, self._CSRSumPtr)

            #Don't perform this check as this function is called a *lot* and it
            # could adversely impact performance
            #assert(_np.isclose(_np.linalg.norm(data.imag), 0)), \
            #    "Imaginary error gen norm: %g" % _np.linalg.norm(data.imag)

            #Update the rep's sparse matrix data stored in self._rep_data (the rep already
            # has the correct sparse matrix structure, as given by indices and indptr in
            # __init__, so we just update the *data* array).
            self._rep.data[:] = data.real

        else:  # dense matrices            
            comb_blk_datas = _np.concatenate([blk.block_data.ravel() for blk in self.coefficient_blocks])
            lnd_error_gen = _np.einsum('i,ijk->jk', comb_blk_datas, self.combined_lindblad_term_superops)
            
            #This test has been previously commented out in the sparse case, should we do the same for this one?
            assert(_np.linalg.norm(lnd_error_gen.imag)<1e-10), \
                "Imaginary error gen norm: %g" % _np.linalg.norm(lnd_error_gen.imag)
            self._rep.base[:, :] = lnd_error_gen.real

        self._onenorm_upbound = onenorm

    def to_dense(self, on_space: SpaceT='minimal'):
        """
        Return this error generator as a dense matrix.

        Parameters
        ----------
        on_space : {'minimal', 'Hilbert', 'HilbertSchmidt'}
            The space that the returned dense operation acts upon.  For unitary matrices and bra/ket vectors,
            use `'Hilbert'`.  For superoperator matrices and super-bra/super-ket vectors use `'HilbertSchmidt'`.
            `'minimal'` means that `'Hilbert'` is used if possible given this operator's evolution type, and
            otherwise `'HilbertSchmidt'` is used.

        Returns
        -------
        numpy.ndarray
        """
        if self._rep_type == 'lindblad errorgen':
            assert(on_space in ('minimal', 'HilbertSchmidt'))
            comb_blk_datas = _np.concatenate([blk.block_data.ravel() for blk in self.coefficient_blocks])
            lnd_error_gen = _np.einsum('i,ijk->jk', comb_blk_datas, self.combined_lindblad_term_superops)

            assert(_np.linalg.norm(lnd_error_gen.imag)<1e-10), \
                "Imaginary error gen norm: %g" % _np.linalg.norm(lnd_error_gen.imag)
            return lnd_error_gen.real

        elif self._rep_type == 'sparse superop':
            return self.to_sparse(on_space).toarray()
        else:  # dense rep
            return self._rep.to_dense(on_space)

    def to_sparse(self, on_space: SpaceT='minimal'):
        """
        Return the error generator as a sparse matrix.

        Returns
        -------
        scipy.sparse.csr_matrix
        """
        if self._rep_type == 'lindblad errorgen':
            return _sps.csr_matrix(self.to_dense(on_space))
        elif self._rep_type == 'sparse superop':
            assert(on_space in ('minimal', 'HilbertSchmidt'))
            return _sps.csr_matrix((self._rep.data, self._rep.indices, self._rep.indptr),
                                   shape=(self.dim, self.dim))
        else:  # dense rep
            return _sps.csr_matrix(self.to_dense(on_space))

    def taylor_order_terms(self, order, max_polynomial_vars=100, return_coeff_polys=False):
        """
        Get the `order`-th order Taylor-expansion terms of this operation.

        This function either constructs or returns a cached list of the terms at
        the given order.  Each term is "rank-1", meaning that its action on a
        density matrix `rho` can be written:

        `rho -> A rho B`

        The coefficients of these terms are typically polynomials of the operation's
        parameters, where the polynomial's variable indices index the *global*
        parameters of the operation's parent (usually a :class:`Model`), not the
        operation's local parameter array (i.e. that returned from `to_vector`).

        Parameters
        ----------
        order : int
            The order of terms to get.

        max_polynomial_vars : int, optional
            maximum number of variables the created polynomials can have.

        return_coeff_polys : bool
            Whether a parallel list of locally-indexed (using variable indices
            corresponding to *this* object's parameters rather than its parent's)
            polynomial coefficients should be returned as well.

        Returns
        -------
        terms : list
            A list of :class:`RankOneTerm` objects.
        coefficients : list
            Only present when `return_coeff_polys == True`.
            A list of *compact* polynomial objects, meaning that each element
            is a `(vtape,ctape)` 2-tuple formed by concatenating together the
            output of :meth:`Polynomial.compact`.
        """
        assert(self._rep_type == 'lindblad errorgen'), \
            "Only evotypes with native Lindblad errorgen representations can utilize Taylor terms"
        assert(order == 0), \
            "Error generators currently treat all terms as 0-th order; nothing else should be requested!"
        assert(return_coeff_polys is False)
        if self._rep.Lterms is None:
            Lblocks = self._rep.lindblad_coefficient_blocks
            self._rep.Lterms, self._rep.Lterm_coeffs = self._init_terms(Lblocks, max_polynomial_vars)
        return self._rep.Lterms  # terms with local-index polynomial coefficients

    @property
    def total_term_magnitude(self):
        """
        Get the total (sum) of the magnitudes of all this operator's terms.

        The magnitude of a term is the absolute value of its coefficient, so
        this function returns the number you'd get from summing up the
        absolute-coefficients of all the Taylor terms (at all orders!) you
        get from expanding this operator in a Taylor series.

        Returns
        -------
        float
        """
        # return (sum of absvals of term coeffs)
        assert(self._rep.Lterms is not None), "Must call `taylor_order_terms` before calling total_term_magnitude!"
        vtape, ctape = self._rep.Lterm_coeffs
        return _abs_sum_bulk_eval_compact_polynomials_complex(vtape, ctape, self.to_vector(), len(self._rep.Lterms))

    @property
    def total_term_magnitude_deriv(self):
        """
        The derivative of the sum of *all* this operator's terms.

        Computes the derivative of the total (sum) of the magnitudes of all this
        operator's terms with respect to the operators (local) parameters.

        Returns
        -------
        numpy array
            An array of length self.num_params
        """
        # In general: d(|x|)/dp = d( sqrt(x.r^2 + x.im^2) )/dp = (x.r*dx.r/dp + x.im*dx.im/dp) / |x| = Re(x * conj(dx/dp))/|x|  # noqa: E501
        # The total term magnitude in this case is sum_i( |coeff_i| ) so we need to compute:
        # d( sum_i( |coeff_i| )/dp = sum_i( d(|coeff_i|)/dp ) = sum_i( Re(coeff_i * conj(d(coeff_i)/dp)) / |coeff_i| )

        wrtInds = _np.ascontiguousarray(_np.arange(self.num_params), _np.int64)  # for Cython arg mapping
        vtape, ctape = self._rep.Lterm_coeffs
        coeff_values = _bulk_eval_compact_polynomials_complex(vtape, ctape, self.to_vector(), (len(self._rep.Lterms),))
        coeff_deriv_polys = _compact_deriv(vtape, ctape, wrtInds)
        coeff_deriv_vals = _bulk_eval_compact_polynomials_complex(coeff_deriv_polys[0], coeff_deriv_polys[1],
                                                                  self.to_vector(), (len(self._rep.Lterms),
                                                                                     len(wrtInds)))
        abs_coeff_values = _np.abs(coeff_values)
        abs_coeff_values[abs_coeff_values < 1e-10] = 1.0  # so ratio is 0 in cases where coeff_value == 0
        ret = _np.sum(_np.real(coeff_values[:, None] * _np.conj(coeff_deriv_vals))
                      / abs_coeff_values[:, None], axis=0)  # row-sum
        assert(_np.linalg.norm(_np.imag(ret)) < 1e-8)
        return ret.real

    @property
    def num_params(self):
        """
        Get the number of independent parameters which specify this operation.

        Returns
        -------
        int
            the number of independent parameters.
        """
        return len(self.paramvals)

    def to_vector(self):
        """
        Extract a vector of the underlying operation parameters from this operation.

        Returns
        -------
        numpy array
            a 1D numpy array with length == num_params().
        """
        return self.paramvals

    def from_vector(self, v, close=False, dirty_value=True):
        """
        Initialize the operation using a vector of parameters.

        Parameters
        ----------
        v : numpy array
            The 1D vector of operation parameters.  Length
            must == num_params()

        close : bool, optional
            Whether `v` is close to this operation's current
            set of parameters.  Under some circumstances, when this
            is true this call can be completed more quickly.

        dirty_value : bool, optional
            The value to set this object's "dirty flag" to before exiting this
            call.  This is passed as an argument so it can be updated *recursively*.
            Leave this set to `True` unless you know what you're doing.

        Returns
        -------
        None
        """
        assert(len(v) == self.num_params)
        self.paramvals[:] = v

        off = 0
        for blk in self.coefficient_blocks:
            blk.from_vector(self.paramvals[off: off + blk.num_params])
            off += blk.num_params

        self._update_rep()
        self.dirty = dirty_value

    def coefficients(self, return_basis=False, logscale_nonham=False, label_type='global'):
        """
        Constructs a dictionary of the Lindblad-error-generator coefficients of this error generator.

        Note that these are not necessarily the parameter values as those parameter value
        correspond to the internal representation utilized, which may be constructed to
        enforce positivity constraints, for instance.

        Parameters
        ----------
        return_basis : bool
            Whether to also return a :class:`Basis` containing the elements
            with which the error generator terms were constructed.

        logscale_nonham : bool, optional
            Whether or not the non-hamiltonian error generator coefficients
            should be scaled so that the returned dict contains:
            `(1 - exp(-d^2 * coeff)) / d^2` instead of `coeff`.  This
            essentially converts the coefficient into a rate that is
            the contribution this term would have within a depolarizing
            channel where all stochastic generators had this same coefficient.
            This is the value returned by :meth:`error_rates`.
        
        label_type : str, optional (default 'global')
            String specifying which type of `ElementaryErrorgenLabel` to use
            as the keys for the returned dictionary. Allowed options are
            'global' for `GlobalElementaryErrorgenLabel` and 'local' for
            `LocalElementaryErrorgenLabel`.

        Returns
        -------
        elem_errorgens : dict
            Keys are instances of `ElementaryErrorgenLabel`, which wrap the 
            `(termType, basisLabel1, <basisLabel2>)` information for each coefficient.
            Where `termType` is `"H"` (Hamiltonian), `"S"` (Stochastic),
            `"C"`(Correlation)  or `"A"` (Affine).  Hamiltonian and S terms always have a
            single basis label while 'C' and 'A' terms have two.

        basis : Basis
            A Basis mapping the basis labels used in the
            keys of `elem_errorgens` to basis matrices.
        """
        assert label_type=='global' or label_type=='local', "Allowed values of label_type are 'global' and 'local'."

        elem_errorgens = {}
        
        if return_basis:
            bases = set()
            for blk in self.coefficient_blocks:
                elem_errorgens.update(blk.elementary_errorgens)
                if blk._basis not in bases:
                    bases.add(blk._basis)
        else: #split this off to avoid expensive basis hashing and equivalence checking if not needed.
            for blk in self.coefficient_blocks:
                elem_errorgens.update(blk.elementary_errorgens)

        first_key = next(iter(elem_errorgens))
        if label_type=='global' and isinstance(first_key, _LocalElementaryErrorgenLabel):
            #convert to *global* elementary errorgen labels
            identity_label_1Q = 'I'  # maybe we could get this from a 1Q basis somewhere?
            sslbls = self.state_space.sole_tensor_product_block_labels  # take first TPB labels as all labels
            elem_errorgens = {_GlobalElementaryErrorgenLabel.cast(local_eeg_lbl, sslbls, identity_label_1Q): value
                            for local_eeg_lbl, value in elem_errorgens.items()}
        elif label_type=='local' and isinstance(first_key, _GlobalElementaryErrorgenLabel):
            identity_label_1Q = 'I'  # maybe we could get this from a 1Q basis somewhere?
            sslbls = self.state_space.sole_tensor_product_block_labels  # take first TPB labels as all labels
            elem_errorgens = {_LocalElementaryErrorgenLabel.cast(local_eeg_lbl, sslbls, identity_label_1Q): value
                            for local_eeg_lbl, value in elem_errorgens.items()}
        
        if logscale_nonham:
            dim = self.dim
            for k in elem_errorgens.keys():
                if k.errorgen_type == "S":  # reverse mapping: err_coeff -> err_rate
                    elem_errorgens[k] = (1 - _np.exp(-dim * elem_errorgens[k])) / dim
                    # err_rate = (1-exp(-d^2*errgen_coeff))/d^2

        if return_basis:
            assert(len(bases) == 1), \
                "Cannot return basis from `coefficients` when different coefficient blocks have different bases!"
            return elem_errorgens, list(bases)[0]
        else:
            return elem_errorgens

    def coefficient_labels(self, label_type='global'):
        """
        The elementary error-generator labels corresponding to the elements of :meth:`coefficients_array`.

        Parameters
        ----------
        label_type : str, optional (default 'global')
            String specifying which type of `ElementaryErrorgenLabel` to use
            as the keys for the returned dictionary. Allowed options are
            'global' for `GlobalElementaryErrorgenLabel` and 'local' for
            `LocalElementaryErrorgenLabel`.

        Returns
        -------
        elem_errorgens : dict
            list of `ElementaryErrorgenLabel`, which wrap the 
            `(termType, basisLabel1, <basisLabel2>)` information for each coefficient.
            Where `termType` is `"H"` (Hamiltonian), `"S"` (Stochastic),
            `"C"`(Correlation)  or `"A"` (Affine).  Hamiltonian and S terms always have a
            single basis label while 'C' and 'A' terms have two.
        """
        labels = []
        for blk in self.coefficient_blocks:
            #labels.extend(blk.coefficent_labels)
            labels.extend(blk.elementary_errorgens.keys())

        first_label = labels[0] if len(labels)>0 else None

        if label_type == 'global' and isinstance(first_label, _LocalElementaryErrorgenLabel):
            #convert to *global* elementary errorgen labels
            identity_label_1Q = 'I'  # maybe we could get this from a 1Q basis somewhere?
            sslbls = self.state_space.sole_tensor_product_block_labels  # take first TPB labels as all labels
            labels = [_GlobalElementaryErrorgenLabel.cast(local_eeg_lbl, sslbls, identity_label_1Q)
                        for local_eeg_lbl in labels]
        elif label_type=='local' and isinstance(first_label, _GlobalElementaryErrorgenLabel):
            identity_label_1Q = 'I'  # maybe we could get this from a 1Q basis somewhere?
            sslbls = self.state_space.sole_tensor_product_block_labels  # take first TPB labels as all labels
            labels = [_LocalElementaryErrorgenLabel.cast(local_eeg_lbl, sslbls, identity_label_1Q)
                        for local_eeg_lbl in labels]
        return tuple(labels)


    def coefficients_array(self):
        """
        The weighted coefficients of this error generator in terms of "standard" error generators.

        Constructs a 1D array of all the coefficients returned by :meth:`coefficients`,
        weighted so that different error generators can be weighted differently when a
        `errorgen_penalty_factor` is used in an objective function.

        Returns
        -------
        numpy.ndarray
            A 1D array of length equal to the number of coefficients in the linear
            combination of standard error generators that is this error generator.
        """
        # Note: ret will be complex if any block's data is
        ret = _np.concatenate([list(blk.elementary_errorgens.values()) for blk in self.coefficient_blocks])
        if self._coefficient_weights is not None:
            ret *= self._coefficient_weights
        return ret

    def coefficients_array_deriv_wrt_params(self):
        """
        The jacobian of :meth:`coefficients_array` with respect to this error generator's parameters.

        Returns
        -------
        numpy.ndarray
            A 2D array of shape `(num_coeffs, num_params)` where `num_coeffs` is the number of
            coefficients in the linear combination of standard error generators that is this error
            generator, and `num_params` is this error generator's number of parameters.
        """
        blk_derivs = []; off = 0
        for blk in self.coefficient_blocks:
            #bd = blk.deriv_wrt_params(self.paramvals[off:off + blk.num_params])
            #if bd.ndim == 3:  # (coeff_dim_1, coeff_dim_2, param_dim) => (coeff_dim, param_dim)
            #    bd = bd.reshape((bd.shape[0] * bd.shape[1], bd.shape[2]))
            bd = blk.elementary_errorgen_deriv_wrt_params(self.paramvals[off:off + blk.num_params])
            blk_derivs.append(bd)
            off += blk.num_params

        ret = _spl.block_diag(*blk_derivs)

        if self._coefficient_weights is not None:
            ret *= self._coefficient_weights[:, None]
        return ret

    def error_rates(self, label_type='global'):
        """
        Constructs a dictionary of the error rates associated with this error generator.

        The error rates pertain to the *channel* formed by exponentiating this object.

        The "error rate" for an individual Hamiltonian error is the angle
        about the "axis" (generalized in the multi-qubit case)
        corresponding to a particular basis element, i.e. `theta` in
        the unitary channel `U = exp(i * theta/2 * BasisElement)`.

        The "error rate" for an individual Stochastic error is the
        contribution that basis element's term would have to the
        error rate of a depolarization channel.  For example, if
        the rate corresponding to the term ('S','X') is 0.01 this
        means that the coefficient of the rho -> X*rho*X-rho error
        generator is set such that if this coefficient were used
        for all 3 (X,Y, and Z) terms the resulting depolarizing
        channel would have error rate 3*0.01 = 0.03.

        Note that because error generator terms do not necessarily
        commute with one another, the sum of the returned error
        rates is not necessarily the error rate of the overall
        channel.

        Parameters
        ----------
        label_type : str, optional (default 'global')
            String specifying which type of `ElementaryErrorgenLabel` to use
            as the keys for the returned dictionary. Allowed options are
            'global' for `GlobalElementaryErrorgenLabel` and 'local' for
            `LocalElementaryErrorgenLabel`.

        Returns
        -------
        elem_errorgens : dict
            Keys are instances of `ElementaryErrorgenLabel`, which wrap the 
            `(termType, basisLabel1, <basisLabel2>)` information for each coefficient.
            Where `termType` is `"H"` (Hamiltonian), `"S"` (Stochastic),
            `"C"`(Correlation)  or `"A"` (Affine).  Hamiltonian and S terms always have a
            single basis label while 'C' and 'A' terms have two.
        """
        return self.coefficients(return_basis=False, logscale_nonham=True, label_type=label_type)

<<<<<<< HEAD
    #TODO: Add unit testing, this had an uncaught bug.
    def set_coefficients(self, elementary_errorgens, action="update", logscale_nonham=False, truncate=True):
=======
    def set_coefficients(self, elementary_errorgens, action: Literal['update', 'add', 'reset'] = "update", 
                         logscale_nonham=False, truncate=True):
>>>>>>> 05f3ab12
        """
        Sets the coefficients of elementary error generator terms in this error generator.

        The dictionary `elementary_errorgens` has keys which are `ElementaryErrorgenLabel`s 
        describing the type of term and the basis elements used to construct it, e.g. `('H','X')`,
        together with the corresponding rates.

        Parameters
        ----------
        elementary_errorgens : dict
            Dictionary whose keys are instances of `ElementaryErrorgenLabel`, which wrap the 
            `(termType, basisLabel1, <basisLabel2>)` information for each coefficient, and whose
            values are corresponding error generator rates for each coefficient.
            Where `termType` is `"H"` (Hamiltonian), `"S"` (Stochastic),
            `"C"`(Correlation)  or `"A"` (Affine).  Hamiltonian and S terms always have a
            single basis label while 'C' and 'A' terms have two.

        action : {"update","add","reset"}
            How the values in `lindblad_term_dict` should be combined with existing
            error-generator coefficients.

        logscale_nonham : bool, optional
            Whether or not the values in `lindblad_term_dict` for non-hamiltonian
            error generators should be interpreted as error *rates* (of an
            "equivalent" depolarizing channel, see :meth:`errorgen_coefficients`)
            instead of raw coefficients.  If True, then the non-hamiltonian
            coefficients are set to `-log(1 - d^2*rate)/d^2`, where `rate` is
            the corresponding value given in `lindblad_term_dict`.  This is what is
            performed by the function :meth:`set_error_rates`.

        truncate : bool, optional
            Whether to truncate the projections onto the Lindblad terms in
            order to meet constraints (e.g. to preserve CPTP) when necessary.
            If False, then an error is thrown when the given coefficients
            cannot be parameterized as specified.

        Returns
        -------
        None
        """
        if not elementary_errorgens:
            return
        #check the first key, if local then no need to convert, otherwise convert from global.
        first_key = next(iter(elementary_errorgens))
        if isinstance(first_key, (_GlobalElementaryErrorgenLabel, tuple)):
            #convert keys to local elementary errorgen labels (the same as those used by the coefficient blocks):
            identity_label_1Q = 'I'  # maybe we could get this from a 1Q basis somewhere?
            sslbls = self.state_space.sole_tensor_product_block_labels  # take first TPB labels as all labels
            elem_errorgens = {_LocalElementaryErrorgenLabel.cast(k, sslbls, identity_label_1Q): v
                              for k, v in elementary_errorgens.items()}
        else:
            assert isinstance(first_key, _LocalElementaryErrorgenLabel), 'Unsupported error generator label type as key.'

        processed = set()  # keep track of which entries in elem_errorgens have been processed by a block
        for blk in self.coefficient_blocks:
            blk_elem_errorgens = blk.elementary_errorgens

            if action == "reset":
                for k in blk_elem_errorgens:
                    blk_elem_errorgens[k] = 0.0

            for k, v in blk_elem_errorgens.items():
                if logscale_nonham and k.errorgen_type == "S":
                    # treat the value being set in lindblad_term_dict as the *channel* stochastic error rate, and
                    # set the errgen coefficient to the value that would, in a depolarizing channel, give
                    # that per-Pauli (or basis-el general?) stochastic error rate. See lindbladtools.py also.
                    # errgen_coeff = -log(1-d^2*err_rate) / d^2
                    dim = self.dim
                    v = -_np.log(1 - dim * v) / dim

                if k not in blk_elem_errorgens or k in processed:
                    continue  # ignore labels not in this block

                if action == "update" or action == "reset":
                    blk_elem_errorgens[k] = v
                elif action == "add":
                    blk_elem_errorgens[k] += v
                else:
                    raise ValueError('Invalid `action` argument: must be one of "update", "add", or "reset"')

                processed.add(k)  # mark that this label has been processed (so no other blocks process it)

            blk.set_elementary_errorgens(blk_elem_errorgens, truncate=truncate)

        # Now update paramvals using block data
        off = 0
        for blk in self.coefficient_blocks:
            self.paramvals[off:off + blk.num_params] = blk.to_vector()
            off += blk.num_params
        self._update_rep()
        self.dirty = True

    def set_error_rates(self, elementary_errorgens, action="update"):
        """
        Sets the coeffcients of elementary error generator terms in this error generator.

        Coefficients are set so that the contributions of the resulting
        channel's error rate are given by the values in `elementary_errorgens`.
        See :meth:`error_rates` for more details.

        Parameters
        ----------
        elementary_errorgens : dict
            Dictionary whose keys are instances of `ElementaryErrorgenLabel`, which wrap the 
            `(termType, basisLabel1, <basisLabel2>)` information for each coefficient, and whose
            values are corresponding error generator rates for each coefficient.
            Where `termType` is `"H"` (Hamiltonian), `"S"` (Stochastic),
            `"C"`(Correlation)  or `"A"` (Affine).  Hamiltonian and S terms always have a
            single basis label while 'C' and 'A' terms have two.

        action : {"update","add","reset"}
            How the values in `lindblad_term_dict` should be combined with existing
            error-generator coefficients.

        action : {"update","add","reset"}
            How the values in `lindblad_term_dict` should be combined with existing
            error rates.

        Returns
        -------
        None
        """
        self.set_coefficients(elementary_errorgens, action, logscale_nonham=True)

    def coefficient_weights(self):
        """
        Return a dictionary whose keys are error generator coefficients, as given by
        :method:`coefficient_labels`, and whose value are the weights that have been specified
        for those coefficients. Note that weight != rate! These weights are used in conjunction
        with certain penalty factor options available in the construction of objective functions
        for parameters estimation purposes, and are not generally used outside of that setting.
        """
        coeff_labels = self.coefficient_labels()
        lbl_lookup = {i: lbl for i, lbl in enumerate(coeff_labels)}

        if self._coefficient_weights is None:
            return {}

        ret = {}
        for i, val in enumerate(self._coefficient_weights):
            if val != 1.0:
                ret[lbl_lookup[i]] = val
        return ret

    def set_coefficient_weights(self, weights):
        """
        Set the weights for the error generator coefficients in this error generator using a
        dictionary whose keys are error generator coefficients, as given by
        :method:`coefficient_labels`, and whose value are the weights that have been specified
        for those coefficients. Note that weight != rate! These weights are used in conjunction
        with certain penalty factor options available in the construction of objective functions
        for parameters estimation purposes, and are not generally used outside of that setting.

        Parameters
        ----------
        weights : dict
            A dictionary where keys are coefficient labels and values are the corresponding weights to set.
        """
        coeff_labels = self.coefficient_labels()
        ilbl_lookup = {lbl: i for i, lbl in enumerate(coeff_labels)}
        if self._coefficient_weights is None:
            self._coefficient_weights = _np.ones(len(self.coefficients_array()), 'd')
        for lbl, wt in weights.items():
            self._coefficient_weights[ilbl_lookup[lbl]] = wt

    def transform_inplace(self, s):
        """
        Update error generator E with inv(s) * E * s,

        Generally, the transform function updates the *parameters* of
        the operation such that the resulting operation matrix is altered as
        described above.  If such an update cannot be done (because
        the operation parameters do not allow for it), ValueError is raised.

        Parameters
        ----------
        s : GaugeGroupElement
            A gauge group element which specifies the "s" matrix
            (and it's inverse) used in the above similarity transform.

        Returns
        -------
        None
        """
        from pygsti.models import gaugegroup as _gaugegroup
        if isinstance(s, _gaugegroup.UnitaryGaugeGroupElement) or \
           isinstance(s, _gaugegroup.TPSpamGaugeGroupElement):
            U = s.transform_matrix
            Uinv = s.transform_matrix_inverse

            #conjugate Lindbladian exponent by U:
            err_gen_mx = self.to_sparse() if self._rep_type == 'sparse superop' else self.to_dense()
            err_gen_mx = Uinv  @ (err_gen_mx @ U)
            trunc = 1e-6 if isinstance(s, _gaugegroup.UnitaryGaugeGroupElement) else False
            self._set_params_from_matrix(err_gen_mx, truncate=trunc)
            self.dirty = True

            #Note: truncate=True above for unitary transformations because
            # while this trunctation should never be necessary (unitaries map CPTP -> CPTP)
            # sometimes a unitary transform can modify eigenvalues to be negative beyond
            # the tight tolerances checked when truncate == False. Maybe we should be able
            # to give a tolerance as `truncate` in the future?

        else:
            raise ValueError("Invalid transform for this LindbladErrorgen: type %s"
                             % str(type(s)))


    def deriv_wrt_params(self, wrt_filter=None):
        """
        The element-wise derivative this operation.

        Construct a matrix whose columns are the vectorized derivatives of the
        flattened error generator matrix with respect to a single operator
        parameter.  Thus, each column is of length op_dim^2 and there is one
        column per operation parameter.

        Parameters
        ----------
        wrt_filter : list or numpy.ndarray
            List of parameter indices to take derivative with respect to.
            (None means to use all the this operation's parameters.)

        Returns
        -------
        numpy array
            Array of derivatives, shape == (dimension^2, num_params)
        """
        if self._rep_type == 'sparse superop':
            _warnings.warn("Using finite differencing to compute LindbladErrorGen derivative!")
            return super(LindbladErrorgen, self).deriv_wrt_params(wrt_filter)

        dim = self.dim
        blk_superop_derivs = []; off = 0
        for blk, (superops, _) in zip(self.coefficient_blocks, self.lindblad_term_superops_and_1norms):
            superop_deriv = blk.superop_deriv_wrt_params(superops, self.paramvals[off: off + blk.num_params], True)
            superop_deriv = superop_deriv.reshape((dim**2, -1))  # [iFlattenedOp, iParam]
            blk_superop_derivs.append(superop_deriv)
            off += blk.num_params

        derivMx = _np.concatenate(blk_superop_derivs, axis=1)

        assert(_np.linalg.norm(_np.imag(derivMx)) < IMAG_TOL)  # allowed to be complex?
        derivMx = _np.real(derivMx)

        if wrt_filter is None:
            return derivMx
        else:
            return _np.take(derivMx, wrt_filter, axis=1)

    def hessian_wrt_params(self, wrt_filter1=None, wrt_filter2=None):
        """
        Construct the Hessian of this error generator with respect to its parameters.

        This function returns a tensor whose first axis corresponds to the
        flattened operation matrix and whose 2nd and 3rd axes correspond to the
        parameters that are differentiated with respect to.

        Parameters
        ----------
        wrt_filter1 : list or numpy.ndarray
            List of parameter indices to take 1st derivatives with respect to.
            (None means to use all the this operation's parameters.)

        wrt_filter2 : list or numpy.ndarray
            List of parameter indices to take 2nd derivatives with respect to.
            (None means to use all the this operation's parameters.)

        Returns
        -------
        numpy array
            Hessian with shape (dimension^2, num_params1, num_params2)
        """
        if self._rep_type == 'sparse superop':
            raise NotImplementedError(("LindbladErrorgen.hessian_wrt_params(...) can only be called when using a"
                                       " *dense* rep!"))  # needed because the _d2_odp2 function assumes dense mxs

        dim = self.dim
        nTotParams = self.num_params
        hessianMx = _np.zeros((dim**2, nTotParams, nTotParams), 'd')

        # Hessian is block diagonal since every coefficient is only
        # dependent on the parameters of (at most) a single coefficient block.
        # For example, when there is a H and O block, the Hessian can be
        # split into 4 pieces:   d2H  |  dHdO
        #                        dHdO |  d2O
        # But only d2O is non-zero (and only when the O block's param_mode == 'cholesky'
        off = 0
        for blk, (superops, _) in zip(self.coefficient_blocks, self.lindblad_term_superops_and_1norms):
            blk_Np = blk.num_params
            superop_hessian = blk.superop_hessian_wrt_params(superops, self.paramvals[off: off + blk_Np], True)
            superop_hessian = superop_hessian.reshape((dim**2, blk_Np, blk_Np))  # [iFlattenedOp, iParam1, iParam2]

            hessianMx[:, off:off + blk_Np, off:off + blk_Np] = superop_hessian  # d2(blk)/dp2 block of hessian
            off += blk_Np

        if wrt_filter1 is None:
            if wrt_filter2 is None:
                return hessianMx
            else:
                return _np.take(hessianMx, wrt_filter2, axis=2)
        else:
            if wrt_filter2 is None:
                return _np.take(hessianMx, wrt_filter1, axis=1)
            else:
                return _np.take(_np.take(hessianMx, wrt_filter1, axis=1),
                                wrt_filter2, axis=2)

    def onenorm_upperbound(self):
        """
        Returns an upper bound on the 1-norm for this error generator (viewed as a matrix).

        Returns
        -------
        float
        """
        # computes sum of 1-norms of error generator terms multiplied by abs(coeff) values
        # because ||A + B|| <= ||A|| + ||B|| and ||cA|| == abs(c)||A||
        return self._onenorm_upbound

    def to_memoized_dict(self, mmg_memo):
        """Create a serializable dict with references to other objects in the memo.

        Parameters
        ----------
        mmg_memo: dict
            Memo dict from a ModelMemberGraph, i.e. keys are object ids and values
            are ModelMemberGraphNodes (which contain the serialize_id). This is NOT
            the same as other memos in ModelMember (e.g. copy, allocate_gpindices, etc.).

        Returns
        -------
        mm_dict: dict
            A dict representation of this ModelMember ready for serialization
            This must have at least the following fields:
            module, class, submembers, params, state_space, evotype
            Additional fields may be added by derived classes.
        """
        mm_dict = super().to_memoized_dict(mmg_memo)

        mm_dict['rep_type'] = self._rep_type
        mm_dict['matrix_basis'] = self.matrix_basis.to_nice_serialization()
        mm_dict['coefficient_blocks'] = [blk.to_nice_serialization() for blk in self.coefficient_blocks]
        #serialize the paramval attribute. Rederiving this from the block data has been leading to sign
        #ambiguity on deserialization.
        mm_dict['paramvals'] = self._encodemx(self.paramvals)

        return mm_dict

    @classmethod
    def _from_memoized_dict(cls, mm_dict, serial_memo):
        mx_basis = _Basis.from_nice_serialization(mm_dict['matrix_basis'])
        state_space = _statespace.StateSpace.from_nice_serialization(mm_dict['state_space'])
        coeff_blocks = [_LindbladCoefficientBlock.from_nice_serialization(blk)
                        for blk in mm_dict['coefficient_blocks']]

        ret = cls(coeff_blocks, 'auto', mx_basis, mm_dict['evotype'], state_space)
        #reinitialize the paramvals attribute from memoized dict. Rederiving this from the block data has 
        #been leading to sign ambiguity on deserialization.
        ret.paramvals = ret._decodemx(mm_dict['paramvals'])
        return ret

    def _is_similar(self, other, rtol, atol):
        """ Returns True if `other` model member (which it guaranteed to be the same type as self) has
            the same local structure, i.e., not considering parameter values or submembers """
        return (all([myblk.is_similar(oblk) for myblk, oblk in zip(self.coefficient_blocks, other.coefficient_blocks)])
                and (self.matrix_basis == other.matrix_basis))

    def __str__(self):
        s = "Lindblad error generator with dim = %d, num params = %d\n" % \
            (self.dim, self.num_params)
        return s

    def _oneline_contents(self, label_type='global'):
        """ Summarizes the contents of this object in a single line.  Does not summarize submembers. """
        MAXLEN = 60
        coeff_dict = self.coefficients(label_type=label_type); s = ""
        for lbl, val in coeff_dict.items():
            if len(s) > MAXLEN:
                s += "..."; break
            s += str(lbl) + ": " + str(_np.round(val, 3)) + ", "
        else:
            s = s[:-2] if len(s) > 2 else s  # trim ", " off end
        return s


class LindbladParameterization(_NicelySerializable):
    """
    An object encapsulating a particular way of parameterizing a LindbladErrorgen

    A `LindbladParameterization` is a high-level parameterization-type (e.g. `"H+S"`)
    that contains two "modes" - one describing the number (and structure) of the
    non-Hamiltonian Lindblad coefficients (`nonham_mode') and one describing how the
    Lindblad coefficients are converted to/from parameters (`param_mode`).

    Parameters
    ----------
    nonham_mode : str
        The "non-Hamiltonian mode" describes which non-Hamiltonian Lindblad
        coefficients are stored in a LindbladOp, and is one
        of `"diagonal"` (only the diagonal elements of the full coefficient
        matrix as a 1D array), `"diag_affine"` (a 2-by-d array of the diagonal
        coefficients on top of the affine projections), or `"all"` (the entire
        coefficient matrix).

    param_mode : str
        The "parameter mode" describes how the Lindblad coefficients/projections
        are converted into parameter values.  This can be:
        `"unconstrained"` (coefficients are independent unconstrained parameters),
        `"cptp"` (independent parameters but constrained so map is CPTP),
        `"depol"` (all non-Ham. diagonal coeffs are the *same, positive* value), or
        `"reldepol"` (same as `"depol"` but no positivity constraint).

    ham_params_allowed, nonham_params_allowed : bool
        Whether or not Hamiltonian and non-Hamiltonian parameters are allowed.
    """

    @classmethod
    def minimal_from_elementary_errorgens(cls, errs):
        """
        Helper function giving minimal Lindblad parameterization needed for specified errors.

        Parameters
        ----------
        errs : dict
            Error dictionary with keys as `(termType, basisLabel)` tuples, where
            `termType` can be `"H"` (Hamiltonian), `"S"` (Stochastic), or `"A"`
            (Active), and `basisLabel` is a string of I, X, Y, or Z, or to describe a
            Pauli basis element appropriate for the gate (i.e. having the same
            number of letters as there are qubits in the gate).  For example, you
            could specify a 0.01-radian Z-rotation error and 0.05 rate of Pauli-
            stochastic X errors on a 1-qubit gate by using the error dictionary:
            `{('H','Z'): 0.01, ('S','X'): 0.05}`.

        Returns
        -------
        parameterization : str
            Parameterization string for constructing Lindblad error generators.
        """
        paramtypes = []
        if any([lbl.errorgen_type == 'H' for lbl in errs]): paramtypes.append('H')
        if any([lbl.errorgen_type == 'S' for lbl in errs]): paramtypes.append('S')
        if any([lbl.errorgen_type == 'C' for lbl in errs]): paramtypes.append('C')
        if any([lbl.errorgen_type == 'A' for lbl in errs]): paramtypes.append('A')
        if 'C' in paramtypes or 'A' in paramtypes:
            parameterization = "CPTPLND"
        else:
            parameterization = '+'.join(paramtypes)
        return cls.cast(parameterization)

    @classmethod
    def cast(cls, obj):
        """
        Converts a string into a LindbladParameterization object if necessary.

        Parameters
        ----------
        obj : str or LindbladParameterization
            The object to convert.

        Returns
        -------
        LindbladParameterization
        """
        if isinstance(obj, LindbladParameterization):
            return obj

        if isinstance(obj, str):
            if obj.startswith('exp(') and obj.endswith(')'):
                abbrev = obj[len('exp('):-1]
                meta = 'exp'
            elif obj.startswith('1+(') and obj.endswith(')'):
                abbrev = obj[len('1+('):-1]
                meta = '1+'
            elif obj.startswith('lindblad '):
                _warnings.warn(("Use of 'lindblad <type>' is deprecated and will be removed.  "
                                "You should use 'exp(<type>)' or '1+(<type>)' instead"))
                abbrev = obj[len('lindblad '):]
                meta = 'exp'
            else:
                abbrev = obj
                meta = None  # 'exp' by default?

            if abbrev == "CPTP":
                _warnings.warn("Using 'CPTP' as a Lindblad type is deprecated, and you should now use 'CPTPLND'")
                block_types = ['ham', 'other']; param_modes = ['elements', 'cholesky']
            elif abbrev == "CPTPLND":
                block_types = ['ham', 'other']; param_modes = ['elements', 'cholesky']
            elif abbrev == "GLND":
                block_types = ['ham', 'other']; param_modes = ['elements', 'elements']
            else:
                block_types = []; param_modes = []
                for p in abbrev.split('+'):
                    if p == 'H':
                        block_types.append('ham'); param_modes.append('elements')
                    elif p in ('S', 's'):
                        block_types.append('other_diagonal')
                        param_modes.append('cholesky' if p == 'S' else 'elements')
                    elif p in ('D', 'd'):
                        block_types.append('other_diagonal')
                        param_modes.append('depol' if p == 'D' else 'reldepol')
                    else:
                        raise ValueError("Unrecognized symbol '%s' in `%s`" % (p, abbrev))
            return cls(block_types, param_modes, abbrev, meta)
        else:
            raise ValueError("Cannot convert %s to LindbladParameterization!" % str(type(obj)))

    def __init__(self, block_types, param_modes, abbrev=None, meta=None):
        self.block_types = tuple(block_types)
        self.param_modes = tuple(param_modes)
        self.abbrev = abbrev
        self.meta = meta

    def __hash__(self):
        return hash((self.block_types, self.param_modes))

    def __eq__(self, other):
        if not isinstance(other, LindbladParameterization): return False
        return (self.param_modes == other.param_modes
                and self.block_types == other.block_types)

    def _to_nice_serialization(self):
        state = super()._to_nice_serialization()
        state.update({'block_types': self.block_types,
                      'block_parameter_modes': self.param_modes,
                      'abbreviation': self.abbrev,
                      'meta_data': self.meta})
        return state

    @classmethod
    def _from_nice_serialization(cls, state):
        if 'non_hamiltonian_mode' in state:  # FOR BACKWARD COMPATIBILITY (REMOVE in FUTURE)
            if state['hamiltonian_parameters_allowed']:
                state['block_types'] = ['ham']
                state['block_parameter_modes'] = ['elements']
            else:
                state['block_types'] = []
                state['block_parameter_modes'] = []
            if state['non_hamiltonian_parameters_allowed']:
                nonham_blktyp = 'other' if state['non_hamiltonian_mode'] == 'all' else 'other_diagonal'
                nonham_mode = state['mode']
                if nonham_mode == 'cptp': nonham_mode = 'cholesky'
                elif nonham_mode == 'unconstrained': nonham_mode = 'elements'
                state['block_types'].append(nonham_blktyp)
                state['block_parameter_modes'].append(nonham_mode)

        return cls(state['block_types'], state['block_parameter_modes'], state['abbreviation'],
                   state.get('meta_data', None))

    def __str__(self):
        if self.abbrev is not None:
            if self.meta is not None:
                return self.abbrev + "[%s]" % str(self.meta)
            else:
                return self.abbrev
        else:
            return "CustomLindbladParam(%s,%s%s)" % ('+'.join(self.block_types), '+'.join(self.param_modes),
                                                     (",%s" % str(self.meta) if (self.meta is not None) else ""))<|MERGE_RESOLUTION|>--- conflicted
+++ resolved
@@ -1122,13 +1122,9 @@
         """
         return self.coefficients(return_basis=False, logscale_nonham=True, label_type=label_type)
 
-<<<<<<< HEAD
-    #TODO: Add unit testing, this had an uncaught bug.
-    def set_coefficients(self, elementary_errorgens, action="update", logscale_nonham=False, truncate=True):
-=======
+
     def set_coefficients(self, elementary_errorgens, action: Literal['update', 'add', 'reset'] = "update", 
                          logscale_nonham=False, truncate=True):
->>>>>>> 05f3ab12
         """
         Sets the coefficients of elementary error generator terms in this error generator.
 
