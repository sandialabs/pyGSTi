--- conflicted
+++ resolved
@@ -9,7 +9,6 @@
 # in compliance with the License.  You may obtain a copy of the License at
 # http://www.apache.org/licenses/LICENSE-2.0 or in the LICENSE file in the root pyGSTi directory.
 #***************************************************************************************************
-<<<<<<< HEAD
 from __future__ import annotations
 import numpy as _np
 from typing import (
@@ -18,27 +17,19 @@
     TYPE_CHECKING
 )
 
-=======
-
-from typing import Tuple, Union
-import numpy as _np
 import scipy.linalg as _la
->>>>>>> ddbeb5df
 
 from pygsti.baseobjs import StateSpace as _StateSpace, statespace as _statespace, ExplicitStateSpace as _ExplicitStateSpace
 from pygsti.modelmembers import operations as _op
 from pygsti.baseobjs.basis import Basis as _Basis, BuiltinBasis as _BuiltinBasis
 from pygsti.baseobjs.nicelyserializable import NicelySerializable as _NicelySerializable
 from pygsti.evotypes.evotype import Evotype as _Evotype
-<<<<<<< HEAD
+from pygsti.tools.optools import superop_to_unitary, unitary_to_superop
+from pygsti import SpaceT
 
 if TYPE_CHECKING:
     from pygsti.modelmembers.operations import LinearOperator as _LinearOperator
 
-=======
-from pygsti.tools.optools import superop_to_unitary, unitary_to_superop
-from pygsti import SpaceT
->>>>>>> ddbeb5df
 
 class GaugeGroup(_NicelySerializable):
     """
@@ -461,15 +452,11 @@
         GaugeGroupElement.__init__(self)
 
     @property
-<<<<<<< HEAD
-    def transform_matrix(self) -> _np.ndarray:
-=======
     def operation(self):
         return self._operation
 
     @property
-    def transform_matrix(self):
->>>>>>> ddbeb5df
+    def transform_matrix(self) -> _np.ndarray:
         """
         The gauge-transform matrix.
 
@@ -778,13 +765,26 @@
 
 
 class UnitaryGaugeGroupElement(OpGaugeGroupElement):
-
-    def __init__(self, operation: _op.ExpErrorgenOp):
+    """
+    Element of a :class:`UnitaryGaugeGroup`
+
+    Parameters
+    ----------
+    operation : LinearOperator
+        The operation to base this element on. It provides both parameterization
+        information and the gauge transformation matrix itself.
+    """
+
+    def __init__(self, operation: _LinearOperator):
+        """
+        Creates a new gauge group element based on `operation`, which
+        is assumed to have the correct parameterization.
+        """
         OpGaugeGroupElement.__init__(self, operation)
 
     @property
-    def operation(self) -> _op.ExpErrorgenOp:
-        return self._operation # type: ignore
+    def operation(self) -> _LinearOperator:
+      return self._operation
 
 
 class UnitaryGaugeGroup(OpGaugeGroupWithBasis):
@@ -820,29 +820,8 @@
         OpGaugeGroupWithBasis.__init__(self, operation, UnitaryGaugeGroupElement, "Unitary", basis)
         self.state_space = state_space
 
-<<<<<<< HEAD
-
-class UnitaryGaugeGroupElement(OpGaugeGroupElement):
-    """
-    Element of a :class:`UnitaryGaugeGroup`
-
-    Parameters
-    ----------
-    operation : LinearOperator
-        The operation to base this element on. It provides both parameterization
-        information and the gauge transformation matrix itself.
-    """
-
-    def __init__(self, operation: _LinearOperator):
-        """
-        Creates a new gauge group element based on `operation`, which
-        is assumed to have the correct parameterization.
-        """
-        OpGaugeGroupElement.__init__(self, operation)
-=======
     def compute_element(self, param_vec) -> UnitaryGaugeGroupElement:
         return super().compute_element(param_vec)
->>>>>>> ddbeb5df
 
 
 class SpamGaugeGroup(OpGaugeGroup):
@@ -1136,11 +1115,7 @@
         return state
 
     @classmethod
-<<<<<<< HEAD
     def _from_nice_serialization(cls, state: dict):  # memo holds already de-serialized objects
-        return cls(state['operation_dimension'])
-=======
-    def _from_nice_serialization(cls, state):  # memo holds already de-serialized objects
         return cls(state['operation_dimension'])
 
 
@@ -1293,5 +1268,4 @@
             subelements.append(se)
         subelements = tuple(subelements)
         basis = state['basis'] if isinstance(state['basis'], str) else _Basis.from_nice_serialization(state['basis'])
-        return cls(subelements, basis)
->>>>>>> ddbeb5df
+        return cls(subelements, basis)