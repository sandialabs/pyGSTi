"""
Defines the Model class and supporting functionality.
"""
#***************************************************************************************************
# Copyright 2015, 2019 National Technology & Engineering Solutions of Sandia, LLC (NTESS).
# Under the terms of Contract DE-NA0003525 with NTESS, the U.S. Government retains certain rights
# in this software.
# Licensed under the Apache License, Version 2.0 (the "License"); you may not use this file except
# in compliance with the License.  You may obtain a copy of the License at
# http://www.apache.org/licenses/LICENSE-2.0 or in the LICENSE file in the root pyGSTi directory.
#***************************************************************************************************

import bisect as _bisect
import copy as _copy
import itertools as _itertools
import uuid as _uuid
import warnings as _warnings
import collections as _collections

import numpy as _np

from pygsti.baseobjs import statespace as _statespace
from pygsti.baseobjs.nicelyserializable import NicelySerializable as _NicelySerializable
from pygsti.models.layerrules import LayerRules as _LayerRules
from pygsti.models.modelparaminterposer import LinearInterposer as _LinearInterposer
from pygsti.evotypes import Evotype as _Evotype
from pygsti.forwardsims import forwardsim as _fwdsim
from pygsti.modelmembers import modelmember as _gm
from pygsti.modelmembers import operations as _op
from pygsti.baseobjs.basis import Basis as _Basis, TensorProdBasis as _TensorProdBasis
from pygsti.baseobjs.label import Label as _Label
from pygsti.baseobjs.resourceallocation import ResourceAllocation as _ResourceAllocation
from pygsti.tools import slicetools as _slct
from pygsti.tools import matrixtools as _mt
from pygsti.circuits import Circuit as _Circuit, SeparatePOVMCircuit as _SeparatePOVMCircuit

MEMLIMIT_FOR_NONGAUGE_PARAMS = None


class Model(_NicelySerializable):
    """
    A predictive model for a Quantum Information Processor (QIP).

    The main function of a `Model` object is to compute the outcome
    probabilities of :class:`Circuit` objects based on the action of the
    model's ideal operations plus (potentially) noise which makes the
    outcome probabilities deviate from the perfect ones.

    Parameters
    ----------
    state_space : StateSpace
        The state space of this model.
    """

    def __init__(self, state_space):
        super().__init__()
        self._state_space = _statespace.StateSpace.cast(state_space)
        self._num_modeltest_params = None
        self._hyperparams = {}
        self._paramvec = _np.zeros(0, 'd')
        self._paramlbls = _np.empty(0, dtype=object)
        self._param_bounds = None
        self.uuid = _uuid.uuid4()  # a Model's uuid is like a persistent id(), useful for hashing

    def _to_nice_serialization(self):
        state = super()._to_nice_serialization()
        state.update({'state_space': self.state_space.to_nice_serialization(),
                      'parameter_labels': list(self._paramlbls) if len(self._paramlbls) > 0 else None,
                      'parameter_bounds': (self._encodemx(self._param_bounds)
                                           if (self._param_bounds is not None) else None)})
        return state

    @property
    def state_space(self):
        """
        State space labels

        Returns
        -------
        StateSpaceLabels
        """
        return self._state_space

    @property
    def hyperparams(self):
        """
        Dictionary of hyperparameters associated with this model

        Returns
        -------
        dict
        """
        return self._hyperparams  # Note: no need to set this param - just set/update values

    @property
    def num_params(self):
        """
        The number of free parameters when vectorizing this model.

        Returns
        -------
        int
            the number of model parameters.
        """
        return len(self._paramvec)

    @property
    def num_modeltest_params(self):
        """
        The parameter count to use when testing this model against data.

        Often times, this is the same as :meth:`num_params`, but there are times
        when it can convenient or necessary to use a parameter count different than
        the actual number of parameters in this model.

        Returns
        -------
        int
            the number of model parameters.
        """
        if not hasattr(self, '_num_modeltest_params'):  # for backward compatibility
            self._num_modeltest_params = None

        if self._num_modeltest_params is not None:
            return self._num_modeltest_params
        elif 'num_nongauge_params' in dir(self):  # better than hasattr, which *runs* the @property method
            if MEMLIMIT_FOR_NONGAUGE_PARAMS is not None:
                if hasattr(self, 'num_elements'):
                    memForNumGaugeParams = self.num_elements * (self.num_params + self.state_space.dim**2) \
                        * _np.dtype('d').itemsize  # see Model._buildup_dpg (this is mem for dPG)
                else:
                    return self.num_params

                if memForNumGaugeParams > MEMLIMIT_FOR_NONGAUGE_PARAMS:
                    _warnings.warn(("Model.num_modeltest_params did not compute number of *non-gauge* parameters - "
                                    "using total (make MEMLIMIT_FOR_NONGAUGE_PARAMS larger if you really want "
                                    "the count of nongauge params"))
                    return self.num_params

            try:
                return self.num_nongauge_params  # len(x0)
            except:  # numpy can throw a LinAlgError or sparse cases can throw a NotImplementedError
                _warnings.warn(("Model.num_modeltest_params could not obtain number of *non-gauge* parameters"
                                " - using total instead"))
                return self.num_params
        else:
            return self.num_params

    @num_modeltest_params.setter
    def num_modeltest_params(self, count):
        self._num_modeltest_params = count

    @property
    def parameter_bounds(self):
        """ Upper and lower bounds on the values of each parameter, utilized by optimization routines """
        return self._param_bounds

    def set_parameter_bounds(self, index, lower_bound=-_np.inf, upper_bound=_np.inf):
        """
        Set the bounds for a single model parameter.

        These limit the values the parameter can have during an optimization of the model.

        Parameters
        ----------
        index : int
            The index of the paramter whose bounds should be set.

        lower_bound, upper_bound : float, optional
            The lower and upper bounds for the parameter.  Can be set to the special
            `numpy.inf` (or `-numpy.inf`) values to effectively have no bound.

        Returns
        -------
        None
        """
        if lower_bound == -_np.inf and upper_bound == _np.inf:
            return  # do nothing

        if self._param_bounds is None:
            self._param_bounds = _default_param_bounds(self.num_params)
        self._param_bounds[index, :] = (lower_bound, upper_bound)

    @property
    def parameter_labels(self):
        """
        A list of labels, usually of the form `(op_label, string_description)` describing this model's parameters.
        """
        return self._paramlbls

    @property
    def parameter_labels_pretty(self):
        """
        The list of parameter labels but formatted in a nice way.

        In particular, tuples where the first element is an op label are made into
        a single string beginning with the string representation of the operation.
        """
        ret = []
        for lbl in self.parameter_labels:
            if isinstance(lbl, (tuple, list)):
                ret.append(": ".join([str(x) for x in lbl]))
            else:
                ret.append(lbl)
        return ret

    def set_parameter_label(self, index, label):
        """
        Set the label of a single model parameter.

        Parameters
        ----------
        index : int
            The index of the paramter whose label should be set.

        label : object
            An object that serves to label this parameter.  Often a string.

        Returns
        -------
        None
        """
        self._paramlbls[index] = label

    def to_vector(self):
        """
        Returns the model vectorized according to the optional parameters.

        Returns
        -------
        numpy array
            The vectorized model parameters.
        """
        return self._paramvec

    def from_vector(self, v, close=False):
        """
        Sets this Model's operations based on parameter values `v`.

        Parameters
        ----------
        v : numpy.ndarray
            A vector of parameters, with length equal to `self.num_params`.

        close : bool, optional
            Set to `True` if `v` is close to the current parameter vector.
            This can make some operations more efficient.

        Returns
        -------
        None
        """
        assert(len(v) == self.num_params)
        self._paramvec = v.copy()

    def probabilities(self, circuit, clip_to=None):
        """
        Construct a dictionary containing the outcome probabilities of `circuit`.

        Parameters
        ----------
        circuit : Circuit or tuple of operation labels
            The sequence of operation labels specifying the circuit.

        clip_to : 2-tuple, optional
            (min,max) to clip probabilities to if not None.

        Returns
        -------
        probs : dictionary
            A dictionary such that
            probs[SL] = pr(SL,circuit,clip_to)
            for each spam label (string) SL.
        """
        raise NotImplementedError("Derived classes should implement this!")

    def bulk_probabilities(self, circuits, clip_to=None, comm=None, mem_limit=None, smartc=None):
        """
        Construct a dictionary containing the probabilities for an entire list of circuits.

        Parameters
        ----------
        circuits : (list of Circuits) or CircuitOutcomeProbabilityArrayLayout
            When a list, each element specifies a circuit to compute outcome probabilities for.
            A :class:`CircuitOutcomeProbabilityArrayLayout` specifies the circuits along with
            an internal memory layout that reduces the time required by this function and can
            restrict the computed probabilities to those corresponding to only certain outcomes.

        clip_to : 2-tuple, optional
            (min,max) to clip return value if not None.

        comm : mpi4py.MPI.Comm, optional
            When not None, an MPI communicator for distributing the computation
            across multiple processors.  Distribution is performed over
            subtrees of evalTree (if it is split).

        mem_limit : int, optional
            A rough memory limit in bytes which is used to determine processor
            allocation.

        smartc : SmartCache, optional
            A cache object to cache & use previously cached values inside this
            function.

        Returns
        -------
        probs : dictionary
            A dictionary such that `probs[opstr]` is an ordered dictionary of
            `(outcome, p)` tuples, where `outcome` is a tuple of labels
            and `p` is the corresponding probability.
        """
        raise NotImplementedError("Derived classes should implement this!")

    def _init_copy(self, copy_into, memo):
        """
        Copies any "tricky" member of this model into `copy_into`, before
        deep copying everything else within a .copy() operation.
        """
        copy_into.uuid = _uuid.uuid4()  # new uuid for a copy (don't duplicate!)

    def _post_copy(self, copy_into, memo):
        """
        Called after all other copying is done, to perform "linking" between
        the new model (`copy_into`) and its members.
        """
        pass

    def copy(self):
        """
        Copy this model.

        Returns
        -------
        Model
            a (deep) copy of this model.
        """
        #Avoid having to reconstruct everything via __init__;
        # essentially deepcopy this object, but give the
        # class opportunity to initialize tricky members instead
        # of letting deepcopy do it.
        newModel = type(self).__new__(self.__class__)  # empty object

        memo = {}  # so that copying preserves linked object references

        #first call _init_copy to initialize any tricky members
        # (like those that contain references to self or other members)
        self._init_copy(newModel, memo)

        for attr, val in self.__dict__.items():
            if not hasattr(newModel, attr):
                assert(attr != "uuid"), "Should not be copying UUID!"
                setattr(newModel, attr, _copy.deepcopy(val, memo))

        self._post_copy(newModel, memo)
        return newModel

    def __str__(self):
        pass

    def __hash__(self):
        if self.uuid is not None:
            return hash(self.uuid)
        else:
            raise TypeError('Use digest hash')

    def circuit_outcomes(self, circuit):
        """
        Get all the possible outcome labels produced by simulating this circuit.

        Parameters
        ----------
        circuit : Circuit
            Circuit to get outcomes of.

        Returns
        -------
        tuple
        """
        return ()  # default = no outcomes

    def compute_num_outcomes(self, circuit):
        """
        The number of outcomes of `circuit`, given by it's existing or implied POVM label.

        Parameters
        ----------
        circuit : Circuit
            The circuit to simplify

        Returns
        -------
        int
        """
        return len(self.circuit_outcomes(circuit))

    def complete_circuit(self, circuit):
        """
        Adds any implied preparation or measurement layers to `circuit`

        Parameters
        ----------
        circuit : Circuit
            Circuit to act on.

        Returns
        -------
        Circuit
            Possibly the same object as `circuit`, if no additions are needed.
        """
        return circuit


class OpModel(Model):
    """
    A Model that contains operators (i.e. "members"), having a container structure.

    These operators are independently (sort of) parameterized and can be thought
    to have dense representations (even if they're not actually stored that way).
    This gives rise to the model having `basis` and `evotype` members.

    Secondly, attached to an `OpModel` is the idea of "circuit simplification"
    whereby the operators (preps, operations, povms, instruments) within
    a circuit get simplified to things corresponding to a single outcome
    probability, i.e. pseudo-circuits containing just preps, operations,
    and POMV effects.

    Thirdly, an `OpModel` is assumed to use a *layer-by-layer* evolution, and,
    because of circuit simplification process, the calculaton of circuit
    outcome probabilities has been pushed to a :class:`ForwardSimulator`
    object which just deals with the forward simulation of simplified circuits.
    Furthermore, instead of relying on a static set of operations a forward
    simulator queries a :class:`LayerLizard` for layer operations, making it
    possible to build up layer operations in an on-demand fashion from pieces
    within the model.

    Parameters
    ----------
    state_space : StateSpace
        The state space for this model.

    basis : Basis
        The basis used for the state space by dense operator representations.

    evotype : Evotype or str, optional
        The evolution type of this model, describing how states are
        represented.  The special value `"default"` is equivalent
        to specifying the value of `pygsti.evotypes.Evotype.default_evotype`.

    layer_rules : LayerRules
        The "layer rules" used for constructing operators for circuit
        layers.  This functionality is essential to using this model to
        simulate ciruits, and is typically supplied by derived classes.

    simulator : ForwardSimulator or {"auto", "matrix", "map"}
        The forward simulator (or typ) that this model should use.  `"auto"`
        tries to determine the best type automatically.
    """

    #Whether to perform extra parameter-vector integrity checks
    _pcheck = False

    #Experimental: whether to call .from_vector on operation *cache* elements as part of model.from_vector call
    _call_fromvector_on_cache = True

    def __init__(self, state_space, basis, evotype, layer_rules, simulator="auto"):
        """
        Creates a new OpModel.  Rarely used except from derived classes `__init__` functions.
        """
        self._evotype = _Evotype.cast(evotype)
        self._set_state_space(state_space, basis)
        #sets self._state_space, self._basis

        super(OpModel, self).__init__(self.state_space)  # do this as soon as possible

        self._layer_rules = layer_rules if (layer_rules is not None) else _LayerRules()
        self._opcaches = {}  # dicts of non-primitive operations (organized by derived class)
        self._need_to_rebuild = True  # whether we call _rebuild_paramvec() in to_vector() or num_params()
        self.dirty = False  # indicates when objects and _paramvec may be out of sync
        self.sim = simulator  # property setter does nontrivial initialization (do this *last*)
        self._param_interposer = None
        self._reinit_opcaches()
        self.fogi_store = None

    def __setstate__(self, state_dict):
        self.__dict__.update(state_dict)
        self._sim.model = self  # ensure the simulator's `model` is set to self (usually == None in serialization)

    ##########################################
    ## Get/Set methods
    ##########################################

    @property
    def sim(self):
        """ Forward simulator for this model """
        self._clean_paramvec()  # clear opcache and rebuild paramvec when needed
        if hasattr(self._sim, 'model'):
            assert(self._sim.model is self), "Simulator out of sync with model!!"
        return self._sim

    @sim.setter
    def sim(self, simulator):
        try:  # don't fail if state space doesn't have an integral # of qubits
            nqubits = self.state_space.num_qubits
        except:
            nqubits = None
        # TODO: This should probably also take evotype (e.g. 'chp' should probably use a CHPForwardSim, etc)
        self._sim = _fwdsim.ForwardSimulator.cast(simulator, nqubits)
        self._sim.model = self  # ensure the simulator's `model` is set to this object

    @property
    def evotype(self):
        """
        Evolution type

        Returns
        -------
        str
        """
        return self._evotype

    @property
    def basis(self):
        """
        The basis used to represent dense (super)operators of this model

        Returns
        -------
        Basis
        """
        return self._basis

    @basis.setter
    def basis(self, basis):
        """
        The basis used to represent dense (super)operators of this model
        """
        if isinstance(basis, _Basis):
            assert(basis.is_compatible_with_state_space(self.state_space)), "Basis is incompabtible with state space!"
            self._basis = basis
        else:  # create a basis with the proper structure & dimension
            self._basis = _Basis.cast(basis, self.state_space)

    def _set_state_space(self, lbls, basis="pp"):
        """
        Sets labels for the components of the Hilbert space upon which the gates of this Model act.

        Parameters
        ----------
        lbls : list or tuple or StateSpaceLabels object
            A list of state-space labels (can be strings or integers), e.g.
            `['Q0','Q1']` or a :class:`StateSpaceLabels` object.

        basis : Basis or str
            A :class:`Basis` object or a basis name (like `"pp"`), specifying
            the basis used to interpret the operators in this Model.  If a
            `Basis` object, then its dimensions must match those of `lbls`.

        Returns
        -------
        None
        """
        if isinstance(lbls, _statespace.StateSpace):
            self._state_space = lbls
        else:
            #Maybe change to a different default?
            self._state_space = _statespace.ExplicitStateSpace(lbls)
        self.basis = basis  # invokes basis setter to set self._basis

        #Operator dimension of this Model
        #self._dim = self.state_space.dim
        #e.g. 4 for 1Q (densitymx) or 2 for 1Q (statevec)

    #TODO - deprecate this?
    @property
    def dim(self):
        """
        The dimension of the model.

        This equals d when the gate (or, more generally, circuit-layer) matrices
        would have shape d x d and spam vectors would have shape d x 1 (if they
        were computed).

        Returns
        -------
        int
            model dimension
        """
        return self._state_space.dim

    ####################################################
    ## Parameter vector maintenance
    ####################################################

    @property
    def num_params(self):
        """
        The number of free parameters when vectorizing this model.

        Returns
        -------
        int
            the number of model parameters.
        """
        self._clean_paramvec()
        return len(self._paramvec)

    def _iter_parameterized_objs(self):
        raise NotImplementedError("Derived Model classes should implement _iter_parameterized_objs")
        #return # default is to have no parameterized objects

    #TODO: Make this work with param interposers.
    def _check_paramvec(self, debug=False):
        if debug: print("---- Model._check_paramvec ----")

        TOL = 1e-8
        for lbl, obj in self._iter_parameterized_objs():
            if debug: print(lbl, ":", obj.num_params, obj.gpindices)
            w = obj.to_vector()
            msg = "None" if (obj.parent is None) else id(obj.parent)
            assert(obj.parent is self), "%s's parent is not set correctly (%s)!" % (lbl, msg)
            if obj.gpindices is not None and len(w) > 0:
                if _np.linalg.norm(self._paramvec[obj.gpindices] - w) > TOL:
                    if debug: print(lbl, ".to_vector() = ", w, " but Model's paramvec = ",
                                    self._paramvec[obj.gpindices])
                    raise ValueError("%s is out of sync with paramvec!!!" % lbl)
            if not self.dirty and obj.dirty:
                raise ValueError("%s is dirty but Model.dirty=False!!" % lbl)

    def _clean_paramvec(self):
        """ Updates _paramvec corresponding to any "dirty" elements, which may
            have been modified without out knowing, leaving _paramvec out of
            sync with the element's internal data.  It *may* be necessary
            to resolve conflicts where multiple dirty elements want different
            values for a single parameter.  This method is used as a safety net
            that tries to insure _paramvec & Model elements are consistent
            before their use."""

        #Note on dirty flag processing and the "dirty_value" flag of members:
        #    A model member's "dirty" flag is set to True when the member's
        #    value (local parameter vector) may be different from its parent
        #    model's parameter vector.  Usually, when `from_vector` is called on
        #    a member, this should set the dirty flag (since it sets the local
        #    parameter vector).  The exception is when this function is being
        #    called within the parent's `from_vector` method, in which case the
        #    flag should be reset to `False`, even if it was True before.
        #    Whether this operation should refrain from setting it's dirty
        #    flag as a result of this call.  `False` is the safe option, as
        #    this call potentially changes this operation's parameters.

        #print("Cleaning Paramvec (dirty=%s, rebuild=%s)" % (self.dirty, self._need_to_rebuild))
        #import inspect, pprint
        #pprint.pprint([(x.filename,x.lineno,x.function) for x in inspect.stack()[0:7]])

        if self._need_to_rebuild:
            self._rebuild_paramvec()
            self._need_to_rebuild = False
            self._reinit_opcaches()  # changes to parameter vector structure invalidate cached ops

        if self.dirty:  # if any member object is dirty (ModelMember.dirty setter should set this value)
            TOL = 1e-8
            ops_paramvec = self._model_paramvec_to_ops_paramvec(self._paramvec)

            #Note: lbl args used *just* for potential debugging - could strip out once
            # we're confident this code always works.
            def clean_single_obj(obj, lbl):  # sync an object's to_vector result w/_paramvec
                if obj.dirty:
                    w = obj.to_vector()
                    chk_norm = _np.linalg.norm(ops_paramvec[obj.gpindices] - w)
                    #print(lbl, " is dirty! vec = ", w, "  chk_norm = ",chk_norm)
                    if (not _np.isfinite(chk_norm)) or chk_norm > TOL:
                        ops_paramvec[obj.gpindices] = w
                    obj.dirty = False

            def clean_obj(obj, lbl):  # recursive so works with objects that have sub-members
                for i, subm in enumerate(obj.submembers()):
                    clean_obj(subm, _Label(lbl.name + ":%d" % i, lbl.sslbls))
                clean_single_obj(obj, lbl)

            for lbl, obj in self._iter_parameterized_objs():
                clean_obj(obj, lbl)

            #re-update everything to ensure consistency ~ self.from_vector(self._paramvec)
            #print("DEBUG: non-trivially CLEANED paramvec due to dirty elements")
            for _, obj in self._iter_parameterized_objs():
                obj.from_vector(ops_paramvec[obj.gpindices], dirty_value=False)
                #object is known to be consistent with _paramvec

            # Call from_vector on elements of the cache
            if self._call_fromvector_on_cache:
                for opcache in self._opcaches.values():
                    for obj in opcache.values():
                        obj.from_vector(ops_paramvec[obj.gpindices], dirty_value=False)

            self.dirty = False
            self._paramvec[:] = self._ops_paramvec_to_model_paramvec(ops_paramvec)
            #self._reinit_opcaches()  # this shouldn't be necessary

        if OpModel._pcheck: self._check_paramvec()

    def _mark_for_rebuild(self, modified_obj=None):
        #re-initialze any members that also depend on the updated parameters
        self._need_to_rebuild = True

        # Specifically, we need to re-allocate indices for every object that
        # contains a reference to the modified one.  Previously all modelmembers
        # of a model needed to have their self.parent *always* point to the
        # parent model, and so we would clear the members' .gpindices to indicate
        # allocation was needed.  Now, that constraint has been loosened, and
        # we instead set a member's .parent=None to indicate it needs reallocation
        # (this allows the .gpindices to be used, e.g., for parameter counting
        # within the object).  Because _rebuild_paramvec determines whether an
        # object needs allocation by calling its .gpindices_are_allocated method,
        # which checks submembers too, there's no longer any need to clear (set
        # to None) the .gpindinces any objects here.

        #OLD
        #for _, o in self._iter_parameterized_objs():
        #    if o._obj_refcount(modified_obj) > 0:
        #        o.clear_gpindices()  # ~ o.gpindices = None but works w/submembers
        #        # (so params for this obj will be rebuilt)

        self.dirty = True
        #since it's likely we'll set at least one of our object's .dirty flags
        # to True (and said object may have parent=None and so won't
        # auto-propagate up to set this model's dirty flag (self.dirty)

    def _print_gpindices(self, max_depth=100):
        print("PRINTING MODEL GPINDICES!!!")
        for lbl, obj in self._iter_parameterized_objs():
            obj._print_gpindices("", str(lbl), max_depth=max_depth)

    def print_parameters_by_op(self, max_depth=0):
        plbls = {i: lbl for i, lbl in enumerate(self.parameter_labels)}
        print("*** MODEL PARAMETERS (%d total) ***" % self.num_params)
        for lbl, obj in self._iter_parameterized_objs():
            obj._print_gpindices("", lbl, plbls, max_depth)

    def collect_parameters(self, params_to_collect, new_param_label=None):
        """
        Updates this model's parameters so that previously independent parameters are tied together.

        The model's parameterization is modified so that all of the parameters
        given by `params_to_collect` are replaced by a single parameter.  The label
        of this single parameter may be given if desired.

        Note that after this function is called the model's parameter vector (i.e. the
        result of `to_vector()`) should be assumed to have a new format unrelated to the
        parameter vector before their adjustment.  For example, you should not assume that
        un-modified parameters will retain their old indices.

        Parameters
        ----------
        params_to_collect : iterable
            A list or tuple of parameter labels describing the parameters to collect.
            These should be a subset of the elements of `self.parameter_labels` or
            of `self.parameter_labels_pretty`, or integer indices into the model's parameter
            vector.  If empty, no parameter adjustment is performed.

        new_param_label : object, optional
            The label for the new common parameter.  If `None`, then the parameter label
            of the first collected parameter is used.

        Returns
        -------
        None
        """
        if all([isinstance(p, int) for p in params_to_collect]):
            indices = list(params_to_collect)  # all parameters are given as indices
        else:
            plbl_dict = {plbl: i for i, plbl in enumerate(self.parameter_labels)}
            try:
                indices = [plbl_dict[plbl] for plbl in params_to_collect]
            except KeyError:
                plbl_dict_pretty = {plbl: i for i, plbl in enumerate(self.parameter_labels_pretty)}
                indices = [plbl_dict_pretty[plbl] for plbl in params_to_collect]
        indices.sort()

        if len(indices) == 0:
            return  # nothing to do

        # go through all gpindices and reset so that all occurrences of elements in
        # indices[1:] are updated to be indices[0]
        memo = set()  # keep track of which object's gpindices have been set
        for _, obj in self._iter_parameterized_objs():
            assert(obj.gpindices is not None and obj.parent is self), \
                "Model's parameter vector still needs to be built!"

            new_gpindices = None
            if isinstance(obj.gpindices, slice):
                if indices[0] >= obj.gpindices.stop or indices[-1] < obj.gpindices.start:
                    continue  # short circuit so we don't have to check condition in line below
                if any([obj.gpindices.start <= i < obj.gpindices.stop for i in indices[1:]]):
                    new_gpindices = obj.gpindices_as_array()
            else:
                if indices[0] > max(obj.gpindices) or indices[-1] < min(obj.gpindices):
                    continue  # short circuit
                new_gpindices = obj.gpindices.copy()

            if new_gpindices is not None:
                for k in indices[1:]:
                    new_gpindices[new_gpindices == k] = indices[0]
                obj.set_gpindices(new_gpindices, self, memo)

        #Rename the collected parameter if desired.
        if new_param_label is not None:
            self._paramlbls[indices[0]] = new_param_label

        # now all gpindices are updated, so just rebuild paramvec to remove unused indices.
        self._rebuild_paramvec()

    def uncollect_parameters(self, param_to_uncollect):
        """
        Updates this model's parameters so that a common paramter becomes independent parameters.

        The model's parameterization is modified so that each usage of the given parameter
        in the model's parameterized operations is promoted to being a new independent
        parameter. The labels of the new parameters are set by the operations.

        Note that after this function is called the model's parameter vector (i.e. the
        result of `to_vector()`) should be assumed to have a new format unrelated to the
        parameter vector before their adjustment.  For example, you should not assume that
        un-modified parameters will retain their old indices.

        Parameters
        ----------
        param_to_uncollect : int or object
            A parameter label specifying the parameter to "uncollect".  This should be an
            element of `self.parameter_labels` or `self.parameter_labels_pretty`, or it may be
            an integer index into the model's parameter vector.

        Returns
        -------
        None
        """
        if isinstance(param_to_uncollect, int):
            index = param_to_uncollect
        else:
            plbl_dict = {plbl: i for i, plbl in enumerate(self.parameter_labels)}
            try:
                index = plbl_dict[param_to_uncollect]
            except KeyError:
                plbl_dict_pretty = {plbl: i for i, plbl in enumerate(self.parameter_labels_pretty)}
                index = plbl_dict_pretty[param_to_uncollect]

        # go through all gpindices and reset so that each occurrence of `index` after the
        # first gets a new index => independent parameter.
        next_new_index = self.num_params; first_occurrence = True
        memo = set()  # keep track of which object's gpindices have been set
        for lbl, obj in self._iter_parameterized_objs():
            assert(obj.gpindices is not None and obj.parent is self), \
                "Model's parameter vector still needs to be built!"

            if id(obj) in memo:
                continue  # don't add any new indices when set_gpindices doesn't actually do anything

            new_gpindices = None
            if isinstance(obj.gpindices, slice):
                if obj.gpindices.start <= index < obj.gpindices.stop:
                    if first_occurrence:  # just update/reset parameter label
                        self._paramlbls[index] = (lbl, obj.parameter_labels[index - obj.gpindices.start])
                        first_occurrence = False
                    else:  # index as a new parameter
                        new_gpindices = obj.gpindices_as_array()
                        new_gpindices[index - obj.gpindices.start] = next_new_index
                        next_new_index += 1
            else:
                if min(obj.gpindices) <= index <= max(obj.gpindices):
                    new_gpindices = obj.gpindices.copy()
                    for i in range(len(new_gpindices)):
                        if new_gpindices[i] == index:
                            if first_occurrence:  # just update/reset parameter label
                                self._paramlbls[index] = (lbl, obj.parameter_labels[i])
                                first_occurrence = False
                            else:  # index as a new parameter
                                new_gpindices[i] = next_new_index
                                next_new_index += 1

            if new_gpindices is not None:
                obj.set_gpindices(new_gpindices, self, memo)

        # now all gpindices are updated, so just rebuild paramvec create new parameters.
        self._rebuild_paramvec()

    def _rebuild_paramvec(self):
        """ Resizes self._paramvec and updates gpindices & parent members as needed,
            and will initialize new elements of _paramvec, but does NOT change
            existing elements of _paramvec (use _update_paramvec for this)"""
        w = self._model_paramvec_to_ops_paramvec(self._paramvec)
        Np = len(w)  # NOT self.num_params since the latter calls us!
        wl = self._paramlbls
        wb = self._param_bounds if (self._param_bounds is not None) else _default_param_bounds(Np)
        #NOTE: interposer doesn't quite work with parameter bounds yet, as we need to convert "model"
        # bounds to "ops" bounds like we do the parameter vector.  Need something like:
        #wb = self._model_parambouds_to_ops_parambounds(self._param_bounds) \
        #    if (self._param_bounds is not None) else _default_param_bounds(Np)
        debug = False
        if debug: print("DEBUG: rebuilding model %s..." % str(id(self)))

        # Step 1: add parameters that don't exist yet
        #  Note that iteration order (that of _iter_parameterized_objs) determines
        #  parameter index ordering, so "normally" an object that occurs before
        #  another in the iteration order will have gpindices which are lower - and
        #  when new indices are allocated we try to maintain this normal order by
        #  inserting them at an appropriate place in the parameter vector.

        #Get a record up-front, before any allocations are made, of which objects will need to be reallocated.
        is_allocated = {lbl: obj.gpindices_are_allocated(self) for lbl, obj in self._iter_parameterized_objs()}
        max_index_processed_so_far = -1

        for lbl, obj in self._iter_parameterized_objs():

            completely_allocated = is_allocated[lbl]
            if debug: print("Processing: ", lbl, " gpindices=", obj.gpindices, " allocated = ", completely_allocated)

            if not completely_allocated:  # obj.gpindices_are_allocated(self):
                # We need to [re-]allocate obj's indices to this model
                num_new_params, max_existing_index = obj.preallocate_gpindices(self)  # any new indices need allocation?
                max_index_processed_so_far = max(max_index_processed_so_far, max_existing_index)
                insertion_point = max_index_processed_so_far + 1
                if num_new_params > 0:
                    # If so, before allocating anything, make the necessary space in the parameter arrays:
                    for _, o in self._iter_parameterized_objs():
                        o.shift_gpindices(insertion_point, num_new_params, self)
                    w = _np.insert(w, insertion_point, _np.empty(num_new_params, 'd'))
                    wl = _np.insert(wl, insertion_point, _np.empty(num_new_params, dtype=object))
                    wb = _np.insert(wb, insertion_point, _default_param_bounds(num_new_params), axis=0)

                # Now allocate (actually updates obj's gpindices).  May be necessary even if
                # num_new_params == 0 (e.g. a composed op needs to have it's gpindices updated bc
                # a sub-member's # of params was updated, but this submember was already allocated
                # on an earlier iteration - this is why we compute is_allocated as outset).
                num_added_params = obj.allocate_gpindices(insertion_point, self)
                assert(num_added_params == num_new_params), \
                    "Inconsistency between preallocate_gpindices and allocate_gpindices!"
                if debug:
                    print("DEBUG: allocated %d new params starting at %d, resulting gpindices = %s"
                          % (num_new_params, insertion_point, str(obj.gpindices)))

                newly_added_indices = slice(insertion_point, insertion_point + num_added_params) \
                    if num_added_params > 0 else None  # for updating parameter labels below

            else:
                inds = obj.gpindices_as_array()
                M = max(inds) if len(inds) > 0 else -1; L = len(w)
                if debug: print("DEBUG: %s: existing indices = " % (str(lbl)), obj.gpindices, " M=", M, " L=", L)
                if M >= L:
                    #Some indices specified by obj are absent, and must be created.

                    #set newly_added_indices to the indices for *obj* that have just been added
                    added_indices = slice(len(w), len(w) + (M + 1 - L))
                    if isinstance(obj.gpindices, slice):
                        newly_added_indices = _slct.intersect(added_indices, obj.gpindices)
                    else:
                        newly_added_indices = inds[_np.logical_and(inds >= added_indices.start,
                                                                   inds < added_indices.stop)]

                    w = _np.concatenate((w, _np.empty(M + 1 - L, 'd')), axis=0)  # [v.resize(M+1) doesn't work]
                    wl = _np.concatenate((wl, _np.empty(M + 1 - L, dtype=object)), axis=0)
                    wb = _np.concatenate((wb, _np.empty((M + 1 - L, 2), 'd')), axis=0)
                    if debug: print("DEBUG:    --> added %d new params" % (M + 1 - L))
                else:
                    newly_added_indices = None
                #if M >= 0:  # M == -1 signifies this object has no parameters, so we'll just leave `off` alone
                #    off = M + 1

            #Update max_index_processed_so_far
            max_gpindex = (obj.gpindices.stop - 1) if isinstance(obj.gpindices, slice) else max(obj.gpindices)
            max_index_processed_so_far = max(max_index_processed_so_far, max_gpindex)

            # Update parameter values / labels / bounds.
            # - updating the labels is not strictly necessary since we usually *clean* the param vector next
            # - we *always* sync object parameter bounds in case any have changed (when bounds on members are
            #   set/modified, model should be marked for rebuilding)
            # - we only update *new* parameter labels, since we want any modified labels in the model to "stick"
            w[obj.gpindices] = obj.to_vector()
            wb[obj.gpindices, :] = obj.parameter_bounds if (obj.parameter_bounds is not None) \
                else _default_param_bounds(obj.num_params)
            if newly_added_indices is not None:
                obj_paramlbls = _np.empty(obj.num_params, dtype=object)
                obj_paramlbls[:] = [(lbl, obj_plbl) for obj_plbl in obj.parameter_labels]
                wl[newly_added_indices] = obj_paramlbls[_gm._decompose_gpindices(obj.gpindices, newly_added_indices)]

        #Step 2: remove any unused indices from paramvec and shift accordingly
        used_gpindices = set()
        for lbl, obj in self._iter_parameterized_objs():
            #print("Removal: ",lbl,str(type(obj)),(id(obj.parent) if obj.parent is not None else None),obj.gpindices)
            assert(obj.parent is self and obj.gpindices is not None)
            used_gpindices.update(obj.gpindices_as_array())

            #OLD: from when this was step 1:
            #if obj.gpindices is not None:
            #    if obj.parent is self:  # then obj.gpindices lays claim to our parameters
            #        used_gpindices.update(obj.gpindices_as_array())
            #    else:
            #        # ok for objects to have parent=None (before their params are allocated), in which case non-None
            #        # gpindices can enable the object to function without a parent model, but not parent=other_model,
            #        # as this indicates the objects parameters are allocated to another model (and should have been
            #        # cleared in the OrderedMemberDict.__setitem__ method used to add the model member.
            #        assert(obj.parent is None), \
            #            "Member's parent (%s) is not set correctly! (must be this model or None)" % repr(obj.parent)
            #else:
            #    assert(obj.parent is self or obj.parent is None)
            #    #Note: ok for objects to have parent == None and gpindices == None

        Np = len(w)  # reset Np from possible new params (NOT self.num_params since the latter calls us!)
        indices_to_remove = sorted(set(range(Np)) - used_gpindices)
        if debug: print("Indices to remove = ", indices_to_remove, " of ", Np)

        if len(indices_to_remove) > 0:
            #if debug: print("DEBUG: Removing %d params:"  % len(indices_to_remove), indices_to_remove)
            w = _np.delete(w, indices_to_remove)
            wl = _np.delete(wl, indices_to_remove)
            wb = _np.delete(wb, indices_to_remove, axis=0)
            def _get_shift(j): return _bisect.bisect_left(indices_to_remove, j)
            memo = set()  # keep track of which object's gpindices have been set
            for _, obj in self._iter_parameterized_objs():
                # ensure object is allocated to this model and thus should be shifted:
                assert(obj.gpindices is not None and obj.parent is self)
                if id(obj) in memo: continue  # already processed
                if isinstance(obj.gpindices, slice):
                    new_inds = _slct.shift(obj.gpindices,
                                           -_get_shift(obj.gpindices.start))
                else:
                    new_inds = []
                    for i in obj.gpindices:
                        new_inds.append(i - _get_shift(i))
                    new_inds = _np.array(new_inds, _np.int64)
                obj.set_gpindices(new_inds, self, memo)

        self._paramvec = self._ops_paramvec_to_model_paramvec(w)
        self._paramlbls = self._ops_paramlbls_to_model_paramlbls(wl)
        self._param_bounds = wb if _param_bounds_are_nontrivial(wb) else None
        if debug: print("DEBUG: Done rebuild: %d op params" % len(w))

    def _init_virtual_obj(self, obj):
        """
        Initializes a "virtual object" - an object (e.g. LinearOperator) that *could* be a
        member of the Model but won't be, as it's just built for temporary
        use (e.g. the parallel action of several "base" gates).  As such
        we need to fully initialize its parent and gpindices members so it
        knows it belongs to this Model BUT it's not allowed to add any new
        parameters (they'd just be temporary).  It's also assumed that virtual
        objects don't need to be to/from-vectored as there are already enough
        real (non-virtual) gates/spamvecs/etc. to accomplish this.
        """
        if obj.gpindices is not None:
            assert(obj.parent is self or obj.parent is None), "Virtual obj has incorrect parent already set!"
            return  # if parent is already set we assume obj has already been init

        #Assume all parameters of obj are new independent parameters
        num_new_params = obj.allocate_gpindices(self.num_params, self)
        assert(num_new_params == 0), "Virtual object is requesting %d new params!" % num_new_params

    def _obj_refcount(self, obj):
        """ Number of references to `obj` contained within this Model """
        cnt = 0
        for _, o in self._iter_parameterized_objs():
            cnt += o._obj_refcount(obj)
        return cnt

    def to_vector(self):
        """
        Returns the model vectorized according to the optional parameters.

        Returns
        -------
        numpy array
            The vectorized model parameters.
        """
        self._clean_paramvec()  # will rebuild if needed
        return self._paramvec

    def from_vector(self, v, close=False):
        """
        Sets this Model's operations based on parameter values `v`.

        The inverse of to_vector.

        Parameters
        ----------
        v : numpy.ndarray
            A vector of parameters, with length equal to `self.num_params`.

        close : bool, optional
            Set to `True` if `v` is close to the current parameter vector.
            This can make some operations more efficient.

        Returns
        -------
        None
        """
        assert(len(v) == self.num_params)

        self._paramvec = v.copy()
        w = self._model_paramvec_to_ops_paramvec(v)
        for _, obj in self._iter_parameterized_objs():
            obj.from_vector(w[obj.gpindices], close, dirty_value=False)
            # dirty_value=False => obj.dirty = False b/c object is known to be consistent with _paramvec

        # Call from_vector on elements of the cache
        if self._call_fromvector_on_cache:
            for opcache in self._opcaches.values():
                for obj in opcache.values():
                    obj.from_vector(w[obj.gpindices], close, dirty_value=False)

        if OpModel._pcheck: self._check_paramvec()

    @property
    def param_interposer(self):
        return self._param_interposer

    @param_interposer.setter
    def param_interposer(self, interposer):
        if self._param_interposer is not None:  # remove existing interposer
            self._paramvec = self._model_paramvec_to_ops_paramvec(self._paramvec)
        self._param_interposer = interposer
        if interposer is not None:  # add new interposer
            self._clean_paramvec()
            self._paramvec = self._ops_paramvec_to_model_paramvec(self._paramvec)

    def _model_paramvec_to_ops_paramvec(self, v):
        return self.param_interposer.model_paramvec_to_ops_paramvec(v) \
            if (self.param_interposer is not None) else v

    def _ops_paramvec_to_model_paramvec(self, w):
        return self.param_interposer.ops_paramvec_to_model_paramvec(w) \
            if (self.param_interposer is not None) else w

    def _ops_paramlbls_to_model_paramlbls(self, w):
        return self.param_interposer.ops_paramlbls_to_model_paramlbls(w) \
            if (self.param_interposer is not None) else w

    def circuit_outcomes(self, circuit):
        """
        Get all the possible outcome labels produced by simulating this circuit.

        Parameters
        ----------
        circuit : Circuit
            Circuit to get outcomes of.

        Returns
        -------
        tuple
        """
        outcomes = circuit.expand_instruments_and_separate_povm(self)  # dict w/keys=sep-povm-circuits, vals=outcomes
        return tuple(_itertools.chain(*outcomes.values()))  # concatenate outputs from all sep-povm-circuits

    def split_circuit(self, circuit, erroron=('prep', 'povm'), split_prep=True, split_povm=True):
        """
        Splits a circuit into prep_layer + op_layers + povm_layer components.

        If `circuit` does not contain a prep label or a
        povm label a default label is returned if one exists.

        Parameters
        ----------
        circuit : Circuit
            A circuit, possibly beginning with a state preparation
            label and ending with a povm label.

        erroron : tuple of {'prep','povm'}
            A ValueError is raised if a preparation or povm label cannot be
            resolved when 'prep' or 'povm' is included in 'erroron'.  Otherwise
            `None` is returned in place of unresolvable labels.  An exception
            is when this model has no preps or povms, in which case `None`
            is always returned and errors are never raised, since in this
            case one usually doesn't expect to use the Model to compute
            probabilities (e.g. in germ selection).

        split_prep : bool, optional
            Whether to split off the state prep and return it as `prep_label`.  If
            `False`, then the returned preparation label is always `None`, and is
            not removed from `ops_only_circuit`.

        split_povm : bool, optional
            Whether to split off the POVM and return it as `povm_label`.  If
            `False`, then the returned POVM label is always `None`, and is
            not removed from `ops_only_circuit`.

        Returns
        -------
        prep_label : Label or None
        ops_only_circuit : Circuit
        povm_label : Label or None
        """
        if split_prep:
            if len(circuit) > 0 and self._is_primitive_prep_layer_lbl(circuit[0]):
                prep_lbl = circuit[0]
                circuit = circuit[1:]
            elif self._default_primitive_prep_layer_lbl() is not None:
                prep_lbl = self._default_primitive_prep_layer_lbl()
            else:
                if 'prep' in erroron and self._has_primitive_preps():
                    raise ValueError("Cannot resolve state prep in %s" % circuit)
                else: prep_lbl = None
        else:
            prep_lbl = None

        if split_povm:
            if len(circuit) > 0 and self._is_primitive_povm_layer_lbl(circuit[-1]):
                povm_lbl = circuit[-1]
                circuit = circuit[:-1]
            elif self._default_primitive_povm_layer_lbl(circuit.line_labels) is not None:
                povm_lbl = self._default_primitive_povm_layer_lbl(circuit.line_labels)
            else:
                if 'povm' in erroron and self._has_primitive_povms():
                    raise ValueError("Cannot resolve POVM in %s" % str(circuit))
                else: povm_lbl = None
        else:
            povm_lbl = None

        return prep_lbl, circuit, povm_lbl
    
    def split_circuits(self, circuits, erroron=('prep', 'povm'), split_prep=True, split_povm=True):
        """
        Splits a circuit into prep_layer + op_layers + povm_layer components.

        If `circuit` does not contain a prep label or a
        povm label a default label is returned if one exists.

        Parameters
        ----------
        circuit : list of Circuit
            A list of circuits, possibly beginning with a state preparation
            label and ending with a povm label.

        erroron : tuple of {'prep','povm'}
            A ValueError is raised if a preparation or povm label cannot be
            resolved when 'prep' or 'povm' is included in 'erroron'.  Otherwise
            `None` is returned in place of unresolvable labels.  An exception
            is when this model has no preps or povms, in which case `None`
            is always returned and errors are never raised, since in this
            case one usually doesn't expect to use the Model to compute
            probabilities (e.g. in germ selection).

        split_prep : bool, optional
            Whether to split off the state prep and return it as `prep_label`.  If
            `False`, then the returned preparation label is always `None`, and is
            not removed from `ops_only_circuit`.

        split_povm : bool, optional
            Whether to split off the POVM and return it as `povm_label`.  If
            `False`, then the returned POVM label is always `None`, and is
            not removed from `ops_only_circuit`.

        Returns
        -------
        list of tuples containing 
        prep_label : Label or None
        ops_only_circuit : Circuit
        povm_label : Label or None
        """

        #get the tuple of povm labels to avoid having to access through dict
        #many times.
        primitive_prep_labels_tup = self.primitive_prep_labels
        primitive_povm_labels_tup = self.primitive_povm_labels
        primitive_prep_labels_set = set(primitive_prep_labels_tup)
        primitive_povm_labels_set = set(primitive_povm_labels_tup)

        #precompute unique default povm labels.
        unique_sslbls = set([ckt._line_labels for ckt in circuits])
        default_povm_labels = {sslbls:self._default_primitive_povm_layer_lbl(sslbls) for sslbls in unique_sslbls}
        
        if split_prep and split_povm: #can avoid some duplicated effort in this case.
            split_circuits = []
            for ckt in circuits:
                if len(ckt) > 0 and ckt[0] in primitive_prep_labels_set:
                    prep_lbl = ckt[0]
                    circuit = ckt[1:]
                elif primitive_prep_labels_tup:
                    prep_lbl = primitive_prep_labels_tup[0]
                    circuit = None
                else:
                    if 'prep' in erroron and self._has_primitive_preps():
                        raise ValueError("Cannot resolve state prep in %s" % circuit)
                    else: 
                        prep_lbl = None
                        circuit = None

                if len(ckt) > 0 and ckt[-1] in primitive_povm_labels_set:
                    povm_lbl = ckt[-1]
                    circuit = circuit[:-1] if circuit is not None else ckt[:-1]
                elif default_povm_labels[ckt._line_labels] is not None:
                    povm_lbl = default_povm_labels[ckt._line_labels]
                else:
                    if 'povm' in erroron and self._has_primitive_povms():
                        raise ValueError("Cannot resolve POVM in %s" % str(circuit))
                    else: 
                        povm_lbl = None
                split_circuits.append((prep_lbl, circuit, povm_lbl))

        elif split_prep:
            split_circuits = []
            for ckt in circuits:
                if len(ckt) > 0 and ckt[0] in primitive_prep_labels_set:
                    prep_lbl = ckt[0]
                    circuit = ckt[1:]
                elif primitive_prep_labels_tup:
                    prep_lbl = primitive_prep_labels_tup[0]
                    circuit = ckt
                else:
                    if 'prep' in erroron and self._has_primitive_preps():
                        raise ValueError("Cannot resolve state prep in %s" % circuit)
                    else: 
                        prep_lbl = None
                        circuit = ckt
                split_circuits.append((prep_lbl, circuit, None))

        elif split_povm:
            split_circuits = []
            for ckt in circuits:
                if len(ckt) > 0 and ckt[-1] in primitive_povm_labels_set:
                    povm_lbl = ckt[-1]
                    circuit = ckt[:-1]
                elif default_povm_labels[ckt._line_labels] is not None:
                    povm_lbl = default_povm_labels[ckt._line_labels]
                    circuit = ckt
                else:
                    if 'povm' in erroron and self._has_primitive_povms():
                        raise ValueError("Cannot resolve POVM in %s" % str(circuit))
                    else: 
                        povm_lbl = None
                        circuit = ckt
            split_circuits.append((None, circuit, povm_lbl))
        
        else:
            split_circuits = [(None, ckt, None) for ckt in circuits]

        return split_circuits

    def complete_circuit(self, circuit, prep_lbl_to_prepend=None, povm_lbl_to_append=None):
        """
        Adds any implied preparation or measurement layers to `circuit`

        Converts `circuit` into a "complete circuit", where the first (0-th)
        layer is a state preparation and the final layer is a measurement (POVM) layer.

        Parameters
        ----------
        circuit : Circuit
            Circuit to act on.
        
        prep_lbl_to_prepend : Label, optional (default None)
            Optional user specified prep label to prepend. If not
            specified will use the default value as given by
            :meth:_default_primitive_prep_layer_lbl. If the circuit
            already has a prep label this argument will be ignored.

        povm_lbl_to_append : Label, optional (default None)
            Optional user specified prep label to prepend. If not
            specified will use the default value as given by
            :meth:_default_primitive_prep_layer_lbl. If the circuit
            already has a prep label this argument will be ignored.
        Returns
        -------
        Circuit
            Possibly the same object as `circuit`, if no additions are needed.
        """

        if len(circuit) == 0 or not self._is_primitive_prep_layer_lbl(circuit[0]):
            prep_lbl_to_prepend = self._default_primitive_prep_layer_lbl()
            if prep_lbl_to_prepend is None:
<<<<<<< HEAD
                raise ValueError("Missing state prep in %s and there's no default!" % circuit.str)
=======
                raise ValueError(f"Missing state prep in {circuit.str} and there's no default!")
>>>>>>> e3605851

        if len(circuit) == 0 or not self._is_primitive_povm_layer_lbl(circuit[-1]):
            sslbls = circuit.line_labels if circuit.line_labels != ("*",) else None
            povm_lbl_to_append = self._default_primitive_povm_layer_lbl(sslbls)

            if povm_lbl_to_append is None:
<<<<<<< HEAD
                raise ValueError("Missing POVM in %s and there's no default!" % circuit.str)

        if prep_lbl_to_prepend or povm_lbl_to_append:
            if prep_lbl_to_prepend: circuit = (prep_lbl_to_prepend,) + circuit
            if povm_lbl_to_append: circuit = circuit + (povm_lbl_to_append,)
=======
                raise ValueError(f"Missing POVM in {circuit.str} and there's no default!")
                
        if prep_lbl_to_prepend: 
            circuit = (prep_lbl_to_prepend,) + circuit
        if povm_lbl_to_append: 
            circuit = circuit + (povm_lbl_to_append,)
>>>>>>> e3605851

        return circuit
    
    def expand_instruments_and_separate_povm(self, circuit, observed_outcomes=None):
        """
        Creates a dictionary of :class:`SeparatePOVMCircuit` objects from expanding the instruments of this circuit.

        Each key of the returned dictionary replaces the instruments in this circuit with a selection
        of their members.  (The size of the resulting dictionary is the product of the sizes of
        each instrument appearing in this circuit when `observed_outcomes is None`).  Keys are stored
        as :class:`SeparatePOVMCircuit` objects so it's easy to keep track of which POVM outcomes (effects)
        correspond to observed data.  This function is, for the most part, used internally to process
        a circuit before computing its outcome probabilities.

        Parameters
        ----------
        model : Model
            The model used to provide necessary details regarding the expansion, including:

            - default SPAM layers
            - definitions of instrument-containing layers
            - expansions of individual instruments and POVMs

        Returns
        -------
        OrderedDict
            A dict whose keys are :class:`SeparatePOVMCircuit` objects and whose
            values are tuples of the outcome labels corresponding to this circuit,
            one per POVM effect held in the key.
        """
        complete_circuit = self.complete_circuit(circuit)
        expanded_circuit_outcomes = _collections.OrderedDict()
        povm_lbl = complete_circuit[-1]  # "complete" circuits always end with a POVM label
        circuit_without_povm = complete_circuit[0:len(complete_circuit) - 1]

        def create_tree(lst):
            subs = _collections.OrderedDict()
            for el in lst:
                if len(el) > 0:
                    if el[0] not in subs: subs[el[0]] = []
                    subs[el[0]].append(el[1:])
            return _collections.OrderedDict([(k, create_tree(sub_lst)) for k, sub_lst in subs.items()])

        def add_expanded_circuit_outcomes(circuit, running_outcomes, ootree, start):
            """
            """
            cir = circuit if start == 0 else circuit[start:]  # for performance, avoid uneeded slicing
            for k, layer_label in enumerate(cir, start=start):
                components = layer_label.components
                #instrument_inds = _np.nonzero([model._is_primitive_instrument_layer_lbl(component)
                #                               for component in components])[0]  # SLOWER than statement below
                instrument_inds = _np.array([i for i, component in enumerate(components)
                                             if self._is_primitive_instrument_layer_lbl(component)])
                if instrument_inds.size > 0:
                    # This layer contains at least one instrument => recurse with instrument(s) replaced with
                    #  all combinations of their members.
                    component_lookup = {i: comp for i, comp in enumerate(components)}
                    instrument_members = [self._member_labels_for_instrument(components[i])
                                          for i in instrument_inds]  # also components of outcome labels
                    for selected_instrmt_members in _itertools.product(*instrument_members):
                        expanded_layer_lbl = component_lookup.copy()
                        expanded_layer_lbl.update({i: components[i] + "_" + sel
                                                   for i, sel in zip(instrument_inds, selected_instrmt_members)})
                        expanded_layer_lbl = _Label([expanded_layer_lbl[i] for i in range(len(components))])

                        if ootree is not None:
                            new_ootree = ootree
                            for sel in selected_instrmt_members:
                                new_ootree = new_ootree.get(sel, {})
                            if len(new_ootree) == 0: continue  # no observed outcomes along this outcome-tree path
                        else:
                            new_ootree = None

                        add_expanded_circuit_outcomes(circuit[0:k] + _Circuit((expanded_layer_lbl,)) + circuit[k + 1:],
                                                      running_outcomes + selected_instrmt_members, new_ootree, k + 1)
                    break

            else:  # no more instruments to process: `cir` contains no instruments => add an expanded circuit
                assert(circuit not in expanded_circuit_outcomes)  # shouldn't be possible to generate duplicates...
                elabels = self._effect_labels_for_povm(povm_lbl) if (observed_outcomes is None) \
                    else tuple(ootree.keys())
                outcomes = tuple((running_outcomes + (elabel,) for elabel in elabels))
                expanded_circuit_outcomes[_SeparatePOVMCircuit(circuit, povm_lbl, elabels)] = outcomes

        ootree = create_tree(observed_outcomes) if observed_outcomes is not None else None  # tree of observed outcomes
        # e.g. [('0','00'), ('0','01'), ('1','10')] ==> {'0': {'00': {}, '01': {}}, '1': {'10': {}}}

        if self._has_instruments():
            add_expanded_circuit_outcomes(circuit_without_povm, (), ootree, start=0)
        else:
            # It may be helpful to cache the set of elabels for a POVM (maybe within the model?) because
            # currently the call to _effect_labels_for_povm may be a bottleneck.  It's needed, even when we have
            # observed outcomes, because there may be some observed outcomes that aren't modeled (e.g. leakage states)
            if observed_outcomes is None:
                elabels = self._effect_labels_for_povm(povm_lbl)
            else:
                possible_lbls = set(self._effect_labels_for_povm(povm_lbl))
                elabels = tuple([oo for oo in ootree.keys() if oo in possible_lbls])
            outcomes = tuple(((elabel,) for elabel in elabels))
            expanded_circuit_outcomes[_SeparatePOVMCircuit(circuit_without_povm, povm_lbl, elabels)] = outcomes

        return expanded_circuit_outcomes

    def complete_circuits(self, circuits, prep_lbl_to_prepend=None, povm_lbl_to_append=None, return_split = False):
        """
        Adds any implied preparation or measurement layers to list of circuits.

        Converts `circuit` into a "complete circuit", where the first (0-th)
        layer is a state preparation and the final layer is a measurement (POVM) layer.

        Parameters
        ----------
        circuits : list of Circuit
            List of Circuit objects to act on.
        
        prep_lbl_to_prepend : Label, optional (default None)
            Optional user specified prep label to prepend. If not
            specified will use the default value as given by
            :meth:_default_primitive_prep_layer_lbl. If the circuit
            already has a prep label this argument will be ignored.

        povm_lbl_to_append : Label, optional (default None)
            Optional user specified prep label to prepend. If not
            specified will use the default value as given by
            :meth:_default_primitive_prep_layer_lbl. If the circuit
            already has a prep label this argument will be ignored.
        
        return_split : bool, optional (default False)
            If True we additionally return a list of tuples of the form:
            (prep_label, no_spam_circuit, povm_label)
            for each circuit. This is of the same format returned by
            :meth:split_circuits when using the kwarg combination:
            erroron=('prep', 'povm'), split_prep=True, split_povm=True
        Returns
        -------
        Circuit
            Possibly the same object as `circuit`, if no additions are needed.
        """

        if prep_lbl_to_prepend is None:
            prep_lbl_to_prepend = self._default_primitive_prep_layer_lbl()
            prep_lbl_tup_to_prepend = (prep_lbl_to_prepend,)
        else:
            prep_lbl_tup_to_prepend = (prep_lbl_to_prepend,)

        #get the tuple of povm labels to avoid having to access through dict
        #many times.
        primitive_prep_labels = set(self.primitive_prep_labels)
        primitive_povm_labels = set(self.primitive_povm_labels)

        #precompute unique default povm labels.
        unique_sslbls = set([ckt._line_labels for ckt in circuits])
        default_povm_labels = {sslbls:(self._default_primitive_povm_layer_lbl(sslbls),) for sslbls in unique_sslbls}

        comp_circuits = []
        if return_split:
            split_circuits = []
        
        for ckt in circuits:
            if len(ckt) == 0 or not ckt[0] in primitive_prep_labels:
                if prep_lbl_to_prepend is None:
                    raise ValueError(f"Missing state prep in {ckt.str} and there's no default!")
                else:
                    current_prep_lbl_to_prepend = prep_lbl_tup_to_prepend
            else:
                current_prep_lbl_to_prepend = ()

            if len(ckt) == 0 or not ckt[-1] in primitive_povm_labels:
                current_povm_lbl_to_append = (povm_lbl_to_append,) if povm_lbl_to_append is not None else default_povm_labels[ckt._line_labels]
                if current_povm_lbl_to_append[0] is None: #if still None we have no default and raise an error.
                    raise ValueError(f"Missing POVM in {ckt.str} and there's no default!")
            else:
                current_povm_lbl_to_append = ()
            
            if return_split:
                #we will almost always be in this case for standard usage, so hit this quickly.
                if current_prep_lbl_to_prepend and current_povm_lbl_to_append:
                    split_circuits.append((current_prep_lbl_to_prepend[0], ckt, current_povm_lbl_to_append[0]))
                elif current_prep_lbl_to_prepend and not current_povm_lbl_to_append:
                    #for some reason this slice [:-1] returns the empty circuit when
                    #ckt is length 1, so this looks to be alright from an IndexError perspective.
                    split_circuits.append((current_prep_lbl_to_prepend[0], ckt[:-1], ckt[-1]))
                elif not current_prep_lbl_to_prepend and current_povm_lbl_to_append:
                    #for some reason this slice [1:] returns the empty circuit when
                    #ckt is length 1, so this looks to be alright from an IndexError perspective.
                    split_circuits.append((ckt[0], ckt[1:], current_povm_lbl_to_append[0]))
                else:
                    split_circuits.append((ckt[0], ckt[1:-1], ckt[-1]))
            comp_circuits.append(ckt.sandwich(current_prep_lbl_to_prepend, current_povm_lbl_to_append))
        
        if return_split:
            return comp_circuits, split_circuits
        else:
            return comp_circuits
        

    # ---- Operation container interface ----
    # These functions allow oracle access to whether a label of a given type
    # "exists" (or can be created by) this model.

    # Support notion of "primitive" *layer* operations, which are
    # stored somewhere in this model (and so don't need to be cached)
    # and represent the fundamental building blocks of other layer operations.
    # "Primitive" layers are used to <TODO>

    # These properties should return an OrdereDict, whose keys can
    # be used as an ordered set (values can be anything - we don't care).
    @property
    def _primitive_prep_label_dict(self):
        raise NotImplementedError("Derived classes must implement this!")

    @property
    def _primitive_povm_label_dict(self):
        raise NotImplementedError("Derived classes must implement this!")

    @property
    def _primitive_op_label_dict(self):
        raise NotImplementedError("Derived classes must implement this!")

    @property
    def _primitive_instrument_label_dict(self):
        raise NotImplementedError("Derived classes must implement this!")

    # These are the public properties that return tuples
    @property
    def primitive_prep_labels(self):
        return tuple(self._primitive_prep_label_dict.keys())

    @property
    def primitive_povm_labels(self):
        return tuple(self._primitive_povm_label_dict.keys())

    @property
    def primitive_op_labels(self):
        return tuple(self._primitive_op_label_dict.keys())

    @property
    def primitive_instrument_labels(self):
        return tuple(self._primitive_instrument_label_dict.keys())

    def _is_primitive_prep_layer_lbl(self, lbl):
        """
        Whether `lbl` is a valid state prep label (returns boolean)

        Parameters
        ----------
        lbl : Label
            The label to test.

        Returns
        -------
        bool
        """
        return lbl in self._primitive_prep_label_dict

    def _is_primitive_povm_layer_lbl(self, lbl):
        """
        Whether `lbl` is a valid POVM label (returns boolean)

        Parameters
        ----------
        lbl : Label
            The label to test.

        Returns
        -------
        bool
        """
        return lbl in self._primitive_povm_label_dict or lbl.name in self._primitive_povm_label_dict

    def _is_primitive_op_layer_lbl(self, lbl):
        """
        Whether `lbl` is a valid operation label (returns boolean)

        Parameters
        ----------
        lbl : Label
            The label to test.

        Returns
        -------
        bool
        """
        return lbl in self._primitive_op_label_dict

    def _is_primitive_instrument_layer_lbl(self, lbl):
        """
        Whether `lbl` is a valid instrument label (returns boolean)

        Parameters
        ----------
        lbl : Label
            The label to test.

        Returns
        -------
        bool
        """
        return lbl in self._primitive_instrument_label_dict

    def _has_instruments(self):
        """ Useful for short-circuiting circuit expansion """
        return len(self._primitive_instrument_label_dict) > 0

    def _default_primitive_prep_layer_lbl(self):
        """
        Gets the default state prep label.

        This is often used when a circuit is specified without a preparation layer.
        Returns `None` if there is no default and one *must* be specified.

        Returns
        -------
        Label or None
        """
        if len(self._primitive_prep_label_dict) == 1:
            return next(iter(self._primitive_prep_label_dict.keys()))
        else:
            return None

    def _default_primitive_povm_layer_lbl(self, sslbls):
        """
        Gets the default POVM label.

        This is often used when a circuit  is specified without an ending POVM layer.
        Returns `None` if there is no default and one *must* be specified.

        Parameters
        ----------
        sslbls : tuple or None
            The state space labels being measured, and for which a default POVM is desired.

        Returns
        -------
        Label or None
        """
        if len(self._primitive_povm_label_dict) == 1 and \
           (sslbls is None or sslbls == ('*',) or (self.state_space.num_tensor_product_blocks == 1
                                                   and self.state_space.tensor_product_block_labels(0) == sslbls)):
            return next(iter(self._primitive_povm_label_dict.keys()))
        else:
            return None

    def _has_primitive_preps(self):
        """
        Whether this model contains any state preparations.

        Returns
        -------
        bool
        """
        return len(self._primitive_prep_label_dict) > 0

    def _has_primitive_povms(self):
        """
        Whether this model contains any POVMs (measurements).

        Returns
        -------
        bool
        """
        return len(self._primitive_povm_label_dict) > 0

    def _effect_labels_for_povm(self, povm_lbl):
        """
        Gets the effect labels corresponding to the possible outcomes of POVM label `povm_lbl`.

        Parameters
        ----------
        povm_lbl : Label
            POVM label.

        Returns
        -------
        list
            A list of strings which label the POVM outcomes.
        """
        raise NotImplementedError("Derived classes must implement this!")

    def _member_labels_for_instrument(self, inst_lbl):
        """
        Get the member labels corresponding to the possible outcomes of the instrument labeled by `inst_lbl`.

        Parameters
        ----------
        inst_lbl : Label
            Instrument label.

        Returns
        -------
        list
            A list of strings which label the instrument members.
        """
        raise NotImplementedError("Derived classes must implement this!")

    # END operation container interface functions

    def circuit_layer_operator(self, layerlbl, typ="auto"):
        """
        Construct or retrieve the operation associated with a circuit layer.

        Parameters
        ----------
        layerlbl : Label
            The circuit-layer label to construct an operation for.

        typ : {'op','prep','povm','auto'}
            The type of layer `layerlbl` refers to: `'prep'` is for state
            preparation (only at the beginning of a circuit), `'povm'` is for
            a measurement: a POVM or effect label (only at the end of a circuit),
            and `'op'` is for all other "middle" circuit layers.

        Returns
        -------
        LinearOperator or State or POVM
        """
        self._clean_paramvec()
        return self._circuit_layer_operator(layerlbl, typ)

    def _circuit_layer_operator(self, layerlbl, typ):
        # doesn't call _clean_paramvec for performance
        fns = {'op': self._layer_rules.operation_layer_operator,
               'prep': self._layer_rules.prep_layer_operator,
               'povm': self._layer_rules.povm_layer_operator}
        if typ == 'auto':
            for fn in fns.values():
                try:
                    return fn(self, layerlbl, self._opcaches)
                except KeyError: pass  # Indicates failure to create op: try next type
            #raise ValueError(f"Cannot create operator for non-primitive circuit layer: {layerlbl}")
            raise ValueError("Cannot create operator for non-primitive circuit layer: %s" % str(layerlbl))
        else:
            return fns[typ](self, layerlbl, self._opcaches)

    def circuit_operator(self, circuit):
        """
        Construct or retrieve the operation associated with a circuit.

        Parameters
        ----------
        circuit : Circuit
            The circuit to construct an operation for.  This circuit should *not*
            contain any state preparation or measurement layers.

        Returns
        -------
        LinearOperator
        """
        return self.circuit_layer_operator(circuit.to_label(), typ='op')

    def _reinit_opcaches(self):
        """Called when parameter vector structure changes and self._opcaches should be cleared & re-initialized"""
        self._opcaches.clear()

    def probabilities(self, circuit, outcomes=None, time=None):
        """
        Construct a dictionary containing the outcome probabilities of `circuit`.

        Parameters
        ----------
        circuit : Circuit or tuple of operation labels
            The sequence of operation labels specifying the circuit.

        outcomes : list or tuple
            A sequence of outcomes, which can themselves be either tuples
            (to include intermediate measurements) or simple strings, e.g. `'010'`.

        time : float, optional
            The *start* time at which `circuit` is evaluated.

        Returns
        -------
        probs : OutcomeLabelDict
            A dictionary with keys equal to outcome labels and
            values equal to probabilities.
        """
        return self.sim.probs(circuit, outcomes, time)

    def bulk_probabilities(self, circuits, clip_to=None, comm=None, mem_limit=None, smartc=None):
        """
        Construct a dictionary containing the probabilities for an entire list of circuits.

        Parameters
        ----------
        circuits : (list of Circuits) or CircuitOutcomeProbabilityArrayLayout
            When a list, each element specifies a circuit to compute outcome probabilities for.
            A :class:`CircuitOutcomeProbabilityArrayLayout` specifies the circuits along with
            an internal memory layout that reduces the time required by this function and can
            restrict the computed probabilities to those corresponding to only certain outcomes.

        clip_to : 2-tuple, optional
            (min,max) to clip return value if not None.

        comm : mpi4py.MPI.Comm, optional
            When not None, an MPI communicator for distributing the computation
            across multiple processors.  Distribution is performed over
            subtrees of evalTree (if it is split).

        mem_limit : int, optional
            A rough memory limit in bytes which is used to determine processor
            allocation.

        dataset : DataSet, optional
            If not None, restrict what is computed to only those
            probabilities corresponding to non-zero counts (observed
            outcomes) in this data set.

        smartc : SmartCache, optional
            A cache object to cache & use previously cached values inside this
            function.

        Returns
        -------
        probs : dictionary
            A dictionary such that `probs[opstr]` is an ordered dictionary of
            `(outcome, p)` tuples, where `outcome` is a tuple of labels
            and `p` is the corresponding probability.
        """
        resource_alloc = _ResourceAllocation(comm, mem_limit)
        return self.sim.bulk_probs(circuits, clip_to, resource_alloc, smartc)

    def _init_copy(self, copy_into, memo):
        """
        Copies any "tricky" member of this model into `copy_into`, before
        deep copying everything else within a .copy() operation.
        """
        self._clean_paramvec()  # make sure _paramvec is valid before copying (necessary?)
        copy_into._need_to_rebuild = True  # copy will have all gpindices = None, etc.
        copy_into._opcaches = {}  # don't copy opcaches
        super(OpModel, self)._init_copy(copy_into, memo)

    def _post_copy(self, copy_into, memo):
        """
        Called after all other copying is done, to perform "linking" between
        the new model (`copy_into`) and its members.
        """
        copy_into._sim.model = copy_into  # set copy's `.model` link
        copy_into._reinit_opcaches()
        super(OpModel, self)._post_copy(copy_into, memo)

    def copy(self):
        """
        Copy this model.

        Returns
        -------
        Model
            a (deep) copy of this model.
        """
        self._clean_paramvec()  # ensure _paramvec is rebuilt if needed
        if OpModel._pcheck: self._check_paramvec()
        ret = Model.copy(self)
        if self._param_bounds is not None and self.parameter_labels is not None:
            ret._clean_paramvec()  # will *always* rebuild paramvec; do now so we can preserve param bounds
            assert _np.all(self.parameter_labels == ret.parameter_labels)  # ensure ordering is the same
            ret._param_bounds = self._param_bounds.copy()
        if OpModel._pcheck: ret._check_paramvec()
        return ret

    def create_modelmember_graph(self):
        """
        Generate a ModelMemberGraph for the model.

        Returns
        -------
        ModelMemberGraph
            A directed graph capturing dependencies among model members
        """
        raise NotImplementedError("Derived classes must implement this")

    def print_modelmembers(self):
        """
        Print a summary of all the members within this model.
        """
        mmg = self.create_modelmember_graph()
        mmg.print_graph()

    def is_similar(self, other_model, rtol=1e-5, atol=1e-8):
        """Whether or not two Models have the same structure.

        If `True`, then the two models are the same except for, perhaps, being
        at different parameter-space points (i.e. having different parameter vectors).
        Similar models, A and B, can be made equivalent (see :meth:`is_equivalent`) by
        calling `modelA.from_vector(modelB.to_vector())`.

        Parameters
        ----------
        other_model: Model
            The model to compare against

        rtol : float, optional
            Relative tolerance used to check if floating point values are "equal", as passed to
            `numpy.allclose`.

        atol: float, optional
            Absolute tolerance used to check if floating point values are "equal", as passed to
            `numpy.allclose`.

        Returns
        -------
        bool
        """
        mmg = self.create_modelmember_graph()
        other_mmg = other_model.create_modelmember_graph()
        return mmg.is_similar(other_mmg, rtol, atol)

    def is_equivalent(self, other_model, rtol=1e-5, atol=1e-8):
        """Whether or not two Models are equivalent to each other.

        If `True`, then the two models have the same structure *and* the same
        parameters, so they are in all ways alike and will compute the same probabilities.

        Parameters
        ----------
        other_model: Model
            The model to compare against

        rtol : float, optional
            Relative tolerance used to check if floating point (including parameter) values
            are "equal", as passed to `numpy.allclose`.

        atol: float, optional
            Absolute tolerance used to check if floating point (including parameter) values
            are "equal", as passed to `numpy.allclose`.

        Returns
        -------
        bool
        """
        mmg = self.create_modelmember_graph()
        other_mmg = other_model.create_modelmember_graph()
        return mmg.is_equivalent(other_mmg, rtol, atol)

    def _format_gauge_action_matrix(self, mx, op, reduce_to_model_space, row_basis, op_gauge_basis,
                                    create_complete_basis_fn):

        from pygsti.baseobjs.errorgenbasis import CompleteElementaryErrorgenBasis as _CompleteElementaryErrorgenBasis
        from pygsti.baseobjs.errorgenbasis import ExplicitElementaryErrorgenBasis as _ExplicitElementaryErrorgenBasis
        from pygsti.baseobjs.errorgenspace import ErrorgenSpace as _ErrorgenSpace
        import scipy.sparse as _sps

        #Next:
        # - make linear combos of basis els so that all (nonzero) disallowed rows become zero, i.e.,
        #    find nullspace of the matrix formed from the (nonzero) disallowed rows of mx.
        # - promote op_gauge_basis => op_gauge_space (linear combos of the same elementary basis - op_gauge_basis)
        all_sslbls = self.state_space.sole_tensor_product_block_labels

        if reduce_to_model_space:
            allowed_lbls = op.errorgen_coefficient_labels()
            allowed_lbls_set = set(allowed_lbls)
            allowed_row_basis = _ExplicitElementaryErrorgenBasis(self.state_space, allowed_lbls, basis1q=None)
            disallowed_indices = [i for i, lbl in enumerate(row_basis.labels) if lbl not in allowed_lbls_set]

            if len(disallowed_indices) > 0:
                disallowed_rows = mx[disallowed_indices, :]  # a sparse (lil) matrix
                allowed_gauge_linear_combos = _mt.nice_nullspace(disallowed_rows.toarray(), tol=1e-4)  # DENSE for now
                mx = _sps.csr_matrix(mx.dot(allowed_gauge_linear_combos))  # dot sometimes/always returns dense array
                op_gauge_space = _ErrorgenSpace(allowed_gauge_linear_combos, op_gauge_basis)  # DENSE mxs in eg-spaces
                #FOGI DEBUG: print("DEBUG => mx reduced to ", mx.shape)
            else:
                op_gauge_space = _ErrorgenSpace(_np.identity(len(op_gauge_basis), 'd'), op_gauge_basis)
        else:
            allowed_row_basis = create_complete_basis_fn(all_sslbls)
            op_gauge_space = _ErrorgenSpace(_np.identity(len(op_gauge_basis), 'd'),
                                            op_gauge_basis)
            # Note: above, do we need to store identity? could we just use the basis as a space here? or 'None'?

        # "reshape" mx so rows correspond to allowed_row_basis (the op's allowed labels)
        # (maybe make this into a subroutine?)
        assert(_sps.isspmatrix_csr(mx))
        data = []; col_indices = []; rowptr = [0]  # build up a CSR matrix manually
        allowed_lbls_set = set(allowed_row_basis.labels)
        allowed_row_indices = [(i, allowed_row_basis.label_index(lbl))
                               for i, lbl in enumerate(row_basis.labels) if lbl in allowed_lbls_set]

        for i, new_i in sorted(allowed_row_indices, key=lambda x: x[1]):
            # transfer i-th row of mx (whose rose are in row_basis) to new_i-th row of new mx

            # - first increment rowptr as needed
            while len(rowptr) <= new_i:
                rowptr.append(len(data))

            # - then add data
            col_indices.extend(mx.indices[mx.indptr[i]:mx.indptr[i + 1]])
            data.extend(mx.data[mx.indptr[i]:mx.indptr[i + 1]])
            rowptr.append(len(data))
        while len(rowptr) <= len(allowed_row_basis):  # fill in rowptr for any (empty) ending rows
            rowptr.append(len(data))
        allowed_rowspace_mx = _sps.csr_matrix((data, col_indices, rowptr),
                                              shape=(len(allowed_row_basis), mx.shape[1]), dtype=mx.dtype)

        return allowed_rowspace_mx, allowed_row_basis, op_gauge_space

    def _add_reparameterization(self, primitive_op_labels, fogi_dirs, errgenset_space_labels):
        # Create re-parameterization map from "fogi" parameters to old/existing model parameters
        # Note: fogi_coeffs = dot(ham_fogi_dirs.T, errorgen_vec)
        #       errorgen_vec = dot(pinv(ham_fogi_dirs.T), fogi_coeffs)
        # Ingredients:
        #  MX : fogi_coeffs -> op_coeffs  e.g. pinv(ham_fogi_dirs.T)
        #  deriv =  op_params -> op_coeffs  e.g. d(op_coeffs)/d(op_params) implemented by ops
        #  fogi_deriv = d(fogi_coeffs)/d(fogi_params) : fogi_params -> fogi_coeffs  - near I (these are
        #                                                    nearly identical apart from some squaring?)
        #
        #  so:    d(op_params) = inv(Deriv) * MX * fogi_deriv * d(fogi_params)
        #         d(op_params)/d(fogi_params) = inv(Deriv) * MX * fogi_deriv
        #  To first order: op_params = (inv(Deriv) * MX * fogi_deriv) * fogi_params := F * fogi_params
        # (fogi_params == "model params")

        # To compute F,
        # -let fogi_deriv == I   (shape nFogi,nFogi)
        # -MX is shape (nFullSpace, nFogi) == pinv(fogi_dirs.T)
        # -deriv is shape (nOpCoeffs, nOpParams), inv(deriv) = (nOpParams, nOpCoeffs)
        #    - need Deriv of shape (nOpParams, nFullSpace) - build by placing deriv mxs in gpindices rows and
        #      correct cols).  We'll require that deriv be square (op has same #params as coeffs) and is *invertible*
        #      (raise error otherwise).  Then we can construct inv(Deriv) by placing inv(deriv) into inv(Deriv) by
        #      rows->gpindices and cols->elem_label-match.

        nOpParams = self.num_params  # the number of parameters *before* any reparameterization.  TODO: better way?
        errgenset_space_labels_indx = _collections.OrderedDict(
            [(lbl, i) for i, lbl in enumerate(errgenset_space_labels)])

        invDeriv = _np.zeros((nOpParams, fogi_dirs.shape[0]), 'd')

        used_param_indices = set()
        for op_label in primitive_op_labels:

            op = self._circuit_layer_operator(op_label, 'auto')  # works for preps, povms, & ops
            lbls = op.errorgen_coefficient_labels()  # length num_coeffs
            param_indices = op.gpindices_as_array()  # length num_params
            deriv = op.errorgen_coefficients_array_deriv_wrt_params()  # shape == (num_coeffs, num_params)
            inv_deriv = _np.linalg.inv(deriv)  # cols for given op errorgen coefficient, rows = op params
            used_param_indices.update(param_indices)

            for i, lbl in enumerate(lbls):
                invDeriv[param_indices, errgenset_space_labels_indx[(op_label, lbl)]] = inv_deriv[:, i]

        unused_param_indices = sorted(list(set(range(nOpParams)) - used_param_indices))
        prefix_mx = _np.zeros((nOpParams, len(unused_param_indices)), 'd')
        for j, indx in enumerate(unused_param_indices):
            prefix_mx[indx, j] = 1.0

        fogi_vecs = _np.linalg.pinv(fogi_dirs.T)

        #DEBUG REMOVE - debugging locality of fogi_vecs not matching that of fogi_dirs...
        #assert(_np.allclose(fogi_dirs.T @ fogi_vecs, _np.identity(fogi_vecs.shape[1], 'd')))
        #import bpdb; bpdb.set_trace()

        F = _np.dot(invDeriv, fogi_vecs)
        F = _np.concatenate((prefix_mx, F), axis=1)

        #Not sure if these are needed: "coefficients" have names, but maybe "parameters" shoudn't?
        #fogi_param_names = ["P%d" % i for i in range(len(unused_param_indices))] \
        #    + ham_fogi_vec_names + other_fogi_vec_names

        return _LinearInterposer(F)

    def setup_fogi(self, initial_gauge_basis, create_complete_basis_fn=None,
                   op_label_abbrevs=None, reparameterize=False, reduce_to_model_space=True,
                   dependent_fogi_action='drop', include_spam=True, primitive_op_labels=None):

        from pygsti.baseobjs.errorgenbasis import CompleteElementaryErrorgenBasis as _CompleteElementaryErrorgenBasis
        from pygsti.baseobjs.errorgenbasis import ExplicitElementaryErrorgenBasis as _ExplicitElementaryErrorgenBasis
        from pygsti.baseobjs.errorgenspace import ErrorgenSpace as _ErrorgenSpace

        from pygsti.tools import basistools as _bt
        from pygsti.tools import fogitools as _fogit
        from pygsti.models.fogistore import FirstOrderGaugeInvariantStore as _FOGIStore

        if primitive_op_labels is None:
            primitive_op_labels = self.primitive_op_labels

        primitive_prep_labels = self.primitive_prep_labels if include_spam else ()
        primitive_povm_labels = self.primitive_povm_labels if include_spam else ()

        # "initial" gauge space is the space of error generators initially considered as
        # gauge transformations.  It can be reduced by the errors allowed on operations (by
        # their type and support).

        def extract_std_target_mx(op, op_basis):
            # TODO: more general decomposition of op - here it must be Composed(UnitaryOp, ExpErrorGen)
            #       or just ExpErrorGen
            if isinstance(op, _op.EmbeddedOp):
                all_sslbls = op.state_space.sole_tensor_product_block_labels
                if len(all_sslbls) == 1 and all_sslbls == op.target_labels:  # then basis may not have components
                    op_component_bases = [op_basis]
                else:
                    op_component_bases = [op_basis.component_bases[all_sslbls.index(lbl)] for lbl in op.target_labels]
                embedded_op_basis = _TensorProdBasis(op_component_bases)
                return extract_std_target_mx(op.embedded_op, embedded_op_basis)
            elif isinstance(op, _op.ExpErrorgenOp):  # assume just an identity op
                U = _np.identity(op.state_space.dim, 'd')
            elif isinstance(op, _op.ComposedOp):  # ASSUMES first element gives unitary
                op_mx = op.factorops[0].to_dense()  # ASSUMES first factor is ideal gate
                nQubits = int(round(_np.log(op_mx.shape[0]) / _np.log(4))); assert(op_mx.shape[0] == 4**nQubits)
                tensorprod_std_basis = _Basis.cast('std', [(4,) * nQubits])
                U = _bt.change_basis(op_mx, op_basis, tensorprod_std_basis)  # 'std' is incorrect
            elif isinstance(op, _op.StaticStandardOp):
                op_mx = op.to_dense()
                nQubits = int(round(_np.log(op_mx.shape[0]) / _np.log(4))); assert(op_mx.shape[0] == 4**nQubits)
                tensorprod_std_basis = _Basis.cast('std', [(4,) * nQubits])
                U = _bt.change_basis(op_mx, op_basis, tensorprod_std_basis)  # 'std' is incorrect
            else:
                raise ValueError("Could not extract target matrix from %s op!" % str(type(op)))
            return U

        def extract_std_target_vec(v):
            #TODO - make more sophisticated...
            dim = v.state_space.dim
            nQubits = int(round(_np.log(dim) / _np.log(4))); assert(dim == 4**nQubits)
            tensorprod_std_basis = _Basis.cast('std', [(4,) * nQubits])
            v = _bt.change_basis(v.to_dense(), self.basis, tensorprod_std_basis)  # 'std' is incorrect
            return v

        if create_complete_basis_fn is None:
            assert(isinstance(initial_gauge_basis, _CompleteElementaryErrorgenBasis)), \
                ("Must supply a custom `create_complete_basis_fn` if initial gauge basis is not a complete basis!")

            def create_complete_basis_fn(target_sslbls):
                return initial_gauge_basis.create_subbasis(target_sslbls, retain_max_weights=False)

        # get gauge action matrices on the initial space
        gauge_action_matrices = _collections.OrderedDict()
        gauge_action_gauge_spaces = _collections.OrderedDict()
        errorgen_coefficient_labels = _collections.OrderedDict()  # by operation
        for op_label in primitive_op_labels:  # Note: "ga" stands for "gauge action" in variable names below
            #print("DB FOGI: ",op_label)  #REMOVE
            op, op_with_errorgen = self._op_decomposition(op_label)  # gives target_op, op_error
            U = extract_std_target_mx(op, self.basis)
            all_sslbls = self.state_space.sole_tensor_product_block_labels

            if op_label.sslbls is None:
                target_sslbls = all_sslbls
            elif U.shape[0] == self.state_space.dim and len(op_label.sslbls) < len(all_sslbls):  # don't "trust" sslbls
                target_sslbls = all_sslbls  # e.g., for 2Q explicit models with 2Q gate matched with Gx:0 label
            else:
                target_sslbls = op_label.sslbls

            op_gauge_basis = initial_gauge_basis.create_subbasis(target_sslbls)  # gauge space lbls that overlap target
            # Note: can assume gauge action is zero (U acts as identity) on all basis elements not in op_gauge_basis

            initial_row_basis = create_complete_basis_fn(all_sslbls)  # Not just target_sslbls, but prune? (FUTURE)

            #support_sslbls, gauge_errgen_basis = get_overlapping_labels(gauge_errgen_space_labels, target_sslbls)
            mx, row_basis = _fogit.first_order_gauge_action_matrix(U, target_sslbls, self.state_space,
                                                                   op_gauge_basis, initial_row_basis)
            #print("DB FOGI: action mx: ", mx.shape) #REMOVE
            #FOGI DEBUG print("DEBUG => mx is ", mx.shape)

            # Note: mx is a sparse lil matrix
            # mx cols => op_gauge_basis, mx rows => row_basis, as zero rows have already been removed
            # (DONE: - remove all all-zero rows from mx (and corresponding basis labels) )
            # Note: row_basis is a simple subset of initial_row_basis

            allowed_rowspace_mx, allowed_row_basis, op_gauge_space = \
                self._format_gauge_action_matrix(mx, op_with_errorgen, reduce_to_model_space, row_basis, op_gauge_basis,
                                                 create_complete_basis_fn)
            #DEBUG
            #print("DB FOGI: action matrix formatting done:")
            #if allowed_rowspace_mx.shape[0] < 10:
            #    print(_np.round(allowed_rowspace_mx.toarray(), 4))
            #else:
            #    print(repr(allowed_rowspace_mx))
            #print(" on ", allowed_row_basis.labels)

            errorgen_coefficient_labels[op_label] = allowed_row_basis.labels
            gauge_action_matrices[op_label] = allowed_rowspace_mx
            gauge_action_gauge_spaces[op_label] = op_gauge_space
            #FOGI DEBUG print("DEBUG => final allowed_rowspace_mx shape =", allowed_rowspace_mx.shape)

        # Similar for SPAM
        for prep_label in primitive_prep_labels:
            prep = self._circuit_layer_operator(prep_label, 'prep')
            v = extract_std_target_vec(prep)
            target_sslbls = prep_label.sslbls if (prep_label.sslbls is not None and v.shape[0] < self.state_space.dim) \
                else self.state_space.sole_tensor_product_block_labels
            op_gauge_basis = initial_gauge_basis.create_subbasis(target_sslbls)  # gauge space lbls that overlap target
            initial_row_basis = create_complete_basis_fn(target_sslbls)

            mx, row_basis = _fogit.first_order_gauge_action_matrix_for_prep(v, target_sslbls, self.state_space,
                                                                            op_gauge_basis, initial_row_basis)

            allowed_rowspace_mx, allowed_row_basis, op_gauge_space = \
                self._format_gauge_action_matrix(mx, prep, reduce_to_model_space, row_basis, op_gauge_basis,
                                                 create_complete_basis_fn)

            errorgen_coefficient_labels[prep_label] = allowed_row_basis.labels
            gauge_action_matrices[prep_label] = allowed_rowspace_mx
            gauge_action_gauge_spaces[prep_label] = op_gauge_space

        for povm_label in primitive_povm_labels:
            povm = self._circuit_layer_operator(povm_label, 'povm')
            vecs = [extract_std_target_vec(effect) for effect in povm.values()]
            target_sslbls = povm_label.sslbls if (povm_label.sslbls is not None
                                                  and vecs[0].shape[0] < self.state_space.dim) \
                else self.state_space.sole_tensor_product_block_labels
            op_gauge_basis = initial_gauge_basis.create_subbasis(target_sslbls)  # gauge space lbls that overlap target
            initial_row_basis = create_complete_basis_fn(target_sslbls)

            mx, row_basis = _fogit.first_order_gauge_action_matrix_for_povm(vecs, target_sslbls, self.state_space,
                                                                            op_gauge_basis, initial_row_basis)

            allowed_rowspace_mx, allowed_row_basis, op_gauge_space = \
                self._format_gauge_action_matrix(mx, povm, reduce_to_model_space, row_basis, op_gauge_basis,
                                                 create_complete_basis_fn)

            errorgen_coefficient_labels[povm_label] = allowed_row_basis.labels
            gauge_action_matrices[povm_label] = allowed_rowspace_mx
            gauge_action_gauge_spaces[povm_label] = op_gauge_space

        norm_order = "auto"  # NOTE - should be 1 for normalizing 'S' quantities and 2 for 'H',
        # so 'auto' utilizes intelligence within FOGIStore
        self.fogi_store = _FOGIStore(gauge_action_matrices, gauge_action_gauge_spaces,
                                     errorgen_coefficient_labels,  # gauge_errgen_space_labels,
                                     op_label_abbrevs, reduce_to_model_space, dependent_fogi_action,
                                     norm_order=norm_order)

        if reparameterize:
            self.param_interposer = self._add_reparameterization(
                primitive_op_labels + primitive_prep_labels + primitive_povm_labels,
                self.fogi_store.fogi_directions.toarray(),  # DENSE now (leave sparse in FUTURE?)
                self.fogi_store.errorgen_space_op_elem_labels)

    def fogi_errorgen_component_labels(self, include_fogv=False, typ='normal'):
        labels = self.fogi_store.fogi_errorgen_direction_labels(typ)
        if include_fogv:
            labels += self.fogi_store.fogv_errorgen_direction_labels(typ)
        return labels

    def fogi_errorgen_components_array(self, include_fogv=False, normalized_elem_gens=True):
        op_coeffs = self.errorgen_coefficients(normalized_elem_gens)

        if include_fogv:
            fogi_coeffs, fogv_coeffs = self.fogi_store.opcoeffs_to_fogiv_components_array(op_coeffs)
            return _np.concatenate((fogi_coeffs, fogv_coeffs))
        else:
            return self.fogi_store.opcoeffs_to_fogi_components_array(op_coeffs)

    def set_fogi_errorgen_components_array(self, components, include_fogv=False, normalized_elem_gens=True,
                                           truncate=False):
        fogi, fogv = self.fogi_store.num_fogi_directions, self.fogi_store.num_fogv_directions

        if include_fogv:
            n = fogi
            fogi_coeffs, fogv_coeffs = components[0:fogi], components[n: n + fogv]
            op_coeffs = self.fogi_store.fogiv_components_array_to_opcoeffs(fogi_coeffs, fogv_coeffs)
        else:
            fogi_coeffs = components[0:fogi]
            op_coeffs = self.fogi_store.fogi_components_array_to_opcoeffs(fogi_coeffs)

        if not normalized_elem_gens:
            def inv_rescale(coeffs):  # the inverse of the rescaling applied in fogi_errorgen_components_array
                d2 = _np.sqrt(self.dim); d = _np.sqrt(d2)
                return {lbl: (val * d if lbl.errorgen_type == 'H' else val) for lbl, val in coeffs.items()}
        else:
            def inv_rescale(coeffs): return coeffs

        for op_label, coeff_dict in op_coeffs.items():
            op = self._circuit_layer_operator(op_label, 'auto')  # works for preps, povms, & ops
            op.set_errorgen_coefficients(inv_rescale(coeff_dict), truncate=truncate)

    def fogi_errorgen_vector(self, normalized_elem_gens=False):
        """
        Constructs a vector from all the error generator coefficients involved in the FOGI analysis of this model.

        Parameters
        ----------
        normalized_elem_gens : bool, optional
            Whether or not coefficients correspond to elementary error generators
            constructed from *normalized* Pauli matrices or not.

        Returns
        -------
        numpy.ndarray
        """
        d = self.errorgen_coefficients(normalized_elem_gens=normalized_elem_gens)
        errvec = _np.zeros(self.fogi_store.fogi_directions.shape[0], 'd')
        for op_lbl in self.fogi_store.primitive_op_labels:
            errdict = d[op_lbl]
            elem_errgen_lbls = self.fogi_store.elem_errorgen_labels_by_op[op_lbl]
            elem_errgen_indices = _slct.indices(self.fogi_store.op_errorgen_indices[op_lbl])
            for elemgen_lbl, i in zip(elem_errgen_lbls, elem_errgen_indices):
                errvec[i] = errdict.get(elemgen_lbl, 0.0)
        return errvec

    def _fogi_errorgen_vector_projection(self, space, normalized_elem_gens=False):
        """ A helper function that projects self.errorgen_vector onto the space spanned by the columns of `space` """
        errvec = self.fogi_errorgen_vector(normalized_elem_gens)
        Pspace = space @ _np.linalg.pinv(space)  # construct projector
        return Pspace @ errvec  # projected errvec

    # create map parameter indices <=> fogi_vector_indices (for each fogi store)
    def _create_model_parameter_to_fogi_errorgen_space_map(self):
        fogi_store = self.fogi_store
        num_elem_errgens, num_fogi_vecs = fogi_store.fogi_directions.shape
        param_to_fogi_errgen_space_mx = _np.zeros((num_elem_errgens, self.num_params), 'd')
        for op_label in fogi_store.primitive_op_labels:
            elem_errgen_lbls = fogi_store.elem_errorgen_labels_by_op[op_label]
            fogi_errgen_indices = _slct.indices(fogi_store.op_errorgen_indices[op_label])
            assert(len(fogi_errgen_indices) == len(elem_errgen_lbls))

            op = self._circuit_layer_operator(op_label, 'auto')  # works for preps, povms, & ops
            coeff_index_lookup = {elem_lbl: i for i, elem_lbl in enumerate(op.errorgen_coefficient_labels())}
            coeff_indices = [coeff_index_lookup.get(elem_lbl, None) for elem_lbl in elem_errgen_lbls]

            # For our particularly simple parameterization (H+s) op parameter indices == coeff indices:
            assert(_np.allclose(op.errorgen_coefficients_array_deriv_wrt_params(), _np.identity(op.num_params))), \
                "Currently only supported for simple parameterizations where op parameter indices == coeff indices"
            op_param_indices = coeff_indices

            gpindices = _slct.indices(op.gpindices)
            mdl_param_indices = [(gpindices[i] if (i is not None) else None)
                                 for i in op_param_indices]
            for i_errgen, i_param in zip(fogi_errgen_indices, mdl_param_indices):
                if i_param is not None:
                    param_to_fogi_errgen_space_mx[i_errgen, i_param] = 1.0
        return param_to_fogi_errgen_space_mx

    def fogi_contribution(self, op_label, error_type='H', intrinsic_or_relational='intrinsic',
                          target='all', hessian_for_errorbars=None):
        """
        Computes a contribution to the FOGI error on a single gate.

        This method is used when partitioning the (FOGI) error on a gate in
        various ways, based on the error type, whether the error is intrinsic
        or relational, and the upon the error support.

        Parameters
        ----------
        op_label : Label
            The operation to compute a contribution for.

        error_type : {'H', 'S', 'fogi_total_error', 'fogi_infidelity'}
            The type of errors to include in the partition.  `'H'` means Hamiltonian
            and `'S'` means Pauli stochastic.  There are two options for including
            *both* H and S errors: `'fogi_total_error'` adds the Hamiltonian errors
            linearly with the Pauli tochastic errors, similar to the diamond distance;
            `'fogi_infidelity'` adds the Hamiltonian errors in quadrature to the linear
            sum of Pauli stochastic errors, similar to the entanglement or average gate
            infidelity.

        intrinsic_or_relational : {"intrinsic", "relational", "all"}
            Restrict to intrinsic or relational errors (or not, using `"all"`).

        target : tuple or "all"
            A tuple of state space (qubit) labels to restrict to, e.g., `('Q0','Q1')`.
            Note that including multiple labels selects only those quantities that
            target *all* the labels. The special `"all"` value includes quantities
            on all targets (no restriction).

        hessian_for_errorbars : numpy.ndarray, optional
            If not `None`, a hessian matrix for this model (with shape `(Np, Np)`
            where `Np == self.num_params`, the number of model paramters) that is
            used to compute and return 1-sigma error bars.

        Returns
        -------
        value : float
            The value of the requested contribution.
        errorbar : float
            The 1-sigma error bar, returned *only* if `hessian_for_errorbars` is given.
        """
        if error_type in ('H', 'S'):
            space = self.fogi_store.create_fogi_aggregate_single_op_space(op_label, error_type,
                                                                          intrinsic_or_relational, target)
            return self._fogi_contribution_single_type(error_type, space, hessian_for_errorbars)

        elif error_type in ('fogi_total_error', 'fogi_infidelity'):
            Hspace = self.fogi_store.create_fogi_aggregate_single_op_space(
                op_label, 'H', intrinsic_or_relational, target)
            Sspace = self.fogi_store.create_fogi_aggregate_single_op_space(
                op_label, 'S', intrinsic_or_relational, target)
            values = self._fogi_contribution_combined_HS_types(Hspace, Sspace, hessian_for_errorbars)
            # (total, infidelity) if hessian is None otherwise (total, total_eb, infidelity, infidelity_eb)

            if error_type == 'fogi_total_error':
                return values[0] if (hessian_for_errorbars is None) else (values[0], values[1])
            else:  # error_type == 'fogi_infidelity'
                return values[1] if (hessian_for_errorbars is None) else (values[2], values[3])

        else:
            raise ValueError("Invalid error type: '%s'" % str(error_type))

    def _fogi_contribution_single_type(self, errorgen_type, space, hessian=None):
        """
        Helper function to compute fogi contribution for a single error generator type,
        where aggregation method is unambiguous.
        Note: `space` should be a fogi-errgen-space subspace.
        """
        fogi_store = self.fogi_store
        proj_errvec = self._fogi_errorgen_vector_projection(space, normalized_elem_gens=False)
        if errorgen_type == 'H':
            val = _np.linalg.norm(proj_errvec)
        elif errorgen_type == 'S':
            val = sum(proj_errvec)
        else:
            raise ValueError("Invalid `errorgen_type` '%s' - must be 'H' or 'S'!" % str(errorgen_type))

        val = _np.real_if_close(val)
        if abs(val) < 1e-10: val = 0.0

        if hessian is not None:
            if space.size == 0:  # special case
                errbar = 0.0
            else:
                T = self._create_model_parameter_to_fogi_errorgen_space_map()
                H_errgen_space = T @ hessian @ T.T

                errgen_space_to_fogi = fogi_store.fogi_directions.toarray().T
                pinv_espace_to_fogi = _np.linalg.pinv(errgen_space_to_fogi)
                H_fogi = errgen_space_to_fogi @ H_errgen_space @ pinv_espace_to_fogi

                inv_H_fogi = _np.linalg.pinv(H_fogi)  # hessian in fogi space

                #convert fogi space back to errgen_space
                inv_H_errgen_space = pinv_espace_to_fogi @ inv_H_fogi @ errgen_space_to_fogi

                Pspace = space @ _np.linalg.pinv(space)
                proj_inv_H_errgen_space = Pspace @ inv_H_errgen_space @ Pspace.T  # np.linalg.pinv(Pspace) #.T

                if errorgen_type == 'H':
                    # elements added in quadrature, val = sqrt( sum(element^2) ) = dot(proj_errvec_hat, proj_errvec)
                    proj_errvec_hat = proj_errvec / _np.linalg.norm(proj_errvec)
                    errbar = proj_errvec_hat.T @ proj_inv_H_errgen_space @ proj_errvec_hat
                elif errorgen_type == "S":
                    # elements added, val = sum(element) = dot(ones, proj_errvec)
                    ones = _np.ones((proj_inv_H_errgen_space.shape[0], 1), 'd')
                    errbar = ones.T @ proj_inv_H_errgen_space @ ones
                else:
                    raise ValueError("Invalid `errorgen_type`!")

                if abs(errbar) < 1e-10: errbar = 0.0
                errbar = _np.sqrt(float(_np.real_if_close(errbar)))

        return val if (hessian is None) else (val, errbar)

    def _fogi_contribution_combined_HS_types(self, Hspace, Sspace, hessian=None):
        """
        Helper function to compute fogi contribution for that combined multiple
        (so far only works for H+S) error generator types, where there are multiple
        aggregation methods (and all are computed).
        Note: `space` should be a fogi-errgen-space subspace.
        """
        #TODO: maybe can combine with function above?
        errvec = self.fogi_errorgen_vector(normalized_elem_gens=False)

        Hvec = self._fogi_errorgen_vector_projection(Hspace, normalized_elem_gens=False)
        Hhat = Hvec / _np.linalg.norm(Hvec)
        Svec = _np.sum(Sspace, axis=1)  # should be all 1s and zeros
        assert(all([(_np.isclose(el, 0) or _np.isclose(el, 1.0)) for el in Svec]))

        total_error_vec = Hhat + Svec  # ~ concatenate((Hhat, Svec))
        total_error_val = _np.dot(total_error_vec, errvec)

        infidelity_vec = Hvec + Svec  # ~ concatenate((Hvec, Svec))
        infidelity_val = _np.dot(infidelity_vec, errvec)

        if hessian is not None:
            T = self._create_model_parameter_to_fogi_errorgen_space_map()

            hessian_errgen_space = T @ hessian @ T.T

            errgen_space_to_fogi = self.fogi_store.fogi_directions.toarray().T
            pinv_espace_to_fogi = _np.linalg.pinv(errgen_space_to_fogi)
            H_fogi = errgen_space_to_fogi @ hessian_errgen_space @ pinv_espace_to_fogi

            inv_H_fogi = _np.linalg.pinv(H_fogi)  # hessian in fogi space

            #convert fogi space back to errgen_space
            inv_H_errgen_space = pinv_espace_to_fogi @ inv_H_fogi @ errgen_space_to_fogi

            total_error_eb = total_error_vec[None, :] @ inv_H_errgen_space @ total_error_vec[:, None]

            infidelity_eb_vec = 2 * Hvec + Svec  # ~ concatenate((2 * Hvec, Svec))
            infidelity_eb = infidelity_eb_vec[None, :] @ inv_H_errgen_space @ infidelity_eb_vec[:, None]

            if abs(total_error_eb) < 1e-10: total_error_eb = 0.0
            total_error_eb = _np.sqrt(float(_np.real_if_close(total_error_eb)))

            if abs(infidelity_eb) < 1e-10: infidelity_eb = 0.0
            infidelity_eb = _np.sqrt(float(_np.real_if_close(infidelity_eb)))

            return total_error_val, total_error_eb, infidelity_val, infidelity_eb
        else:
            return total_error_val, infidelity_val


def _default_param_bounds(num_params):
    """Construct an array to hold parameter bounds that starts with no bounds (all bounds +-inf) """
    param_bounds = _np.empty((num_params, 2), 'd')
    param_bounds[:, 0] = -_np.inf
    param_bounds[:, 1] = +_np.inf
    return param_bounds


def _param_bounds_are_nontrivial(param_bounds):
    """Checks whether a parameter-bounds array holds any actual bounds, or if all are just +-inf """
    return _np.any(param_bounds[:, 0] != -_np.inf) or _np.any(param_bounds[:, 1] != _np.inf)<|MERGE_RESOLUTION|>--- conflicted
+++ resolved
@@ -1362,31 +1362,19 @@
         if len(circuit) == 0 or not self._is_primitive_prep_layer_lbl(circuit[0]):
             prep_lbl_to_prepend = self._default_primitive_prep_layer_lbl()
             if prep_lbl_to_prepend is None:
-<<<<<<< HEAD
-                raise ValueError("Missing state prep in %s and there's no default!" % circuit.str)
-=======
                 raise ValueError(f"Missing state prep in {circuit.str} and there's no default!")
->>>>>>> e3605851
 
         if len(circuit) == 0 or not self._is_primitive_povm_layer_lbl(circuit[-1]):
             sslbls = circuit.line_labels if circuit.line_labels != ("*",) else None
             povm_lbl_to_append = self._default_primitive_povm_layer_lbl(sslbls)
 
             if povm_lbl_to_append is None:
-<<<<<<< HEAD
-                raise ValueError("Missing POVM in %s and there's no default!" % circuit.str)
-
-        if prep_lbl_to_prepend or povm_lbl_to_append:
-            if prep_lbl_to_prepend: circuit = (prep_lbl_to_prepend,) + circuit
-            if povm_lbl_to_append: circuit = circuit + (povm_lbl_to_append,)
-=======
                 raise ValueError(f"Missing POVM in {circuit.str} and there's no default!")
                 
         if prep_lbl_to_prepend: 
             circuit = (prep_lbl_to_prepend,) + circuit
         if povm_lbl_to_append: 
             circuit = circuit + (povm_lbl_to_append,)
->>>>>>> e3605851
 
         return circuit
     
