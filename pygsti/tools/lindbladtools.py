--- conflicted
+++ resolved
@@ -646,11 +646,8 @@
         assert 'S' in errorgen_types, 'Must include S terms when C and A present. Cannot have a CP error generator otherwise.'
 
     if max_weights is not None:
-<<<<<<< HEAD
-        assert max_weights['C'] <= max_weights['S'] and max_weights['A'] <= max_weights['S'], 'The maximum weight of the C and A terms should be less than or equal to the maximum weight of S.'
-=======
         assert max_weights.get('C', 0) <= max_weights.get('S', 0) and max_weights.get('A', 0) <= max_weights.get('S', 0), 'The maximum weight of the C and A terms should be less than or equal to the maximum weight of S.'
->>>>>>> 341b2794
+
     rng = _np.random.default_rng(seed)
  
     #create a state space with this dimension.
