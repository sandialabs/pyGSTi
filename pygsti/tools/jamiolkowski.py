"""
Utility functions related to the Choi representation of gates.
"""
#***************************************************************************************************
# Copyright 2015, 2019, 2025 National Technology & Engineering Solutions of Sandia, LLC (NTESS).
# Under the terms of Contract DE-NA0003525 with NTESS, the U.S. Government retains certain rights
# in this software.
# Licensed under the Apache License, Version 2.0 (the "License"); you may not use this file except
# in compliance with the License.  You may obtain a copy of the License at
# http://www.apache.org/licenses/LICENSE-2.0 or in the LICENSE file in the root pyGSTi directory.
#***************************************************************************************************

from __future__ import annotations

import numpy as _np

from pygsti.tools import basistools as _bt
from pygsti.baseobjs.basis import Basis as _Basis
<<<<<<< HEAD
from typing import Union, TYPE_CHECKING

if TYPE_CHECKING:
    from cvxpy import Expression

BasisLike = Union[_Basis, str]


=======
from pygsti import SpaceT
>>>>>>> ddbeb5df

# Gate Mx G:      rho  --> G rho                    where G and rho are in the Pauli basis (by definition/convention)                                           # noqa
#            vec(rhoS) --> GStd vec(rhoS)           where GS and rhoS are in the std basis, GS = PtoS * G * StoP                                                # noqa
# Choi Mx J:     rho  --> sum_ij Jij Bi rho Bj^dag  where Bi is some basis of mxs for rho-space; independent of basis for rho and Bi                            # noqa
#           vec(rhoS) --> sum_ij Jij (BSi x BSj^*) vec(rhoS)  where rhoS and BSi's are in std basis                                                             # noqa
#  Now,                                                                                                                                                         # noqa
#       Jkl = Trace( sum_ij Jij (BSi x BSj^*) , (BSk x BSl^*)^dag ) / Trace( (BSk x BSl^*), (BSk x BSl^*)^dag )                                                 # noqa
#           = Trace( GStd , (BSk x BSl^*)^dag ) / Trace( (BSk x BSl^*), (BSk x BSl^*)^dag )                                                                     # noqa
#  In below function, take Bi's to be Pauli matrices
#  Note: vec(.) vectorization above is assumed to be done by-*rows* (as numpy.flatten does).

# Note that in just the std basis, the construction of the Jamiolkowski representation of a process phi is                                                      # noqa
#  J(Phi) = sum_(0<i,j<n) Phi(|i><j|) x |i><j|    where {|i>}_1^n spans the state space                                                                         # noqa
#
#  Derivation: if we write:                                                                                                                                     # noqa
#    Phi(|i><j|) = sum_kl C[(kl)(ij)] |k><l|                                                                                                                    # noqa
#  and                                                                                                                                                          # noqa
#    rho = sum_ij rho_ij |i><j|                                                                                                                                 # noqa
#  then                                                                                                                                                         # noqa
#    Phi(rho) = sum_(ij)(kl) C[(kl)(ij)] rho_ij |k><l|                                                                                                          # noqa
#             = sum_(ij)(kl) C[(kl)(ij)] |k> rho_ij <l|                                                                                                         # noqa
#             = sum_(ij)(kl) C[(kl)(ij)] |k> <i| rho |j> <l|                                                                                                    # noqa
#             = sum_(ij)(kl) C[(ik)(jl)] |i> <j| rho |l> <k|  (just permute index labels)                                                                       # noqa
#  The definition of the Jamiolkoski matrix J is:                                                                                                               # noqa
#    Phi(rho) = sum_(ij)(kl) J(ij)(kl) |i><j| rho |l><k|                                                                                                        # noqa
#  so                                                                                                                                                           # noqa
#    J(ij)(kl) == C[(ik)(jl)]                                                                                                                                   # noqa
#
#  Note: |i><j| x |k><l| is an object in "gate/process" space, since                                                                                            # noqa
#    it maps a vectorized density matrix, e.g. |a><b| to another density matrix via:                                                                            # noqa
#    (|i><j| x |k><l|) vec(|a><b|) = [mx with 1 in (i*dmDim + k) row and (j*dmDim + l) col][vec with 1 in a*dmDim+b row]                                        # noqa
#                                  = vec(|i><k|) if |a><b| == |j><l| else 0                                                                                     # noqa
#    so (|i><j| x |k><l|) vec(|j><l|) = vec(|i><k|)                                                                                                             # noqa
#    and could write as: (|ik><jl|) |jl> = |ik>                                                                                                                 # noqa
#
# Now write J as:                                                                                                                                               # noqa
#    J  = sum_ijkl |ij> J(ij)(kl) <kl|                                                                                                                          # noqa
#       = sum_ijkl J(ij)(kl) |ij> <kl|                                                                                                                          # noqa
#       = sum_ijkl J(ij)(kl) (|i><k| x |j><l|)                                                                                                                  # noqa
#       = sum_ijkl C(ik)(jl) (|i><k| x |j><l|)                                                                                                                  # noqa
#       = sum_jl [ sum_ik C(ik)(jl) |i><k| ] x |j><l| (using Note above)                                                                                        # noqa
#       = sum_jl Phi(|j><l|) x |j><l|   (using definition Phi(|i><j|) = sum_kl C[(kl)(ij)] |k><l|)                                                              # noqa
#  which is the original J(Phi) expression.                                                                                                                     # noqa
#
# This can be written equivalently as:                                                                                                                          # noqa
#  J(Phi) = sum_(0<i,j<n) Phi(Eij) otimes Eij                                                                                                                   # noqa
#  where Eij is the matrix unit with a single element in the (i,j)-th position, i.e. Eij == |i><j|                                                              # noqa

def jamiolkowski_iso(operation_mx: Union[_np.ndarray, Expression], op_mx_basis: BasisLike ='pp', choi_mx_basis: BasisLike = 'pp', normalized: bool = True) -> Union[_np.ndarray, Expression]:
    """
    Return a Choi matrix (in the choi_mx_basis) for operation_mx, when operation_mx
    is interpreted in the op_mx_basis. 

    Parameters
    ----------
    operation_mx : numpy array or cvxpy Expression
        the operation matrix to compute Choi matrix of.

    op_mx_basis : Basis object
        The source and destination basis, respectively.  Allowed
        values are Matrix-unit (std), Gell-Mann (gm), Pauli-product (pp),
        and Qutrit (qt) (or a custom basis object).

    choi_mx_basis : Basis object
        The source and destination basis, respectively.  Allowed
        values are Matrix-unit (std), Gell-Mann (gm), Pauli-product (pp),
        and Qutrit (qt) (or a custom basis object).

    normalized : bool
        If normalized=True, then this function maps trace-preserving 
        operation matrices to trace-1 Choi matrices.

    Returns
    -------
    numpy array or cvxpy Expression
        the Choi matrix, in the desired basis.
    """
    try:
        import cvxpy as cp
        is_cvxpy_expression = isinstance(operation_mx, cp.Expression)
    except ImportError:
        is_cvxpy_expression = False
    
    if not is_cvxpy_expression:
        operation_mx = _np.asarray(operation_mx)
    op_mx_basis = _bt.create_basis_for_matrix(operation_mx, op_mx_basis)
    opMxInStdBasis = _bt.change_basis(operation_mx, op_mx_basis, op_mx_basis.create_equivalent('std'))

    #expand operation matrix so it acts on entire space of dmDim x dmDim density matrices
    #  so that we can take dot products with the BVec matrices below
    opMxInStdBasis = _bt.resize_std_mx(opMxInStdBasis, 'expand', op_mx_basis.create_equivalent(
        'std'), op_mx_basis.create_simple_equivalent('std'))

    N = opMxInStdBasis.shape[0]  # dimension of the full-basis (expanded) gate
    dmDim = int(round(_np.sqrt(N)))  # density matrix dimension

    #Note: we need to use the *full* basis of Matrix Unit, Gell-Mann, or Pauli-product matrices when
    # generating the Choi matrix, even when the original operation matrix doesn't include the entire basis.
    # This is because even when the original operation matrix doesn't include a certain basis element (B0 say),
    # conjugating with this basis element and tracing, i.e. trace(B0^dag * Operation * B0), is not necessarily zero.

    #get full list of basis matrices (in std basis) -- i.e. we use dmDim
    if not isinstance(choi_mx_basis, _Basis):
        choi_mx_basis = _Basis.cast(choi_mx_basis, N)  # we'd like a basis of dimension N

    BVec = choi_mx_basis.create_simple_equivalent().elements
    M = len(BVec)  # can be < N if basis has multiple block dims
    assert(M == N), 'Expected {}, got {}'.format(M, N)

    opMxInStdBasis_vec = opMxInStdBasis.flatten()
    # ^ use flatten, not ravel, in case we're using a CVXPY Expression.
    choiMx_rows = []
    for i in range(M):
        rows = []
        for j in range(M):
            BiBj = _np.kron(BVec[i], _np.conjugate(BVec[j]))
            BiBj /= _np.linalg.norm(BiBj) ** 2
            rows.append(BiBj.conj().ravel())
        choiMx_rows.append( _np.array(rows) @ opMxInStdBasis_vec )
    if is_cvxpy_expression:
        choiMx = cp.vstack(choiMx_rows)
    else:
        choiMx = _np.vstack(choiMx_rows)
    # This construction results in a Jmx with trace == dim(H) = sqrt(operation_mx.shape[0])
    #  (dimension of density matrix) but we'd like a Jmx with trace == 1, so normalize:
    if normalized:
        choiMx /= dmDim
    return choiMx

# GStd = sum_ij Jij (BSi x BSj^*)


def jamiolkowski_iso_inv(choi_mx: Union[_np.ndarray, Expression], choi_mx_basis: BasisLike ='pp', op_mx_basis: BasisLike ='pp', normalized: bool = True) -> Union[_np.ndarray, Expression]:
    """
    Given a choi matrix (interpreted in choi_mx_basis), return the corresponding
    operation matrix (in op_mx_basis).

    This function performs the inverse of :func:`jamiolkowski_iso`.

    Parameters
    ----------
    choi_mx : numpy array
        the Choi matrix, normalized to have trace == 1, to compute operation matrix for.

    choi_mx_basis : Basis object
        The source and destination basis, respectively.  Allowed
        values are Matrix-unit (std), Gell-Mann (gm), Pauli-product (pp),
        and Qutrit (qt) (or a custom basis object).

    op_mx_basis : Basis object
        The source and destination basis, respectively.  Allowed
        values are Matrix-unit (std), Gell-Mann (gm), Pauli-product (pp),
        and Qutrit (qt) (or a custom basis object).

    normalized : bool
        If normalized=True, then we assume choi_mx was computed with the 
        convention that trace-preserving maps have trace-1 choi matrices.

    Returns
    -------
    numpy array
        operation matrix in the desired basis.
    """
    choi_mx = _np.asarray(choi_mx)  # will have "expanded" dimension even if bases are for reduced...
    N = choi_mx.shape[0]  # dimension of full-basis (expanded) operation matrix
    if not isinstance(choi_mx_basis, _Basis):  # if we're not given a basis, build
        choi_mx_basis = _Basis.cast(choi_mx_basis, N)  # one with the full dimension

    dmDim = int(round(_np.sqrt(N)))  # density matrix dimension

    #get full list of basis matrices (in std basis)
    BVec = _bt.basis_matrices(choi_mx_basis.create_simple_equivalent(), N)
    assert(len(BVec) == N)  # make sure the number of basis matrices matches the dim of the choi matrix given

    # Invert normalization
    if normalized:
        choiMx_unnorm = choi_mx * dmDim
    else:
        choiMx_unnorm = choi_mx

    opMxInStdBasis = _np.zeros((N, N), 'complex')  # in matrix unit basis of entire density matrix
    for i in range(N):
        for j in range(N):
            BiBj = _np.kron(BVec[i], _np.conjugate(BVec[j]))
            opMxInStdBasis += choiMx_unnorm[i, j] * BiBj

    if not isinstance(op_mx_basis, _Basis):
        op_mx_basis = _Basis.cast(op_mx_basis, N)  # make sure op_mx_basis is a Basis; we'd like dimension to be N

    #project operation matrix so it acts only on the space given by the desired state space blocks
    opMxInStdBasis = _bt.resize_std_mx(opMxInStdBasis, 'contract',
                                       op_mx_basis.create_simple_equivalent('std'),
                                       op_mx_basis.create_equivalent('std'))

    #transform operation matrix into appropriate basis
    return _bt.change_basis(opMxInStdBasis, op_mx_basis.create_equivalent('std'), op_mx_basis)


def fast_jamiolkowski_iso_std(operation_mx: _np.ndarray, op_mx_basis: BasisLike, normalized: bool = True) -> _np.ndarray:
    """
    Returns the standard-basis representation of the Choi matrix for operation_mx,
    where operation_mx is interpreted in op_mx_basis.

    This routine *only* computes the case of the Choi matrix being in the
    standard (matrix unit) basis, but does so more quickly than
    :func:`jamiolkowski_iso` and so is particuarly useful when only the
    eigenvalues of the Choi matrix are needed.

    Parameters
    ----------
    operation_mx : numpy array
        the operation matrix to compute Choi matrix of.

    op_mx_basis : Basis object
        The source and destination basis, respectively.  Allowed
        values are Matrix-unit (std), Gell-Mann (gm), Pauli-product (pp),
        and Qutrit (qt) (or a custom basis object).

    normalized : bool
        If normalized=True, then this function maps trace-preserving 
        operation matrices to trace-1 Choi matrices. 

    Returns
    -------
    numpy array
        the Choi matrix, normalized to have trace == 1, in the std basis.
    """

    #first, get operation matrix into std basis
    operation_mx = _np.asarray(operation_mx)
    op_mx_basis = _bt.create_basis_for_matrix(operation_mx, op_mx_basis)
    temp =  op_mx_basis.create_equivalent('std')
    opMxInStdBasis = _bt.change_basis(operation_mx, op_mx_basis, temp)

    #expand operation matrix so it acts on entire space of dmDim x dmDim density matrices
    temp1 = op_mx_basis.create_equivalent('std')
    temp2 = op_mx_basis.create_simple_equivalent('std')
    opMxInStdBasis = _bt.resize_std_mx(opMxInStdBasis, 'expand',temp1, temp2)

    #Shuffle indices to go from process matrix to Jamiolkowski matrix (they vectorize differently)
    N2 = opMxInStdBasis.shape[0]; N = int(_np.sqrt(N2))
    assert(N * N == N2)  # make sure N2 is a perfect square
    Jmx = opMxInStdBasis.reshape((N, N, N, N))
    Jmx = _np.swapaxes(Jmx, 1, 2).ravel()
    Jmx = Jmx.reshape((N2, N2))

    # This construction results in a Jmx with trace == dim(H) = sqrt(gateMxInPauliBasis.shape[0])
    #  but we'd like a Jmx with trace == 1, so normalize:
    if normalized:
        Jmx /= N
    return Jmx


def fast_jamiolkowski_iso_std_inv(choi_mx: _np.ndarray, op_mx_basis: BasisLike, normalized: bool = True) -> _np.ndarray:
    """
    Given a choi matrix in the standard basis, return the corresponding
    operation matrix (in op_mx_basis).

    This function performs the inverse of :func:`fast_jamiolkowski_iso_std`.

    Parameters
    ----------
    choi_mx : numpy array
        the Choi matrix in the standard (matrix units) basis, normalized to
        have trace == 1, to compute operation matrix for.

    op_mx_basis : Basis object
        The source and destination basis, respectively.  Allowed
        values are Matrix-unit (std), Gell-Mann (gm), Pauli-product (pp),
        and Qutrit (qt) (or a custom basis object).

    normalized : bool
        If normalized=True, then we assume choi_mx was computed with the 
        convention that trace-preserving maps have trace-1 choi matrices.

    Returns
    -------
    numpy array
        operation matrix in the desired basis.
    """

    #Shuffle indices to go from process matrix to Jamiolkowski matrix (they vectorize differently)
    N2 = choi_mx.shape[0]; N = int(_np.sqrt(N2))
    assert(N * N == N2)  # make sure N2 is a perfect square
    opMxInStdBasis = choi_mx.reshape((N, N, N, N))
    if normalized:
        opMxInStdBasis = N * opMxInStdBasis
        # ^ Don't do this in-place.
    opMxInStdBasis = _np.swapaxes(opMxInStdBasis, 1, 2).ravel()
    opMxInStdBasis = opMxInStdBasis.reshape((N2, N2))
    op_mx_basis = _bt.create_basis_for_matrix(opMxInStdBasis, op_mx_basis)

    #project operation matrix so it acts only on the space given by the desired state space blocks
    opMxInStdBasis = _bt.resize_std_mx(opMxInStdBasis, 'contract',
                                       op_mx_basis.create_simple_equivalent('std'),
                                       op_mx_basis.create_equivalent('std'))

    #transform operation matrix into appropriate basis
    return _bt.change_basis(opMxInStdBasis, op_mx_basis.create_equivalent('std'), op_mx_basis)

def sum_of_negative_choi_eigenvalues_gate(op_mx, op_mx_basis):
    """
    Compute the sum of the negative Choi eigenvalues of a process matrix.

    Parameters
    ----------
    op_mx : np.array

    op_mx_basis : Basis

    Returns
    -------
    float
        the sum of the negative eigenvalues of the Choi representation of op_mx
    """
    sumOfNeg = 0
    J = fast_jamiolkowski_iso_std(op_mx, op_mx_basis)  # Choi mx basis doesn't matter
    evals = _np.linalg.eigvals(J)  # could use eigvalsh, but wary of this since eigh can be wrong...
    for ev in evals:
            if ev.real < 0: sumOfNeg -= ev.real
    return sumOfNeg

def sum_of_negative_choi_eigenvalues(model, weights=None):
    """
    Compute the amount of non-CP-ness of a model.

    This is defined (somewhat arbitarily) by summing the negative
    eigenvalues of the Choi matrix for each gate in `model`.

    Parameters
    ----------
    model : Model
        The model to act on.

    weights : dict
        A dictionary of weights used to multiply the negative
        eigenvalues of different gates.  Keys are operation labels, values
        are floating point numbers.

    Returns
    -------
    float
        the sum of negative eigenvalues of the Choi matrix for each gate.
    """
    if weights is not None:
        default = weights.get('gates', 1.0)
        sums = sums_of_negative_choi_eigenvalues(model)
        return sum([s * weights.get(gl, default)
                    for gl, s in zip(model.operations.keys(), sums)])
    else:
        return sum(sums_of_negative_choi_eigenvalues(model))


def sums_of_negative_choi_eigenvalues(model):
    """
    Compute the amount of non-CP-ness of a model.

    This is defined (somewhat arbitarily) by summing the negative
    eigenvalues of the Choi matrix for each gate in model separately.
    This function is different from :func:`sum_of_negative_choi_eigenvalues`
    in that it returns sums separately for each operation of `model`.

    Parameters
    ----------
    model : Model
        The model to act on.

    Returns
    -------
    list of floats
        each element == sum of the negative eigenvalues of the Choi matrix
        for the corresponding gate (as ordered  by model.operations.iteritems()).
    """
    ret = []
    for (_, gate) in model.operations.items():
        J = fast_jamiolkowski_iso_std(gate.to_dense("HilbertSchmidt"), model.basis)  # Choi mx basis doesn't matter
        evals = _np.linalg.eigvals(J)  # could use eigvalsh, but wary of this since eigh can be wrong...
        sumOfNeg = 0.0
        for ev in evals:
            if ev.real < 0: sumOfNeg -= ev.real
        ret.append(sumOfNeg)
    return ret


def magnitudes_of_negative_choi_eigenvalues(model):
    """
    Compute the magnitudes of the negative eigenvalues of the Choi matricies for each gate in `model`.

    Parameters
    ----------
    model : Model
        The model to act on.

    Returns
    -------
    list of floats
        list of the magnitues of all negative Choi eigenvalues.  The length of
        this list will vary based on how many negative eigenvalues are found,
        as positive eigenvalues contribute nothing to this list.
    """
    ret = []
    for (_, gate) in model.operations.items():
        J = jamiolkowski_iso(gate, model.basis, choi_mx_basis=model.basis.create_simple_equivalent('std'))
        evals = _np.linalg.eigvals(J)  # could use eigvalsh, but wary of this since eigh can be wrong...
        for ev in evals:
            ret.append(-ev.real if ev.real < 0 else 0.0)
    return ret<|MERGE_RESOLUTION|>--- conflicted
+++ resolved
@@ -16,7 +16,6 @@
 
 from pygsti.tools import basistools as _bt
 from pygsti.baseobjs.basis import Basis as _Basis
-<<<<<<< HEAD
 from typing import Union, TYPE_CHECKING
 
 if TYPE_CHECKING:
@@ -25,9 +24,6 @@
 BasisLike = Union[_Basis, str]
 
 
-=======
-from pygsti import SpaceT
->>>>>>> ddbeb5df
 
 # Gate Mx G:      rho  --> G rho                    where G and rho are in the Pauli basis (by definition/convention)                                           # noqa
 #            vec(rhoS) --> GStd vec(rhoS)           where GS and rhoS are in the std basis, GS = PtoS * G * StoP                                                # noqa
