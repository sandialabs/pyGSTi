--- conflicted
+++ resolved
@@ -985,10 +985,7 @@
     except AssertionError as e:
         assert '`dim` must be a perfect square' in str(e)
         return _np.NaN
-<<<<<<< HEAD
-=======
-
->>>>>>> cc47666c
+
 
 def instrument_infidelity(a, b, mx_basis):
     """
