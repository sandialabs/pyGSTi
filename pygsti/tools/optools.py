--- conflicted
+++ resolved
@@ -323,27 +323,6 @@
     J = JBstd - JAstd
     prob, vars = _diamond_norm_model(dim, smallDim, J)
 
-<<<<<<< HEAD
-    solvers = ['CLARABEL', 'CVXOPT']
-    if 'MOSEK' in _cvxpy.installed_solvers():
-        solvers = ['MOSEK'] + solvers
-
-    zeros = _np.zeros((dim, dim))
-    for solver in solvers:
-        try:
-            prob.solve(solver=solver, verbose=DIAMOND_NORM_SOLVE_VERBOSE)
-            out = (prob.value, vars[0].value) if return_x else prob.value 
-            return out
-        except _cvxpy.error.SolverError as e:
-            _warnings.warn(f"Calling {solver} with CVXPY failed: {str(e)}.")
-            continue
-        except:
-            _warnings.warn("CVXPY failed (unknown err) - diamonddist returning -2!")
-            return (-2, zeros) if return_x else -2
-
-    _warnings.warn(f"Calling all solvers with CVXPY failed: {str(e)} - diamonddist returning -2!")
-    return (-2, zeros) if return_x else -2
-=======
     objective_val = -2
     varvals = [_np.zeros_like(J), None, None]
     sdp_solvers = ['MOSEK', 'CLARABEL', 'CVXOPT']
@@ -367,7 +346,6 @@
         return objective_val, varvals
     else:
         return objective_val
->>>>>>> 6625e9d1
 
 
 def _diamond_norm_model(dim, smallDim, J):
