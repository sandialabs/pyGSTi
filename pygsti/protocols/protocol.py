"""
Protocol object
"""
# ***************************************************************************************************
# Copyright 2015, 2019, 2025 National Technology & Engineering Solutions of Sandia, LLC (NTESS).
# Under the terms of Contract DE-NA0003525 with NTESS, the U.S. Government retains certain rights
# in this software.
# Licensed under the Apache License, Version 2.0 (the "License"); you may not use this file except
# in compliance with the License.  You may obtain a copy of the License at
# http://www.apache.org/licenses/LICENSE-2.0 or in the LICENSE file in the root pyGSTi directory.
# ***************************************************************************************************
import collections as _collections
import copy as _copy
import numpy as _np
import itertools as _itertools
import pathlib as _pathlib
import warnings as _warnings

from pygsti.protocols.treenode import TreeNode as _TreeNode
from pygsti import io as _io
from pygsti import circuits as _circuits
from pygsti import data as _data
from pygsti.tools import NamedDict as _NamedDict
from pygsti.tools import listtools as _lt
from pygsti.tools.dataframetools import _process_dataframe
from pygsti.baseobjs.mongoserializable import MongoSerializable as _MongoSerializable
from pygsti.baseobjs.nicelyserializable import NicelySerializable as _NicelySerializable


class Protocol(_MongoSerializable):
    """
    An analysis routine that is run on experimental data.  A generalized notion of a  QCVV protocol.

    A Protocol object represents things like, but not strictly limited to, QCVV protocols.
    This class is essentially a serializable `run` function that takes as input a
    :class:`ProtocolData` object and returns a :class:`ProtocolResults` object.  This
    function describes the working of the "protocol".

    Parameters
    ----------
    name : str, optional
        The name of this protocol, also used to (by default) name the
        results produced by this protocol.  If None, the class name will
        be used.
    """
    collection_name = "pygsti_protocols"

    @classmethod
    def from_dir(cls, dirname, quick_load=False):
        """
        Initialize a new Protocol object from `dirname`.

        quick_load : bool, optional
            Setting this to True skips the loading of components that may take
            a long time to load.

        Parameters
        ----------
        dirname : str
            The directory name.

        quick_load : bool, optional
            Setting this to True skips the loading of components that may take
            a long time to load.

        Returns
        -------
        Protocol
        """
        ret = cls.__new__(cls)
        _MongoSerializable.__init__(ret)
        ret.__dict__.update(_io.load_meta_based_dir(_pathlib.Path(dirname), 'auxfile_types', quick_load=quick_load))
        ret._init_unserialized_attributes()
        return ret

    @classmethod
    def _create_obj_from_doc_and_mongodb(cls, doc, mongodb, quick_load=False):
        ret = cls.__new__(cls)
        _MongoSerializable.__init__(ret, doc.get('_id', None))
        ret.__dict__.update(_io.read_auxtree_from_mongodb_doc(mongodb, doc, 'auxfile_types', quick_load=quick_load))
        ret._init_unserialized_attributes()
        return ret

    def __init__(self, name=None):
        """
        Create a new Protocol object.

        Parameters
        ----------
        name : str, optional
            The name of this protocol, also used to (by default) name the
            results produced by this protocol.  If None, the class name will
            be used.

        Returns
        -------
        Protocol
        """
        super().__init__()
        self.name = name if name else self.__class__.__name__
        self.tags = {}  # string-values (key,val) pairs that serve to label this protocol instance
        self.auxfile_types = {}
        self._nameddict_attributes = ()  # (('name', 'ProtocolName', 'category'),) implied in setup_nameddict

    def run(self, data, memlimit=None, comm=None):
        """
        Run this protocol on `data`.

        Parameters
        ----------
        data : ProtocolData
            The input data.

        memlimit : int, optional
            A rough per-processor memory limit in bytes.

        comm : mpi4py.MPI.Comm, optional
            When not ``None``, an MPI communicator used to run this protocol
            in parallel.

        Returns
        -------
        ProtocolResults
        """
        raise NotImplementedError("Derived classes should implement this!")

    def write(self, dirname):
        """
        Write this protocol to a directory.

        Parameters
        ----------
        dirname : str
            The directory name to write.  This directory will be created
            if needed, and the files in an existing directory will be
            overwritten.

        Returns
        -------
        None
        """
        _io.write_obj_to_meta_based_dir(self, dirname, 'auxfile_types')

    def _add_auxiliary_write_ops_and_update_doc(self, doc, write_ops, mongodb, collection_name, overwrite_existing):
        _io.add_obj_auxtree_write_ops_and_update_doc(self, doc, write_ops, mongodb, collection_name,
                                                     'auxfile_types', overwrite_existing=overwrite_existing)

    @classmethod
    def _remove_from_mongodb(cls, mongodb, collection_name, doc_id, session, recursive):
        if recursive.protocols:
            _io.remove_auxtree_from_mongodb(mongodb, collection_name, doc_id, 'auxfile_types', session,
                                            recursive=recursive)

    def setup_nameddict(self, final_dict):
        """
        Initializes a set of nested :class:`NamedDict` dictionaries describing this protocol.

        This function is used by :class:`ProtocolResults` objects when they're creating
        nested dictionaries of their contents.  This function returns a set of nested,
        single (key,val)-pair named-dictionaries which describe the particular attributes
        of this :class:`Protocol` object named within its `self._nameddict_attributes` tuple.
        The final nested dictionary is set to be `final_dict`, which allows additional result
        quantities to easily be added.

        Parameters
        ----------
        final_dict : NamedDict
            the final-level (innermost-nested) NamedDict in the returned nested dictionary.

        Returns
        -------
        NamedDict
        """
        keys_vals_types = [('ProtocolName', self.name, 'category'),
                           ('ProtocolType', self.__class__.__name__, 'category')]
        keys_vals_types.extend(_convert_nameddict_attributes(self))
        keys_vals_types.extend([(k, v, 'category') for k, v in self.tags.items()])
        return _NamedDict.create_nested(keys_vals_types, final_dict)

    def _init_unserialized_attributes(self):
        """Initialize anything that isn't serialized based on the things that are serialized.
           Usually this means initializing things with auxfile_type == 'none' that aren't
           separately serialized.
        """
        pass


class MultiPassProtocol(Protocol):
    """
    Runs a (contained) :class:`Protocol` on all the passes of a multi-pass :class:`ProtocolData`.

    A simple protocol that runs a "sub-protocol" on the passes of a :class:`ProtocolData`
    containing a :class:`MultiDataSet`.  The sub-protocol therefore doesn't need to know
    how to deal with multiple data passes. Instances of this class essentially act as
    wrappers around other protocols enabling them to handle multi-pass data.

    Parameters
    ----------
    protocol : Protocol
        The protocol to run on each pass.

    name : str, optional
        The name of this protocol, also used to (by default) name the
        results produced by this protocol.  If None, the class name will
        be used.
    """

    # expects a MultiDataSet of passes and maybe adds data comparison (?) - probably not RB specific
    def __init__(self, protocol, name=None):
        """
        Create a new MultiPassProtocol object.

        Parameters
        ----------
        protocol : Protocol
            The protocol to run on each pass.

        name : str, optional
            The name of this protocol, also used to (by default) name the
            results produced by this protocol.  If None, the class name will
            be used.

        Returns
        -------
        MultiPassProtocol
        """
        if name is None: name = protocol.name + "_multipass"
        super().__init__(name)
        self.protocol = protocol
        self.auxfile_types['protocol'] = 'dir-serialized-object'

    def run(self, data, memlimit=None, comm=None):
        """
        Run this protocol on `data`.

        Parameters
        ----------
        data : ProtocolData
            The input data.

        memlimit : int, optional
            A rough per-processor memory limit in bytes.

        comm : mpi4py.MPI.Comm, optional
            When not ``None``, an MPI communicator used to run this protocol
            in parallel.

        Returns
        -------
        MultiPassResults
        """
        results = MultiPassResults(data, self)
        for pass_name, sub_data in data.passes.items():  # a multipass DataProtocol object contains per-pass datas
            #TODO: print progress: pass X of Y, etc
            sub_results = self.protocol.run(sub_data, memlimit, comm)
            # TODO: maybe blank-out the .data and .protocol of sub_results since we don't need this info?
            #  or call to_dict?
            results.passes[pass_name] = sub_results  # pass_name is a "ds_name" key of data.dataset (a MultiDataSet)
        return results


class ProtocolRunner(object):
    """
    Used to run :class:`Protocol` objects on an entire *tree* of data

    This class provides a way of combining multiple calls to :meth:`Protocol.run`,
    potentially running multiple protocols on different data.  From the outside, a
    :class:`ProtocolRunner` object behaves similarly, and can often be used
    interchangably, with a Protocol object.  It posesses a `run` method that takes a
    :class:`ProtocolData` as input and returns a :class:`ProtocolResultsDir` that can
    contain multiple :class:`ProtocolResults` objects within it.
    """

    def run(self, data, memlimit=None, comm=None):
        """
        Run all the protocols specified by this protocol-runner on `data`.

        Parameters
        ----------
        data : ProtocolData
            The input data.

        memlimit : int, optional
            A rough per-processor memory limit in bytes.

        comm : mpi4py.MPI.Comm, optional
            When not ``None``, an MPI communicator used to run this
            protocol-runner in parallel.

        Returns
        -------
        ProtocolResultsDir
        """
        raise NotImplementedError()


class TreeRunner(ProtocolRunner):
    """
    Runs specific protocols on specific data-tree paths.

    Parameters
    ----------
    protocol_dict : dict
        A dictionary of :class:`Protocol` objects whose keys are paths
        (tuples of strings) specifying where in the data-tree that
        protocol should be run.
    """

    def __init__(self, protocol_dict):
        """
        Create a new TreeRunner object, which runs specific protocols on
        specific data-tree paths.

        Parameters
        ----------
        protocol_dict : dict
            A dictionary of :class:`Protocol` objects whose keys are paths
            (tuples of strings) specifying where in the data-tree that
            protocol should be run.

        Returns
        -------
        TreeRunner
        """
        self.protocols = protocol_dict

    def run(self, data, memlimit=None, comm=None):
        """
        Run all the protocols specified by this protocol-runner on `data`.

        Parameters
        ----------
        data : ProtocolData
            The input data.

        memlimit : int, optional
            A rough per-processor memory limit in bytes.

        comm : mpi4py.MPI.Comm, optional
            When not ``None``, an MPI communicator used to run this
            protocol-runner in parallel.

        Returns
        -------
        ProtocolResultsDir
        """
        ret = ProtocolResultsDir(data)  # creates entire tree of nodes
        for path, protocol in self.protocols.items():

            root = ret
            for el in path:  # traverse path
                root = root[el]
            root.for_protocol[protocol.name] = protocol.run(root.data, memlimit, comm)  # run the protocol

        return ret


class SimpleRunner(ProtocolRunner):
    """
    Runs a single protocol on every data node that has no sub-nodes (possibly separately for each pass).

    Parameters
    ----------
    protocol : Protocol
        The protocol to run.

    protocol_can_handle_multipass_data : bool, optional
        Whether `protocol` is able to process multi-pass data, or
        if :class:`MultiPassProtocol` objects should be created
        implicitly.

    edesign_type : type or 'all'
        Only run `protocol` on leaves with this type.  (If 'all', then
        no filtering is performed.)
    """

    def __init__(self, protocol, protocol_can_handle_multipass_data=False, edesign_type='all'):
        """
        Create a new SimpleRunner object, which runs a single protocol on every
        'leaf' of the data-tree.

        Parameters
        ----------
        protocol : Protocol
            The protocol to run.

        protocol_can_handle_multipass_data : bool, optional
            Whether `protocol` is able to process multi-pass data, or
            if :class:`MultiPassProtocol` objects should be created
            implicitly.

        edesign_type : type or 'all'
            Only run `protocol` on leaves with this type.  (If 'all', then
            no filtering is performed.)

        Returns
        -------
        SimpleRunner
        """
        self.protocol = protocol
        self.edesign_type = edesign_type
        self.do_passes_separately = not protocol_can_handle_multipass_data

    def run(self, data, memlimit=None, comm=None):
        """
        Run all the protocols specified by this protocol-runner on `data`.

        Parameters
        ----------
        data : ProtocolData
            The input data.

        memlimit : int, optional
            A rough per-processor memory limit in bytes.

        comm : mpi4py.MPI.Comm, optional
            When not ``None``, an MPI communicator used to run this
            protocol-runner in parallel.

        Returns
        -------
        ProtocolResultsDir
        """
        ret = ProtocolResultsDir(data)  # creates entire tree of nodes

        def visit_node(node):
            if len(node.data) > 0:
                for subname, subnode in node.items():
                    visit_node(subnode)
            elif node.data.is_multipass() and self.do_passes_separately:
                implicit_multipassprotocol = MultiPassProtocol(self.protocol)
                node.for_protocol[implicit_multipassprotocol.name] = \
                    implicit_multipassprotocol.run(node.data, memlimit, comm)
            elif self.edesign_type == 'all' or isinstance(node.data.edesign, self.edesign_type):
                node.for_protocol[self.protocol.name] = self.protocol.run(node.data, memlimit, comm)
            else:
                pass  # don't run on this node, since the experiment design has the wrong type
        visit_node(ret)
        return ret


class DefaultRunner(ProtocolRunner):
    """
    Run the default protocol at each data-tree node.

    (Default protocols are given within :class:`ExperimentDesign` objects.)

    Parameters
    ----------
    run_passes_separately : bool, optional
        If `True`, then when multi-pass data is encountered it is split into passes
        before handing it off to the protocols.  Set this to `True` when the default
        protocols being run expect single-pass data.
    """

    def __init__(self, run_passes_separately=False):
        """
        Create a new DefaultRunner object, which runs the default protocol at
        each data-tree node.  (Default protocols are given within
        :class:`ExperimentDesign` objects.)

        Parameters
        ----------
        run_passes_separately : bool, optional
            If `True`, then when multi-pass data is encountered it is split into passes
            before handing it off to the protocols.  Set this to `True` when the default
            protocols being run expect single-pass data.

        Returns
        -------
        DefaultRunner
        """
        self.run_passes_separately = run_passes_separately

    def run(self, data, memlimit=None, comm=None):
        """
        Run all the protocols specified by this protocol-runner on `data`.

        Parameters
        ----------
        data : ProtocolData
            The input data.

        memlimit : int, optional
            A rough per-processor memory limit in bytes.

        comm : mpi4py.MPI.Comm, optional
            When not ``None``, an MPI communicator used to run this
            protocol-runner in parallel.

        Returns
        -------
        ProtocolResultsDir
        """
        ret = ProtocolResultsDir(data)  # creates entire tree of nodes

        def visit_node(node, breadcrumb):
            for name, protocol in node.data.edesign.default_protocols.items():
                assert(name == protocol.name), "Protocol name inconsistency"
                print("Running protocol %s at %s" % (name, breadcrumb))
                if node.data.is_multipass() and self.run_passes_separately:
                    implicit_multipassprotocol = MultiPassProtocol(protocol)
                    node.for_protocol[implicit_multipassprotocol.name] = \
                        implicit_multipassprotocol.run(node.data, memlimit, comm)
                else:
                    node.for_protocol[name] = protocol.run(node.data, memlimit, comm)

            for subname, subnode in node.items():
                visit_node(subnode, breadcrumb + '/' + str(subname))

        visit_node(ret, '.')
        return ret


class ExperimentDesign(_TreeNode, _MongoSerializable):
    """
    An experimental-design specification for one or more QCVV protocols.

    The quantities needed to define the experiments required to run a
    :class:`Protocol`.  Minimally,  a :class:`ExperimentDesign`
    object holds a list of :class:`Circuit`s that need to be run.  Typically,
    a :class:`ExperimentDesign` object also contains information used to
    interpret these circuits, either by describing how they are constructed from
    smaller pieces or how they are drawn from a distribution.

    It's important to note that a :class:`ExperimentDesign` does *not*
    contain all the inputs needed to run any particular QCVV protocol (e.g. there
    may be additional parameters specified when creating a :class:`Protocol` object,
    and it may be the case that the data described by a single :class:`ExperimentDesign`
    can be used by muliple protocols).  Rather, a :class:`ExperimentDesign`
    specifies what is necessary to acquire and interpret the *data* needed for
    one or more QCVV protocols.

    Parameters
    ----------
    circuits : list of Circuits, optional
        A list of the circuits needing data.  If None, then the list is empty.

    qubit_labels : tuple or "multiple", optional
        The qubits that this experiment design applies to.  These should also
        be the line labels of `circuits`.  If None,  the concatenation
        of the qubit labels of any child experiment designs is used, or, if
        there are no child designs, the line labels of the first circuit is used.
        The special "multiple" value means that different circuits act on different
        qubit lines.

    children : dict, optional
        A dictionary of whose values are child
        :class:`ExperimentDesign` objects and whose keys are the
        names used to identify them in a "path".

    children_dirs : dict, optional
        A dictionary whose values are directory names and keys are child
        names (the same as the keys of `children`).  If None, then the
        keys of `children` must be strings and are used as directory
        names.  Directory names are used when saving the object (via
        :meth:`write`).

    child_category : str, optional
        The category that describes the children of this object.  This
        is used as a heading for the keys of `children`.
    """
    collection_name = "pygsti_experiment_designs"

    @classmethod
    def from_dir(cls, dirname, parent=None, name=None, quick_load=False):
        """
        Initialize a new ExperimentDesign object from `dirname`.

        Parameters
        ----------
        dirname : str
            The *root* directory name (under which there is a 'edesign'
            subdirectory).

        parent : ExperimentDesign, optional
            The parent design object, if there is one.  Primarily used
            internally - if in doubt, leave this as `None`.

        name : str, optional
            The sub-name of the design object being loaded, i.e. the
            key of this data object beneath `parent`.  Only used when
            `parent` is not None.

        quick_load : bool, optional
            Setting this to True skips the loading of the potentially long
            circuit lists.  This can be useful when loading takes a long time
            and all the information of interest lies elsewhere, e.g. in an
            encompassing results object.

        Returns
        -------
        ExperimentDesign
        """
        dirname = _pathlib.Path(dirname)
        ret = cls.__new__(cls)
        _MongoSerializable.__init__(ret)
        ret.__dict__.update(_io.load_meta_based_dir(dirname / 'edesign', 'auxfile_types', quick_load=quick_load))
        ret._init_children(dirname, 'edesign', quick_load=quick_load)
        ret._loaded_from = str(dirname.absolute())

        #Fixes to JSON codec's conversion of tuples => lists
        ret.qubit_labels = tuple(ret.qubit_labels) if isinstance(ret.qubit_labels, list) else ret.qubit_labels

        return ret

    @classmethod
    def _create_obj_from_doc_and_mongodb(cls, doc, mongodb, parent=None, name=None, quick_load=False):
        ret = cls.__new__(cls)
        _MongoSerializable.__init__(ret, doc.get('_id', None))
        ret.__dict__.update(_io.read_auxtree_from_mongodb_doc(mongodb, doc, 'auxfile_types',
                                                              ignore_meta=('_id', 'type', 'children_ids'),
                                                              quick_load=quick_load))
        ret._init_children_from_mongodb_doc(doc, mongodb, quick_load=quick_load)
        ret._loaded_from = None

        #Fixes to JSON codec's conversion of tuples => lists
        ret.qubit_labels = tuple(ret.qubit_labels) if isinstance(ret.qubit_labels, list) else ret.qubit_labels
        return ret

    @classmethod
    def from_edesign(cls, edesign):
        """
        Create an ExperimentDesign out of an existing experiment design.

        Parameters
        ----------
        edesign : ExperimentDesign
            The experiment design to convert (use as a base).

        Returns
        -------
        ExperimentDesign
        """
        if cls != ExperimentDesign:
            raise NotImplementedError("Cannot convert a %s to a %s!" % (str(type(edesign)), str(cls)))
        return cls(edesign.all_circuits_needing_data, edesign.qubit_labels)

    def __init__(self, circuits=None, qubit_labels=None,
                 children=None, children_dirs=None):
        """
        Create a new ExperimentDesign object, which holds a set of circuits (needing data).

        Parameters
        ----------
        circuits : list of Circuits, optional
            A list of the circuits needing data.  If None, then the list is empty.

        qubit_labels : tuple or "multiple", optional
            The qubits that this experiment design applies to.  These should also
            be the line labels of `circuits`.  If None,  the concatenation
            of the qubit labels of any child experiment designs is used, or, if
            there are no child designs, the line labels of the first circuit is used.
            The special "multiple" value means that different circuits act on different
            qubit lines.

        children : dict, optional
            A dictionary of whose values are child
            :class:`ExperimentDesign` objects and whose keys are the
            names used to identify them in a "path".

        children_dirs : dict, optional
            A dictionary whose values are directory names and keys are child
            names (the same as the keys of `children`).  If None, then the
            keys of `children` must be strings and are used as directory
            names.  Directory names are used when saving the object (via
            :meth:`write`).

        Returns
        -------
        ExperimentDesign
        """

        self.all_circuits_needing_data = circuits if (circuits is not None) else []
        self.alt_actual_circuits_executed = None  # None means == all_circuits_needing_data
        self.default_protocols = {}
        self.tags = {}
        self._nameddict_attributes = (('qubit_labels', 'Qubits', 'category'),)
        self._loaded_from = None

        #Instructions for saving/loading certain members - if a __dict__ member
        # *isn't* listed in this dict, then it's assumed to be json-able and included
        # in the main 'meta.json' file.  Allowed values are:
        # 'text-circuit-list' - a text circuit list file
        # 'json' - a json file
        # 'pickle' - a python pickle file (use only if really needed!)
        typ = 'serialized-object' if isinstance(self.all_circuits_needing_data, _circuits.CircuitList) \
            else 'text-circuit-list'
        self.auxfile_types = {'all_circuits_needing_data': typ,
                              'alt_actual_circuits_executed': 'text-circuit-list',
                              'default_protocols': 'dict:dir-serialized-object'}

        # because TreeNode takes care of its own serialization:
        self.auxfile_types.update({'_dirs': 'none', '_vals': 'none', '_loaded_from': 'none'})

        if qubit_labels is None:
            if children:
                if any([des.qubit_labels == "multiple" for des in children.values()]):
                    self.qubit_labels = "multiple"
                else:
                    self.qubit_labels = tuple(_itertools.chain(*[design.qubit_labels for design in children.values()]))

            elif len(circuits) > 0:
                self.qubit_labels = circuits[0].line_labels

            else:
                self.qubit_labels = ('*',)  # default "qubit labels"

        elif qubit_labels == "multiple":
            self.qubit_labels = "multiple"
        else:
            self.qubit_labels = tuple(qubit_labels)

        if children is None: children = {}
        children_dirs = children_dirs.copy() if (children_dirs is not None) else \
            {subname: self._auto_dirname(subname) for subname in children}

        assert(set(children.keys()) == set(children_dirs.keys()))
        _MongoSerializable.__init__(self)
        _TreeNode.__init__(self, children_dirs, children)

    def _auto_dirname(self, child_key):
        """ A helper function to generate a default directory name base off of a sub-name key """
        if isinstance(child_key, (list, tuple)):
            child_key = '_'.join(map(str, child_key))
        return child_key.replace(' ', '_')

    def set_actual_circuits_executed(self, actual_circuits):
        """
        Sets a list of circuits that will actually be executed.

        This list must be parallel, and corresponding circuits must be *logically
        equivalent*, to those in `self.all_circuits_needing_data`.  For example,
        when the circuits in this design are run simultaneously with other circuits,
        the circuits in this design may need to be padded with idles.

        Parameters
        ----------
        actual_circuits : list
            A list of :class:`Circuit` objects that must be the same
            length as self.all_circuits_needing_data.

        Returns
        -------
        None
        """
        assert(len(actual_circuits) == len(self.all_circuits_needing_data))
        self.alt_actual_circuits_executed = actual_circuits

    def add_default_protocol(self, default_protocol_instance):
        """
        Add a "default" protocol to this experiment design.

        Default protocols are a way of designating protocols you mean to run
        on the the data corresponding to an experiment design *before* that
        data has been taken.  Use a :class:`DefaultRunner` object to run
        (all) the default protocols of the experiment designs within a
        :class:`ProtocolData` object.

        Note that default protocols are indexed by their names, and so
        when adding multiple default protocols they need to have distinct
        names (usually given to the protocol when it is constructed).

        Parameters
        ----------
        default_protocol_instance : Protocol
            The protocol to add.  This protocol's name is used to index it.

        Returns
        -------
        None
        """
        instance_name = default_protocol_instance.name
        self.default_protocols[instance_name] = default_protocol_instance

    def truncate_to_circuits(self, circuits_to_keep):
        """
        Builds a new experiment design containing only the specified circuits.

        Parameters
        ----------
        circuits_to_keep : list
            A list of the circuits to keep.

        Returns
        -------
        ExperimentDesign
        """
        base = _copy.deepcopy(self)  # so this works for derived classes tools
        base._truncate_to_circuits_inplace(circuits_to_keep)
        return base

    def truncate_to_available_data(self, dataset):
        """
        Builds a new experiment design containing only those circuits present in `dataset`.

        Parameters
        ----------
        dataset : DataSet
            The dataset to filter based upon.

        Returns
        -------
        ExperimentDesign
        """
        base = _copy.deepcopy(self)  # so this works for derived classes tools
        base._truncate_to_available_data_inplace(dataset)
        return base

    def truncate_to_design(self, other_design):
        """
        Truncates this experiment design by only keeping the circuits also in `other_design`

        Parameters
        ----------
        other_design : ExperimentDesign
            The experiment design to compare with.

        Returns
        -------
        ExperimentDesign
            The truncated experiment design.
        """
        base = _copy.deepcopy(self)  # so this works for derived classes tools
        base._truncate_to_design_inplace(other_design)
        return base

    def _truncate_to_circuits_inplace(self, circuits_to_keep):
        self.all_circuits_needing_data = _circuits.CircuitList.cast(self.all_circuits_needing_data)
        if self.alt_actual_circuits_executed is not None:
            self.alt_actual_circuits_executed = _circuits.CircuitList.cast(self.alt_actual_circuits_executed)

            allc = []; actualc = []
            if isinstance(circuits_to_keep, set):
                for c, actual_c in zip(self.all_circuits_needing_data, self.alt_actual_circuits_executed):
                    if c in circuits_to_keep:
                        allc.append(c)
                        actualc.append(c)
            else:
                actual_lookup = {c: actual_c for c, actual_c in zip(self.all_circuits_needing_data,
                                                                    self.alt_actual_circuits_executed)}
                allc[:] = circuits_to_keep
                actualc[:] = [actual_lookup[c] for c in circuits_to_keep]
            self.all_circuits_needing_data.truncate(allc)
            self.alt_actual_circuits_executed.truncate(actualc)
        else:
            self.all_circuits_needing_data = self.all_circuits_needing_data.truncate(circuits_to_keep)

    def _truncate_to_design_inplace(self, other_design):
        self._truncate_to_circuits_inplace(other_design.all_circuits_needing_data)
        for _, sub_design in self._vals.items():
            sub_design._truncate_to_design_inplace(other_design)

    def _truncate_to_available_data_inplace(self, dataset):
        self.all_circuits_needing_data = _circuits.CircuitList.cast(self.all_circuits_needing_data)
        ds_circuits = self.all_circuits_needing_data.apply_aliases()
        circuits_to_keep = [c for c, ds_c in zip(self.all_circuits_needing_data, ds_circuits) if ds_c in dataset]
        self._truncate_to_circuits_inplace(circuits_to_keep)

        for _, sub_design in self._vals.items():
            sub_design._truncate_to_available_data_inplace(dataset)

    def write(self, dirname=None, parent=None):
        """
        Write this experiment design to a directory.

        Parameters
        ----------
        dirname : str
            The *root* directory to write into.  This directory will have
            an 'edesign' subdirectory, which will be created if needed and
            overwritten if present.  If None, then the path this object
            was loaded from is used (if this object wasn't loaded from disk,
            an error is raised).

        parent : ExperimentDesign, optional
            The parent experiment design, when a parent is writing this
            design as a sub-experiment-design.  Otherwise leave as None.

        Returns
        -------
        None
        """
        if dirname is None:
            dirname = self._loaded_from
            if dirname is None: raise ValueError("`dirname` must be given because there's no default directory")

        _io.write_obj_to_meta_based_dir(self, _pathlib.Path(dirname) / 'edesign', 'auxfile_types')

        self._write_children(dirname)
        self._loaded_from = str(_pathlib.Path(dirname).absolute())  # for future writes

    def _add_auxiliary_write_ops_and_update_doc(self, doc, write_ops, mongodb, collection_name,
                                                overwrite_existing, parent=None, name=None):
        _io.add_obj_auxtree_write_ops_and_update_doc(self, doc, write_ops, mongodb, collection_name,
                                                     'auxfile_types', overwrite_existing=overwrite_existing)
        self._add_children_write_ops_and_update_doc(doc, write_ops, mongodb, overwrite_existing)

    @classmethod
    def _remove_from_mongodb(cls, mongodb, collection_name, doc_id, session, recursive):
        if recursive.children:
            cls._remove_children_from_mongodb(mongodb, collection_name, doc_id, session, recursive)
        if recursive.edesigns:
            _io.remove_auxtree_from_mongodb(mongodb, collection_name, doc_id, 'auxfile_types', session,
                                            recursive=recursive)

    def setup_nameddict(self, final_dict):
        """
        Initializes a set of nested :class:`NamedDict` dictionaries describing this design.

        This function is used by :class:`ProtocolResults` objects when they're creating
        nested dictionaries of their contents.  This function returns a set of nested,
        single (key,val)-pair named-dictionaries which describe the particular attributes
        of this :class:`ExperimentDesign` object named within its `self._nameddict_attributes`
        tuple.  The final nested dictionary is set to be `final_dict`, which allows additional
        result quantities to easily be added.

        Parameters
        ----------
        final_dict : NamedDict
            the final-level (innermost-nested) NamedDict in the returned nested dictionary.

        Returns
        -------
        NamedDict
        """
        keys_vals_types = _convert_nameddict_attributes(self)
        keys_vals_types.extend([(k, v, 'category') for k, v in self.tags.items()])
        return _NamedDict.create_nested(keys_vals_types, final_dict)

    def _create_subdata(self, subdata_name, dataset):
        """
        Creates a :class:`ProtocolData` object for a sub-experiment-design.

        Specifically, this creates the object for the sub-experiment-design
        given by `subdata_name` starting from `dataset` as the data for *this*
        experiment design.  This is used internally by :class:`ProtocolData`
        objects, and shouldn't need to be used by external users.

        Parameters
        ----------
        subdata_name : immutable
            The child (node) name of the sub-experiment design to create data for.

        dataset : DataSet
            The data for *this* experiment design.

        Returns
        -------
        ProtocolData
        """
        raise NotImplementedError("This protocol edesign cannot create any subdata!")

    def promote_to_combined(self, name="**0"):
        """
        Promote this experiment design to be a combined experiment design.

        Wraps this experiment design in a new :class:`CombinedExperimentDesign`
        whose only sub-design is this one, and returns the combined design.

        Parameters
        ----------
        name : str, optional
            The sub-design-name of this experiment design within the created
            combined experiment design.

        Returns
        -------
        CombinedExperimentDesign
        """
        return CombinedExperimentDesign.from_edesign(self, name)

    def promote_to_simultaneous(self):
        """
        Promote this experiment design to be a simultaneous experiment design.

        Wraps this experiment design in a new :class:`SimultaneousExperimentDesign`
        whose only sub-design is this one, and returns the simultaneous design.

        Returns
        -------
        SimultaneousExperimentDesign
        """
        return SimultaneousExperimentDesign.from_edesign(self)

    def _mapped_qubit_labels(self, mapper):
        if self.qubit_labels in ("multiple", ('*',)):
            mapped_qubit_labels = self.qubit_labels
        else:
            mapped_qubit_labels = tuple([mapper[ql] for ql in self.qubit_labels]) if isinstance(mapper, dict) \
                else tuple(map(mapper, self.qubit_labels))
        return mapped_qubit_labels

    def map_qubit_labels(self, mapper):
        """
        Creates a new ExperimentDesign whose circuits' qubit labels are updated according to a given mapping.

        Parameters
        ----------
        mapper : dict or function
            A dictionary whose keys are the existing self.qubit_labels values
            and whose value are the new labels, or a function which takes a
            single (existing qubit-label) argument and returns a new qubit-label.

        Returns
        -------
        ExperimentDesign
        """
        mapped_circuits = [c.map_state_space_labels(mapper) for c in self.all_circuits_needing_data]
        mapped_qubit_labels = self._mapped_qubit_labels(mapper)
        mapped_children = {key: child.map_qubit_labels(mapper) for key, child in self._vals.items()}
        return ExperimentDesign(mapped_circuits, mapped_qubit_labels, mapped_children, self._dirs)


class CanCreateAllCircuitsDesign(ExperimentDesign):
    """A type of ExperimentDesign that can create
    all_circuits_needing_data from subdesigns or other information.
    
    In cases where all_circuits_needing_data *can* be recreated,
    i.e. it has not been modified by the user in some unexpected way,
    this class will ensure that all_circuits_needing_data is skipped
    during serialization and regenerated during deserialization.
    """
    def _create_all_circuits_needing_data(self):
        """Create all_circuits_needing_data for other information.

        This interface is needed to ensure that all_circuits_needing_data
        can be regenerated consistently during construction and deserialization.
        """
        raise NotImplementedError("Derived classes should implement this")
    
    @classmethod
    def from_dir(cls, dirname, parent=None, name=None, quick_load=False):
        """
        Initialize a new ExperimentDesign object from `dirname`.

        This is specialized to regenerate all_circuits_needing_data
        if it was not serialized.

        Parameters
        ----------
        dirname : str
            The *root* directory name (under which there is a 'edesign'
            subdirectory).

        parent : ExperimentDesign, optional
            The parent design object, if there is one.  Primarily used
            internally - if in doubt, leave this as `None`.

        name : str, optional
            The sub-name of the design object being loaded, i.e. the
            key of this data object beneath `parent`.  Only used when
            `parent` is not None.

        quick_load : bool, optional
            Setting this to True skips the loading of the potentially long
            circuit lists.  This can be useful when loading takes a long time
            and all the information of interest lies elsewhere, e.g. in an
            encompassing results object.

        Returns
        -------
        ExperimentDesign
        """
        ret = super().from_dir(dirname, parent=parent, name=name, quick_load=quick_load)

        if ret.auxfile_types['all_circuits_needing_data'] == 'reset':
            ret.all_circuits_needing_data = ret._create_all_circuits_needing_data()

            ret.auxfile_types['all_circuits_needing_data'] = ret.old_all_circuits_type
            del ret.old_all_circuits_type
        
        return ret

    def write(self, dirname=None, parent=None):
        """
        Write this experiment design to a directory.

        This is specialized to skip writing all_circuits_needing_data
        if it can be regenerated from other class information.

        Parameters
        ----------
        dirname : str
            The *root* directory to write into.  This directory will have
            an 'edesign' subdirectory, which will be created if needed and
            overwritten if present.  If None, then the path this object
            was loaded from is used (if this object wasn't loaded from disk,
            an error is raised).

        parent : ExperimentDesign, optional
            The parent experiment design, when a parent is writing this
            design as a sub-experiment-design.  Otherwise leave as None.

        Returns
        -------
        None
        """
        initial_circuits = self._create_all_circuits_needing_data()
        if self.all_circuits_needing_data == initial_circuits:
            self.old_all_circuits_type = self.auxfile_types['all_circuits_needing_data']
            self.auxfile_types['all_circuits_needing_data'] = 'reset'
        
        super().write(dirname=dirname, parent=parent)

        if self.auxfile_types['all_circuits_needing_data'] == 'reset':
            self.auxfile_types['all_circuits_needing_data'] = self.old_all_circuits_type
            del self.old_all_circuits_type


class CircuitListsDesign(ExperimentDesign):
    """
    Experiment design specification that is comprised of multiple circuit lists.

    Parameters
    ----------
    circuit_lists : list or PlaquetteGridCircuitStructure
        A list whose elements are themselves lists of :class:`Circuit`
        objects, specifying the data that needs to be taken.  Alternatively,
        a single :class:`PlaquetteGridCircuitStructure` object containing
        a sequence of circuits lists, each at a different "x" value (usually
        the maximum circuit depth).

    all_circuits_needing_data : list, optional
        A list of all the circuits needing data.  By default, This is just
        the concatenation of the elements of `circuit_lists` with duplicates
        removed.  The only reason to specify this separately is if you
        happen to have this list lying around.

    qubit_labels : tuple, optional
        The qubits that this experiment design applies to. If None, the
        line labels of the first circuit is used.

    nested : bool, optional
        Whether the elements of `circuit_lists` are nested, e.g. whether
        `circuit_lists[i]` is a subset of `circuit_lists[i+1]`.  This
        is useful to know because certain operations can be more efficient
        when it is known that the lists are nested.

    remove_duplicates : bool, optional
        Whether to remove duplicates when automatically creating
        all the circuits that need data (this argument isn't used
        when `all_circuits_needing_data` is given).
    """

    @classmethod
    def from_edesign(cls, edesign):
        """
        Create a CircuitListsDesign out of an existing experiment design.

        If `edesign` already is a circuit lists experiment design, it will
        just be returned (not a copy of it).

        Parameters
        ----------
        edesign : ExperimentDesign
            The experiment design to convert (use as a base).

        Returns
        -------
        CircuitListsDesign
        """
        if cls != CircuitListsDesign:
            raise NotImplementedError("Cannot convert a %s to a %s!" % (str(type(edesign)), str(cls)))

        if isinstance(edesign, CircuitListsDesign):
            return edesign
        elif isinstance(edesign, (CombinedExperimentDesign, SimultaneousExperimentDesign)):
            circuit_lists = [subd.all_circuits_needing_data for k, subd in edesign.items()]
            return cls(circuit_lists, edesign.all_circuits_needing_data, edesign.qubit_labels, remove_duplicates=False)
        elif isinstance(edesign, ExperimentDesign):
            return cls([edesign.all_circuits_needing_data], edesign.all_circuits_needing_data,
                       edesign.qubit_labels, remove_duplicates=False)
        else:
            raise ValueError("Cannot convert a %s to a %s!" % (str(type(edesign)), str(cls)))

    def __init__(self, circuit_lists, all_circuits_needing_data=None, qubit_labels=None,
                 nested=False, remove_duplicates=True):
        """
        Create a new CircuitListsDesign object.

        Parameters
        ----------
        circuit_lists : list or PlaquetteGridCircuitStructure
            A list whose elements are themselves lists of :class:`Circuit`
            objects, specifying the data that needs to be taken.  Alternatively,
            a single :class:`PlaquetteGridCircuitStructure` object containing
            a sequence of circuits lists, each at a different "x" value (usually
            the maximum circuit depth).

        all_circuits_needing_data : list, optional
            A list of all the circuits needing data.  By default, This is just
            the concatenation of the elements of `circuit_lists` with duplicates
            removed.  The only reason to specify this separately is if you
            happen to have this list lying around.

        qubit_labels : tuple, optional
            The qubits that this experiment design applies to. If None, the
            line labels of the first circuit is used.

        nested : bool, optional
            Whether the elements of `circuit_lists` are nested, e.g. whether
            `circuit_lists[i]` is a subset of `circuit_lists[i+1]`.  This
            is useful to know because certain operations can be more efficient
            when it is known that the lists are nested.

        remove_duplicates : bool, optional
            Whether to remove duplicates when automatically creating
            all the circuits that need data (this argument isn't used
            when `all_circuits_needing_data` is given).

        Returns
        -------
        CircuitListsDesign
        """

        if isinstance(circuit_lists, _circuits.PlaquetteGridCircuitStructure):
            master = circuit_lists
            circuit_lists = [master.truncate(xs_to_keep=master.xs[0:i + 1]) for i in range(len(master.xs))]
            nested = True  # (by this construction)

        if all_circuits_needing_data is not None:
            all_circuits = all_circuits_needing_data  # (ok if this is a CircuitList)
        elif nested and len(circuit_lists) > 0:
            all_circuits = circuit_lists[-1]  # (ok if this is a CircuitList)
        else:
            all_circuits = []
            for lst in circuit_lists:
                all_circuits.extend(lst)  # Note: this should work even for type(lst) == CircuitList
            if remove_duplicates:
                _lt.remove_duplicates_in_place(all_circuits)

        self.circuit_lists = circuit_lists
        self.nested = nested

        super().__init__(all_circuits, qubit_labels)
        self.auxfile_types['circuit_lists'] = 'list:serialized-object' \
            if any([isinstance(lst, _circuits.CircuitList) for lst in circuit_lists]) else 'list:text-circuit-list'

    def truncate_to_lists(self, list_indices_to_keep):
        """
        Truncates this experiment design by only keeping a subset of its circuit lists.

        Parameters
        ----------
        list_indices_to_keep : iterable
            A list of the (integer) list indices to keep.

        Returns
        -------
        CircuitListsDesign
            The truncated experiment design.
        """
        return CircuitListsDesign([self.circuit_lists[i] for i in list_indices_to_keep],
                                  qubit_labels=self.qubit_labels, nested=self.nested)

    def _truncate_to_circuits_inplace(self, circuits_to_keep):
        truncated_circuit_lists = [_circuits.CircuitList.cast(lst).truncate(circuits_to_keep)
                                   for lst in self.circuit_lists]
        self.circuit_lists = truncated_circuit_lists
        self.nested = False  # we're not sure whether the truncated lists are nested
        super()._truncate_to_circuits_inplace(circuits_to_keep)

    def _truncate_to_design_inplace(self, other_design):
        self.circuit_lists = [my_circuit_list.truncate(other_circuit_list) for my_circuit_list, other_circuit_list
                              in zip(self.circuit_lists, other_design.circuit_lists)]
        super()._truncate_to_design_inplace(other_design)

    def _truncate_to_available_data_inplace(self, dataset):
        truncated_lists = [_circuits.CircuitList.cast(clist).truncate_to_dataset(dataset)
                           for clist in self.circuit_lists]
        self.circuit_lists = truncated_lists
        #self.nested = False
        super()._truncate_to_available_data_inplace(dataset)

    def map_qubit_labels(self, mapper):
        """
        Creates a new experiment design whose circuits' qubit labels are updated according to a given mapping.

        Parameters
        ----------
        mapper : dict or function
            A dictionary whose keys are the existing self.qubit_labels values
            and whose value are the new labels, or a function which takes a
            single (existing qubit-label) argument and returns a new qubit-label.

        Returns
        -------
        CircuitListsDesign
        """
        mapped_circuits = [c.map_state_space_labels(mapper) for c in self.all_circuits_needing_data]
        mapped_circuit_lists = [[c.map_state_space_labels(mapper) for c in circuit_list]
                                for circuit_list in self.circuit_lists]
        mapped_qubit_labels = self._mapped_qubit_labels(mapper)
        return CircuitListsDesign(mapped_circuit_lists, mapped_circuits, mapped_qubit_labels,
                                  self.nested, remove_duplicates=False)  # no need to remove duplicates

    def merge_with(self, other_edesign, remove_duplicates=True):
        """
        Merge this experiment design with another one and return the result.

        Parameters
        ----------
        other_edesign: CircuitListsDesign
            The other experiment design to merge

        Returns
        -------
        CircuitListsDesign
        """
        assert self.qubit_labels == other_edesign.qubit_labels, "To merge, qubit_labels must be equal"
        nested = self.nested and other_edesign.nested
        circuit_lists = self.circuit_lists + other_edesign.circuit_lists
        return CircuitListsDesign(circuit_lists, qubit_labels=self.qubit_labels,
                                  nested=nested, remove_duplicates=remove_duplicates)


class CombinedExperimentDesign(CanCreateAllCircuitsDesign):  # for multiple designs on the same dataset
    """
    An experiment design that combines the specifications of one or more "sub-designs".

    The sub-designs are preserved as children under the
    :class:`CombinedExperimentDesign` instance, creating a "data-tree" structure.
    The :class:`CombinedExperimentDesign` object itself simply merges all of the
    circuit lists.

    Parameters
    ----------
    sub_designs : dict or list
        A dictionary of other :class:`ExperimentDesign` objects whose keys
        are names for each sub-edesign (used for directories and to index
        the sub-edesigns from this experiment design).  If a list is given instead,
        a default names of the form " `**<number>` " are used.

    all_circuits : list, optional
        A list of :class:`Circuit`s, specifying all the circuits needing
        data.  This can include additional circuits that are not in any
        of `sub_designs`.  By default, the union of all the circuits in
        the sub-designs is used.

    qubit_labels : tuple, optional
        The qubits that this experiment design applies to. If None, the line labels
        of the first circuit is used.

    sub_design_dirs : dict, optional
        A dictionary whose values are directory names and keys are sub-edesign
        names (the same as the keys of `sub_designs`).  If None, then the
        keys of `sub_designs` must be strings and are used as directory
        names.  Directory names are used when saving the object (via
        :meth:`write`).

    interleave : bool, optional
        Whether the circuits of the `sub_designs` should be interleaved to
        form the circuit ordering of this experiment design. DEPRECATED
    """

    def _create_all_circuits_needing_data(self, subdesigns=None):
        """Create all_circuits_needing_data for other information.

        This interface is needed to ensure that all_circuits_needing_data
        can be regenerated consistently during construction and deserialization.

        Parameters
        ----------
        subdesigns: list of ExperimentDesigns, optional
            List of subdesigns to use. If not provided, will use self._vals.values()
            as the subdesigns. Primarily used during initialization when self._vals
            is not set yet.
        
        Returns
        -------
        all_circuits: list of Circuits
            Union of all_circuits_needing_data from subdesigns without duplicates
        """
        subdesigns = self._vals if subdesigns is None else subdesigns
        all_circuits = []
        for des in subdesigns.values():
            all_circuits.extend(des.all_circuits_needing_data)
        _lt.remove_duplicates_in_place(all_circuits)  # Maybe don't always do this?
        return all_circuits

    @classmethod
    def from_edesign(cls, edesign, name):
        """
        Create a combined experiment design out of an existing experiment design.

        This makes `edesign` the one and only member of a new combined experiment design,
        even in `edesign` is already a `CombinedExperimentDesign`.

        Parameters
        ----------
        edesign : ExperimentDesign
            The experiment design to convert (use as a base).

        name : str
            The sub-name of `edesign` within the returned combined experiment design.

        Returns
        -------
        CombinedExperimentDesign
        """
        if cls != CombinedExperimentDesign:
            raise NotImplementedError("Cannot convert a %s to a %s!" % (str(type(edesign)), str(cls)))

        if isinstance(edesign, ExperimentDesign):
            return cls({name: edesign}, edesign.all_circuits_needing_data, edesign.qubit_labels)
        else:
            raise ValueError("Cannot convert a %s to a %s!" % (str(type(edesign)), str(cls)))

    def __init__(self, sub_designs, all_circuits=None, qubit_labels=None, sub_design_dirs=None,
                 interleave=False):
        """
        Create a new CombinedExperimentDesign object.

        Parameters
        ----------
        sub_designs : dict or list
            A dictionary of other :class:`ExperimentDesign` objects whose keys
            are names for each sub-edesign (used for directories and to index
            the sub-edesigns from this experiment design).  If a list is given instead,
            a default names of the form " `**<number>` " are used.

        all_circuits : list, optional
            A list of :class:`Circuit`s, specifying all the circuits needing
            data.  This can include additional circuits that are not in any
            of `sub_designs`.  By default, the union of all the circuits in
            the sub-designs is used.

        qubit_labels : tuple, optional
            The qubits that this experiment design applies to. If None, the line labels
            of the first circuit is used.

        sub_design_dirs : dict, optional
            A dictionary whose values are directory names and keys are sub-edesign
            names (the same as the keys of `sub_designs`).  If None, then the
            keys of `sub_designs` must be strings and are used as directory
            names.  Directory names are used when saving the object (via
            :meth:`write`).

        interleave : bool, optional
            Whether the circuits of the `sub_designs` should be interleaved to
            form the circuit ordering of this experiment design.

        Returns
        -------
        CombinedExperimentDesign
        """

        if not isinstance(sub_designs, dict):
            sub_designs = {("**%d" % i): des for i, des in enumerate(sub_designs)}

<<<<<<< HEAD
        if interleave:
            raise NotImplementedError("Interleaving not implemented and will be removed in 0.9.13")

        all_circuits = self._create_all_circuits_needing_data(sub_designs) if all_circuits is None \
            else all_circuits
=======
        if all_circuits is None:
            all_circuits = []
            if interleave:
                subdesign_circuit_lists = [sub_design.all_circuits_needing_data for sub_design in sub_designs.values()]
                #zip_longest is like zip, but if the iterables are of different lengths it returns a specified fill value
                #(default None) in place of the missing elements once an iterable has been exhausted.
                for circuits in _itertools.zip_longest(*subdesign_circuit_lists):
                    for circuit in circuits:
                        if circuit is not None:
                            all_circuits.append(circuit)
            else:
                for des in sub_designs.values():
                    all_circuits.extend(des.all_circuits_needing_data)
            _lt.remove_duplicates_in_place(all_circuits)  # Maybe don't always do this?
>>>>>>> c94a0532

        if qubit_labels is None and len(sub_designs) > 0:
            first = sub_designs[list(sub_designs.keys())[0]].qubit_labels
            if any([des.qubit_labels != first for des in sub_designs.values()]):
                qubit_labels = "multiple"
            else:
                qubit_labels = first

        super().__init__(all_circuits, qubit_labels, sub_designs, sub_design_dirs)

    def _create_subdata(self, sub_name, dataset):
        """
        Creates a :class:`ProtocolData` object for a sub-experiment-design.

        Specifically, this creates the object for the sub-experiment-design
        given by `subdata_name` starting from `dataset` as the data for *this*
        experiment design.  This is used internally by :class:`ProtocolData`
        objects, and shouldn't need to be used by external users.

        Parameters
        ----------
        sub_name : immutable
            The child (node) name of the sub-experiment design to create data for.

        dataset : DataSet
            The data for *this* experiment design.

        Returns
        -------
        ProtocolData
        """
        sub_circuits = self[sub_name].all_circuits_needing_data
        if isinstance(dataset, dict):  # then do truncation "element-wise"
            truncated_ds = {k: ds.truncate(sub_circuits) for k, ds in dataset.items()}
            for tds in truncated_ds.values(): tds.add_std_nqubit_outcome_labels(len(self[sub_name].qubit_labels))
        else:
            truncated_ds = dataset.truncate(sub_circuits)  # maybe have filter_dataset also do this?
            sub_nqubits = len(self[sub_name].qubit_labels)
            outcome_labels = tuple(filter(lambda ol: (len(ol) != 1
                                                      or any([letter not in ('0', '1') for letter in ol[0]])
                                                      or len(ol[0]) == sub_nqubits), dataset.outcome_labels))
            truncated_ds.add_outcome_labels(outcome_labels)  # make sure truncated ds has all outcomes
            #truncated_ds.add_std_nqubit_outcome_labels(len(self[sub_name].qubit_labels))  # can be very SLOW
        return ProtocolData(self[sub_name], truncated_ds)

    def __setitem__(self, key, val):
        # must set base class self._vals and self._dirs (see treenode.py)
        if not isinstance(val, ExperimentDesign):
            raise ValueError("Only experiment designs can be set as sub-designs of a CombinedExperimentDesign!")

        #Check whether the new design adds any more circuits (it's not allowed to
        # because other objects, e.g. a ProtocolData object, may hold a reference to
        # this combined experiment design (e.g., to index data) and expect that it will
        # not change.
        current_circuits = set(self.all_circuits_needing_data)
        new_circuits = [c for c in val.all_circuits_needing_data if c not in current_circuits]
        if len(new_circuits) > 0:
            raise ValueError((("Adding this experiment design would add %d new circuits.  Adding circuits is not"
                               " allowed because an experiment design's circuit list may be used to index data.  The"
                               " circuits that would be added are:\n") % len(new_circuits))
                             + "\n".join([c.str for c in new_circuits[0:10]])
                             + ("\n..." if len(new_circuits) > 10 else ""))

        self._dirs[key] = self._auto_dirname(key)
        self._vals[key] = val

    def map_qubit_labels(self, mapper):
        """
        Creates a new experiment design whose circuits' qubit labels are updated according to a given mapping.

        Parameters
        ----------
        mapper : dict or function
            A dictionary whose keys are the existing self.qubit_labels values
            and whose value are the new labels, or a function which takes a
            single (existing qubit-label) argument and returns a new qubit-label.

        Returns
        -------
        CombinedExperimentDesign
        """
        mapped_circuits = [c.map_state_space_labels(mapper) for c in self.all_circuits_needing_data]
        mapped_qubit_labels = self._mapped_qubit_labels(mapper)
        mapped_sub_designs = {key: child.map_qubit_labels(mapper) for key, child in self._vals.items()}
        return CombinedExperimentDesign(mapped_sub_designs, mapped_circuits, mapped_qubit_labels, self._dirs)


class SimultaneousExperimentDesign(ExperimentDesign):
    """
    An experiment design whose circuits are the tensor-products of the circuits from one or more sub-designs.

    The sub-:class:`ExperimentDesign` objects must act on disjoint sets of qubits.  The sub-designs
    are preserved as children under the :class:`SimultaneousExperimentDesign` instance, creating
    a "data-tree" structure.

    Parameters
    ----------
    edesigns : list
        A list of :class:`ExperimentDesign` objects  whose circuits
        are to occur simultaneously.

    tensored_circuits : list, optional
        A list of all the circuits for this experiment design.  By default,
        these are the circuits of those in `edesigns` tensored together.
        Typically this is left as the default.

    qubit_labels : tuple, optional
        The qubits that this experiment design applies to. If None, the
        concatenated qubit labels of `edesigns` are used (this is usually
        what you want).

    category : str, optional
        The category name for the qubit-label-tuples correspoding to the
        elements of `edesigns`.
    """

    @classmethod
    def from_edesign(cls, edesign):
        """
        Create a simultaneous experiment design out of an existing experiment design.

        This makes `edesign` the one and only member of a new simultanieous experiment
        design, even in `edesign` is already a `SimultaneousExperimentDesign`.

        Parameters
        ----------
        edesign : ExperimentDesign
            The experiment design to convert (use as a base).

        Returns
        -------
        SimultaneousExperimentDesign
        """
        if cls != SimultaneousExperimentDesign:
            raise NotImplementedError("Cannot convert a %s to a %s!" % (str(type(edesign)), str(cls)))

        if isinstance(edesign, ExperimentDesign):
            return cls([edesign], None, edesign.qubit_labels)
        else:
            raise ValueError("Cannot convert a %s to a %s!" % (str(type(edesign)), str(cls)))

    def __init__(self, edesigns, tensored_circuits=None, qubit_labels=None):
        """
        Create a new SimultaneousExperimentDesign object.

        Parameters
        ----------
        edesigns : list
            A list of :class:`ExperimentDesign` objects  whose circuits
            are to occur simultaneously.

        tensored_circuits : list, optional
            A list of all the circuits for this experiment design.  By default,
            these are the circuits of those in `edesigns` tensored together.
            Typically this is left as the default.

        qubit_labels : tuple, optional
            The qubits that this experiment design applies to. If None, the
            concatenated qubit labels of `edesigns` are used (this is usually
            what you want).

        Returns
        -------
        SimultaneousExperimentDesign
        """
        #TODO: check that sub-designs don't have overlapping qubit_labels
        assert(not any([des.qubit_labels == "multiple" for des in edesigns])), \
            "SimultaneousExperimentDesign requires sub-designs with definite qubit_labels, not 'multiple'"

        if qubit_labels is None:
            qubit_labels = tuple(_itertools.chain(*[des.qubit_labels for des in edesigns]))

        if tensored_circuits is None:
            #Build tensor product of circuits
            tensored_circuits = []
            circuits_per_edesign = [des.all_circuits_needing_data[:] for des in edesigns]

            #Pad shorter lists with None values
            maxLen = max(map(len, circuits_per_edesign))
            for lst in circuits_per_edesign:
                if len(lst) < maxLen: lst.extend([None] * (maxLen - len(lst)))

            def pad(subcs, actually_padded_mask):
                maxLen = max([len(c) if (c is not None) else 0 for c in subcs])
                padded = []
                for i, c in enumerate(subcs):
                    if c is not None and len(c) < maxLen:
                        padded.append(c.insert_idling_layers(None, maxLen - len(c)))
                        actually_padded_mask[i] = True
                    else:
                        padded.append(c)
                assert(all([len(c) == maxLen for c in padded if c is not None]))
                return padded

            actually_padded_msk = _np.zeros(len(edesigns), dtype=bool)
            padded_circuit_lists = [list() for des in edesigns]
            for subcircuits in zip(*circuits_per_edesign):
                c = _circuits.Circuit(num_lines=0, editable=True)  # Creates a empty circuit over no wires
                padded_subcircuits = pad(subcircuits, actually_padded_msk)  # updates actually_padded array
                for subc in padded_subcircuits:
                    if subc is not None:
                        c.tensor_circuit_inplace(subc)
                c.line_labels = qubit_labels
                c.done_editing()
                tensored_circuits.append(c)
                for lst, subc in zip(padded_circuit_lists, padded_subcircuits):
                    if subc is not None: lst.append(subc)

            for i, (padded_circuits, actually_padded) in enumerate(zip(padded_circuit_lists, actually_padded_msk)):
                if actually_padded:
                    des = _copy.deepcopy(edesigns[i])  # since we're setting actual circuits executed.
                    des.set_actual_circuits_executed(padded_circuits)
                    edesigns[i] = des  # update edesigns list with copy

        sub_designs = {des.qubit_labels: des for des in edesigns}
        sub_design_dirs = {qlbls: '_'.join(map(str, qlbls)) for qlbls in sub_designs}
        super().__init__(tensored_circuits, qubit_labels, sub_designs, sub_design_dirs)

    def _create_subdata(self, qubit_labels, dataset):
        """
        Creates a :class:`ProtocolData` object for a sub-experiment-design.

        Specifically, this creates the object for the sub-experiment-design
        given by `subdata_name` starting from `dataset` as the data for *this*
        experiment design.  This is used internally by :class:`ProtocolData`
        objects, and shouldn't need to be used by external users.

        Parameters
        ----------
        qubit_labels : tuple
            The child (node) label of the sub-experiment design to create data for.

        dataset : DataSet
            The data for *this* experiment design.

        Returns
        -------
        ProtocolData
        """
        if isinstance(dataset, _data.MultiDataSet):
            raise NotImplementedError("SimultaneousExperimentDesigns don't work with multi-pass data yet.")

        all_circuits = self.all_circuits_needing_data
        qubit_ordering = all_circuits[0].line_labels  # first circuit in *this* edesign determines qubit order
        qubit_index = {qlabel: i for i, qlabel in enumerate(qubit_ordering)}
        sub_design = self[qubit_labels]
        qubit_indices = [qubit_index[ql] for ql in qubit_labels]  # order determined by first circuit (see above)

        if isinstance(dataset, dict):  # then do filtration "element-wise"
            filtered_ds = {k: _data.filter_dataset(ds, qubit_labels, qubit_indices) for k, ds in dataset.items()}
            for fds in filtered_ds.values(): fds.add_std_nqubit_outcome_labels(len(qubit_labels))
        else:
            filtered_ds = _data.filter_dataset(dataset, qubit_labels, qubit_indices)  # Marginalize dataset
            filtered_ds.add_std_nqubit_outcome_labels(len(qubit_labels))  # ensure filtered_ds has appropriate outcomes

        if sub_design.alt_actual_circuits_executed:
            actual_to_desired = _collections.defaultdict(lambda: None)
            actual_to_desired.update({actual: desired for actual, desired in
                                      zip(sub_design.alt_actual_circuits_executed,
                                          sub_design.all_circuits_needing_data)})
            if isinstance(dataset, dict):  # then do circuit processing "element-wise"
                for k in filtered_ds:
                    filtered_ds[k] = filtered_ds[k].process_circuits(lambda c: actual_to_desired[c], aggregate=False)
            else:
                filtered_ds = filtered_ds.process_circuits(lambda c: actual_to_desired[c], aggregate=False)
        return ProtocolData(sub_design, filtered_ds)

    def map_qubit_labels(self, mapper):
        """
        Creates a new experiment design whose circuits' qubit labels are updated according to a given mapping.

        Parameters
        ----------
        mapper : dict or function
            A dictionary whose keys are the existing self.qubit_labels values
            and whose value are the new labels, or a function which takes a
            single (existing qubit-label) argument and returns a new qubit-label.

        Returns
        -------
        SimultaneousExperimentDesign
        """
        mapped_circuits = [c.map_state_space_labels(mapper) for c in self.all_circuits_needing_data]
        mapped_qubit_labels = self._mapped_qubit_labels(mapper)
        mapped_edesigns = [child.map_qubit_labels(mapper) for child in self._vals.values()]
        return SimultaneousExperimentDesign(mapped_edesigns, mapped_circuits, mapped_qubit_labels)


class FreeformDesign(CanCreateAllCircuitsDesign):
    """
    Experiment design holding an arbitrary circuit list and meta data.

    Parameters
    ----------
    circuits : list or dict
        A list of the circuits needing data.  If None, then the list is empty.

    qubit_labels : tuple, optional
        The qubits that this experiment design applies to. If None, the
        line labels of the first circuit is used.
    """
    
    def _create_all_circuits_needing_data(self):
        """Create all_circuits_needing_data for other information.

        This interface is needed to ensure that all_circuits_needing_data
        can be regenerated consistently during construction and deserialization.
        
        Returns
        -------
        list of Circuits
            Keys of self.aux_info
        """
        return list(self.aux_info.keys())

    @classmethod
    def from_dataframe(cls, df, qubit_labels=None):
        """
        Create a FreeformDesign from a pandas dataframe.

        Parameters
        ----------
        df : pandas.Dataframe
            A dataframe containing a `"Circuit"` column and possibly others.

        qubit_labels : tuple, optional
            The qubits that this experiment design applies to. If None, the
            line labels of the first circuit is used.

        Returns
        -------
        FreeformDesign
        """
        circuits = {}
        for index, row in df.iterrows():
            data = {k: v for k, v in row.items() if k != 'Circuit'}
            circuits[_circuits.Circuit(row['Circuit'])] = data
        return cls(circuits, qubit_labels)

    @classmethod
    def from_edesign(cls, edesign):
        """
        Create a FreeformDesign out of an existing experiment design.

        If `edesign` already is a free-form experiment design, it will
        just be returned (not a copy of it).

        Parameters
        ----------
        edesign : ExperimentDesign
            The experiment design to convert (use as a base).

        Returns
        -------
        FreeformDesign
        """
        if cls != FreeformDesign:
            raise NotImplementedError("Cannot convert a %s to a %s!" % (str(type(edesign)), str(cls)))

        if isinstance(edesign, FreeformDesign):
            return edesign
        elif isinstance(edesign, ExperimentDesign):
            return cls(edesign.all_circuits_needing_data, edesign.qubit_labels)
        else:
            raise ValueError("Cannot convert a %s to a %s!" % (str(type(edesign)), str(cls)))

    def __init__(self, circuits, qubit_labels=None):
        self.aux_info = circuits.copy() if isinstance(circuits, dict) else {c: None for c in circuits}
        
        super().__init__(self._create_all_circuits_needing_data(), qubit_labels)
        
        self.auxfile_types['aux_info'] = 'circuit-str-json'

    def _truncate_to_circuits_inplace(self, circuits_to_keep):
        truncated_aux_info = {k: v for k, v in self.aux_info.items() if k in circuits_to_keep}
        self.aux_info = truncated_aux_info
        super()._truncate_to_circuits_inplace(circuits_to_keep)

    def to_dataframe(self, pivot_valuename=None, pivot_value="Value", drop_columns=False):
        cdict = _NamedDict('Circuit', None)
        for cir, info in self.aux_info.items():
            try:
                cdict[cir.str] = _NamedDict('ValueName', 'category', items=info)
            except TypeError:
                raise TypeError("Failed to cast to dataframe. Ensure that aux_info values are dicts!")
        df = cdict.to_dataframe()
        return _process_dataframe(df, pivot_valuename, pivot_value, drop_columns, preserve_order=True)

    def map_qubit_labels(self, mapper):
        """
        Creates a new experiment design whose circuits' qubit labels are updated according to a given mapping.

        Parameters
        ----------
        mapper : dict or function
            A dictionary whose keys are the existing self.qubit_labels values
            and whose value are the new labels, or a function which takes a
            single (existing qubit-label) argument and returns a new qubit-label.

        Returns
        -------
        FreeformDesign
        """
        mapped_circuits = [c.map_state_space_labels(mapper) for c in self.all_circuits_needing_data]
        mapped_qubit_labels = self._mapped_qubit_labels(mapper)
        return FreeformDesign(mapped_circuits, mapped_qubit_labels)


class ProtocolData(_TreeNode, _MongoSerializable):
    """
    Represents the experimental data needed to run one or more QCVV protocols.

    This class contains a :class:`ProtocolIput`, which describes a set of circuits,
    and a :class:`DataSet` (or :class:`MultiDataSet`) that holds data for these
    circuits.  These members correspond to the `.edesign` and `.dataset` attributes.

    Parameters
    ----------
    edesign : ExperimentDesign
        The experiment design describing what circuits this object
        contains data for.  If None, then an unstructured
        :class:`ExperimentDesign` is created containing the circuits
        present in `dataset`.

    dataset : DataSet or MultiDataSet, optional
        The data counts themselves.

    cache : dict, optional
        A cache of values which holds values derived *only* from
        the experiment design and data in this object.

    Attributes
    ----------
    passes : dict
        A dictionary of the data on a per-pass basis (works even it there's just one pass).
    """
    collection_name = "pygsti_protocol_data"
    CACHE_COLLECTION_NAME = "pygsti_protocol_data_caches"

    @classmethod
    def from_dir(cls, dirname, parent=None, name=None, preloaded_edesign=None, quick_load=False,
                 record_zero_counts=True):
        """
        Initialize a new ProtocolData object from `dirname`.

        Parameters
        ----------
        dirname : str
            The *root* directory name (under which there are 'edesign'
            and 'data' subdirectories).

        parent : ProtocolData, optional
            The parent data object, if there is one.  This is needed for
            sub-data objects which reference/inherit their parent's dataset.
            Primarily used internally - if in doubt, leave this as `None`.

        name : str, optional
            The sub-name of the object being loaded, i.e. the
            key of this data object beneath `parent`.  Only used when
            `parent` is not None.

        preloaded_edesign : ExperimentDesign, optional
            In the case that the :class:`ExperimentDesign` object for `dirname`
            is already loaded, it can be passed in here.  Otherwise leave this
            as None and it will be loaded.

        quick_load : bool, optional
            Setting this to True skips the loading of components that may take
            a long time, e.g. the actual raw data set(s). This can be useful
            when loading takes a long time and all the information of interest
            lies elsewhere, e.g. in an encompassing results object.

        record_zero_counts : bool, optional
            Whether zero-counts are actually recorded (stored) in the datasets
            held within this ProtocolData object.

        Returns
        -------
        ProtocolData
        """
        p = _pathlib.Path(dirname)
        edesign = parent.edesign[name] if (parent and name) else \
            (preloaded_edesign if preloaded_edesign is not None else
             _io.read_edesign_from_dir(dirname, quick_load=quick_load))

        data_dir = p / 'data'
        attributes_from_meta = _io.load_meta_based_dir(data_dir, auxfile_types_member=None, quick_load=quick_load)

        if quick_load:
            dataset = None  # don't load any dataset - just the cache (usually b/c loading is slow)
            # Note: could also use (path.stat().st_size >= max_size) to condition on size of data files
        else:
            #Load dataset or multidataset based on what files exist
            dataset_files = sorted(list(data_dir.glob('*.txt')))
            if len(dataset_files) == 0:  # assume same dataset as parent
                if parent is None: parent = ProtocolData.from_dir(dirname / '..')
                dataset = parent.dataset
            elif len(dataset_files) == 1 and dataset_files[0].name == 'dataset.txt':  # a single dataset.txt file
                dataset = _io.read_dataset(dataset_files[0], record_zero_counts=record_zero_counts,
                                           ignore_zero_count_lines=False, verbosity=0)
            else:
                dataset = {pth.stem: _io.read_dataset(pth, record_zero_counts=record_zero_counts,
                                                      ignore_zero_count_lines=False, verbosity=0)
                           for pth in dataset_files}
                #FUTURE: use MultiDataSet, BUT in addition to init_from_dict we'll need to add truncate, filter, and
                # process_circuits support for MultiDataSet objects -- for now (above) we just use dicts of DataSets.
                #raise NotImplementedError("Need to implement MultiDataSet.init_from_dict!")
                #dataset = _data.MultiDataSet.init_from_dict(
                #    {pth.name: _io.read_dataset(pth, verbosity=0) for pth in dataset_files})

        cache = _io.metadir._read_json_or_pkl_files_to_dict(data_dir / 'cache')

        ret = cls(edesign, dataset, cache)
        ret.__dict__.update(attributes_from_meta)  # attribute updates, e.g. dbcoordinates
        ret._init_children(dirname, 'data', quick_load=quick_load)  # loads child nodes
        return ret

    @classmethod
    def _create_obj_from_doc_and_mongodb(cls, doc, mongodb, parent=None, name=None,
                                         quick_load=False, preloaded_edesign=None, record_zero_counts=True):
        edesign = parent.edesign[name] if parent and name else \
            (preloaded_edesign if preloaded_edesign is not None else
             _io.read_edesign_from_mongodb(mongodb, doc['edesign_id'], quick_load=quick_load, comm=None))

        if quick_load:
            dataset = None  # don't load any dataset - just the cache (usually b/c loading is slow)
        else:
            #Load dataset or multidataset from database
            if 'dataset_id' in doc:
                dataset = _data.DataSet.from_mongodb(mongodb, doc['dataset_id'], record_zero_counts=record_zero_counts)
            elif 'dataset_ids' in doc:
                dataset = {}
                for dsname, ds_id in doc['dataset_ids'].items():
                    dataset[dsname] = _data.DataSet.from_mongodb(mongodb, ds_id, record_zero_counts=record_zero_counts)

        doc_id = doc['_id']
        cache = _io.read_dict_from_mongodb(mongodb, cls.CACHE_COLLECTION_NAME,
                                           {'member': 'cache',
                                            'protocoldata_parent': doc_id})

        ret = cls(edesign, dataset, cache)
        ret._init_children_from_mongodb_doc(doc, mongodb, preloaded_edesign=edesign, quick_load=quick_load)
        return ret

    def __init__(self, edesign, dataset=None, cache=None):
        """
        Create a new ProtocolData object.

        Parameters
        ----------
        edesign : ExperimentDesign
            The experiment design describing what circuits this object
            contains data for.  If None, then an unstructured
            :class:`ExperimentDesign` is created containing the circuits
            present in `dataset`.

        dataset : DataSet or MultiDataSet, optional
            The data counts themselves.

        cache : dict, optional
            A cache of values which holds values derived *only* from
            the experiment design and data in this object.

        Returns
        -------
        ProtocolData
        """
        self.edesign = edesign
        self.dataset = dataset  # MultiDataSet allowed for multi-pass data; None also allowed.
        self.cache = cache if (cache is not None) else {}
        self.tags = {}

        if isinstance(self.dataset, (_data.MultiDataSet, dict)):  # can be dict of DataSets instead of a multi-ds
            for dsname in self.dataset:
                if dsname not in self.cache: self.cache[dsname] = {}  # create separate caches for each pass
            self._passdatas = {dsname: ProtocolData(self.edesign, ds, self.cache[dsname])
                               for dsname, ds in self.dataset.items()}
            ds_to_get_circuits_from = self.dataset[list(self.dataset.keys())[0]]
        else:
            self._passdatas = {None: self}
            ds_to_get_circuits_from = dataset

        if self.edesign is None:
            self.edesign = ExperimentDesign(list(ds_to_get_circuits_from.keys()))
        _MongoSerializable.__init__(self)
        _TreeNode.__init__(self, self.edesign._dirs, {})  # children created on-demand

    def __getstate__(self):
        # don't pickle ourself recursively if self._passdatas contains just ourself
        to_pickle = self.__dict__.copy()
        if list(to_pickle['_passdatas'].keys()) == [None]:
            to_pickle['_passdatas'] = None
        return to_pickle

    def __setstate__(self, state_dict):
        self.__dict__.update(state_dict)
        if self._passdatas is None:
            self._passdatas = {None: self}

    def _create_childval(self, key):  # (this is how children are created on-demand)
        """ Create the value for `key` on demand. """
        return self.edesign._create_subdata(key, self.dataset)

    def copy(self):
        """
        Make a copy of this object.

        Returns
        -------
        ProtocolData
        """
        if list(self._passdatas.keys()) == [None]:
            # Don't copy ourself recursively
            self._passdatas = {}
            cpy = _copy.deepcopy(self)
            self._passdatas = {None: self}
        else:
            cpy = _copy.deepcopy(self)
        return cpy

    @property
    def passes(self):
        """
        A dictionary of the data on a per-pass basis (works even it there's just one pass).

        Returns
        -------
        dict
        """
        return self._passdatas

    def is_multipass(self):
        """
        Whether this protocol data contains multiple passes.

        More accurately, whether the `.dataset` of this object is a
        :class:`MultiDataSet`.

        Returns
        -------
        bool
        """
        return isinstance(self.dataset, (_data.MultiDataSet, dict))

    def prune_tree(self, paths, paths_are_sorted=False):
        """
        Prune the tree rooted here to include only the given paths, discarding all else.

        Returns a new :class:`ProtocolData` object with a subset of the
        data-tree paths contained under this one.

        Parameters
        ----------
        paths : list
            A list of the paths to keep.  Each path is a tuple of keys,
            delineating a path in the data-tree.

        paths_are_sorted : bool, optional
            Whether `paths` has already been sorted lexographically.

        Returns
        -------
        ProtocolData
        """
        def build_data(des, src_data):
            """ Uses a template (filtered) edesign to selectively
                copy the non-edesign parts of a 'src_data' ProtocolData """
            ret = ProtocolData(des, src_data.dataset, src_data.cache)
            for subname, subedesign in des.items():
                if subname in src_data._vals:  # if we've actually created this sub-data...
                    ret._vals[subname] = build_data(subedesign, src_data._vals[subname])
            return ret
        filtered_edesign = self.edesign.prune_tree(paths, paths_are_sorted)
        return build_data(filtered_edesign, self)

    def write(self, dirname=None, parent=None, edesign_already_written=False):
        """
        Write this protocol data to a directory.

        Parameters
        ----------
        dirname : str
            The *root* directory to write into.  This directory will have
            'edesign' and 'data' subdirectories, which will be created if
            needed and overwritten if present.  If None, then the path this object
            was loaded from is used (if this object wasn't loaded from disk,
            an error is raised).

        parent : ProtocolData, optional
            The parent protocol data, when a parent is writing this
            data as a sub-protocol-data object.  Otherwise leave as None.

        edesign_already_written : bool, optional
            If `True`, the experiment design within this data object is not written to
            disk, and it is left to the caller to ensure the experiment design is saved.

        Returns
        -------
        None
        """
        if dirname is None:
            dirname = self.edesign._loaded_from
            if dirname is None: raise ValueError("`dirname` must be given because there's no default directory")
        dirname = _pathlib.Path(dirname)
        data_dir = dirname / 'data'
        data_dir.mkdir(parents=True, exist_ok=True)
        _io.metadir.write_obj_to_meta_based_dir(self, data_dir, auxfile_types_member=None,
                                                include_attributes=('_dbcoordinates',))  # just include DB coordinates
        #Write our class information but no member data other than _dbcoordinates to meta.json

        if parent is None and not edesign_already_written:
            self.edesign.write(dirname)  # otherwise assume parent has already written edesign

        if self.dataset is not None:  # otherwise don't write any dataset
            if parent and (self.dataset is parent.dataset):  # then no need to write any data
                assert(len(list(data_dir.glob('*.txt'))) == 0), "There shouldn't be *.txt files in %s!" % str(data_dir)
            else:
                data_dir.mkdir(exist_ok=True)
                if isinstance(self.dataset, (_data.MultiDataSet, dict)):
                    for dsname, ds in self.dataset.items():
                        _io.write_dataset(data_dir / (dsname + '.txt'), ds)
                else:
                    _io.write_dataset(data_dir / 'dataset.txt', self.dataset)

        if self.cache:
            _io.write_dict_to_json_or_pkl_files(self.cache, data_dir / 'cache')

        self._write_children(dirname, write_subdir_json=False)  # writes sub-datas

    def _add_auxiliary_write_ops_and_update_doc(self, doc, write_ops, mongodb, collection_name,
                                                overwrite_existing, parent=None, name=None,
                                                already_written_edesign_id=None):
        #Note: adding args beyond overwrite_existing allow 1) use with TreeNode children functions, which
        # supply 'parent' when this object is a child and 2) additional kwargs (`already_written_edesign_id` in this
        # case) for write_to_mongodb calls

        #Write our class information (*not* any member data, so include_attributes == ()) to mongodb,
        # even though we don't currently use this when loading (FUTURE work)
        _io.add_obj_auxtree_write_ops_and_update_doc(self, doc, write_ops, mongodb, collection_name,
                                                     auxfile_types_member=None, include_attributes=(),
                                                     overwrite_existing=overwrite_existing)

        if already_written_edesign_id is not None:
            doc['edesign_id'] = already_written_edesign_id
        elif parent is not None:  # assume parent has written edesign
            doc['edesign_id'] = parent.edesign[name]._dbcoordinates[1]
        else:
            doc['edesign_id'] = self.edesign.write_to_mongodb(mongodb, write_ops.session, overwrite_existing)
            # Don't do: self.edesign.add_mongodb_write_ops(write_ops, mongodb, overwrite_existing)
            # because this doesn't actually perform the write, which we need to access IDs in
            # children (via ._dbcoordinates)

        doc_id = doc['_id']
        if self.dataset is not None:  # otherwise don't write any dataset
            if parent and (self.dataset is parent.dataset):
                pass  # then no need to write any data
            else:
                if isinstance(self.dataset, (_data.MultiDataSet, dict)):
                    ds_ids = {}; ds_cnms = set()
                    for dsname, ds in self.dataset.items():
                        ds_ids[dsname] = ds.add_mongodb_write_ops(write_ops, mongodb, overwrite_existing)
                        ds_cnms.add(ds.collection_name)
                    assert len(ds_cnms) == 0, "All datasets must be saved in *same* collection!"
                    doc['dataset_ids'] = ds_ids
                    doc['dataset_collection_name'] = next(iter(ds_cnms)) if (len(ds_cnms) > 0) else None
                else:
                    doc['dataset_id'] = self.dataset.add_mongodb_write_ops(write_ops, mongodb, overwrite_existing)
                    doc['dataset_collection_name'] = self.dataset.collection_name

        if self.cache:
            _io.add_dict_to_mongodb_write_ops(self.cache, write_ops, mongodb, self.CACHE_COLLECTION_NAME,
                                              {'member': 'cache',
                                               'protocoldata_parent': doc_id}, overwrite_existing=overwrite_existing)
            # Maybe always overwrite_existing should be True?

        self._add_children_write_ops_and_update_doc(doc, write_ops, mongodb,
                                                    overwrite_existing)  # writes sub-datas

    @classmethod
    def _remove_from_mongodb(cls, mongodb, collection_name, doc_id, session, recursive):
        doc = mongodb[collection_name].find_one({'_id': doc_id}, session=session)
        if recursive.children:
            cls._remove_children_from_mongodb(mongodb, collection_name, doc_id, session, recursive)

        if recursive.data:
            _io.remove_dict_from_mongodb(mongodb, cls.CACHE_COLLECTION_NAME,
                                         {'member': 'cache',
                                          'protocoldata_parent': doc_id},
                                         session=session)

            dataset_ids = doc['dataset_ids'] if ('dataset_ids' in doc) else {None: doc['dataset_id']}
            for ds_id in dataset_ids.values():
                _data.DataSet.remove_from_mongodb(mongodb, ds_id, doc['dataset_collection_name'], session, recursive)

            # Remove ProtocolData document itself
            _io.remove_auxtree_from_mongodb(mongodb, collection_name, doc_id, 'auxfile_types', session,
                                            recursive=recursive)

        # Perhaps parent has already done this, but try to remove edesign anyway
        _io.remove_edesign_from_mongodb(mongodb, doc['edesign_id'], session, recursive)

    def setup_nameddict(self, final_dict):
        """
        Initializes a set of nested :class:`NamedDict` dictionaries describing this data.

        This function is used by :class:`ProtocolResults` objects when they're creating
        nested dictionaries of their contents.  The final nested dictionary is set to be
        `final_dict`, which allows additional result quantities to easily be added.

        Parameters
        ----------
        final_dict : NamedDict
            the final-level (innermost-nested) NamedDict in the returned nested dictionary.

        Returns
        -------
        NamedDict
        """
        keys_vals_types = [(k, v, 'category') for k, v in self.tags.items()]
        return self.edesign.setup_nameddict(_NamedDict.create_nested(keys_vals_types, final_dict))

    def to_dataframe(self, pivot_valuename=None, pivot_value=None, drop_columns=False):
        """
        Create a Pandas dataframe with this data.

        Parameters
        ----------
        pivot_valuename : str, optional
            If not None, the resulting dataframe is pivoted using `pivot_valuename`
            as the column whose values name the pivoted table's column names.
            If None and `pivot_value` is not None,`"ValueName"` is used.

        pivot_value : str, optional
            If not None, the resulting dataframe is pivoted such that values of
            the `pivot_value` column are rearranged into new columns whose names
            are given by the values of the `pivot_valuename` column. If None and
            `pivot_valuename` is not None,`"Value"` is used.

        drop_columns : bool or list, optional
            A list of column names to drop (prior to performing any pivot).  If
            `True` appears in this list or is given directly, then all
            constant-valued columns are dropped as well.  No columns are dropped
            when `drop_columns == False`.

        Returns
        -------
        pandas.DataFrame
        """
        cdict = _NamedDict('Circuit', None)
        if isinstance(self.dataset, _data.FreeformDataSet):
            for cir, i in self.dataset.cirIndex.items():
                d = _NamedDict('ValueName', 'category', items=self.dataset._info[i])
                if isinstance(self.edesign, FreeformDesign):
                    edesign_aux = self.edesign.aux_info[cir]
                    if edesign_aux is not None:
                        d.update(edesign_aux)
                cdict[cir.str] = d
        else:
            raise NotImplementedError("Can only convert free-form data to dataframes currently.")

        df = cdict.to_dataframe()
        return _process_dataframe(df, pivot_valuename, pivot_value, drop_columns, preserve_order=True)


class ProtocolResults(_MongoSerializable):
    """
    Stores the results from running a QCVV protocol on data.

    A :class:`ProtocolResults` object Contains a :class:`ProtocolData` object and stores
    the results of running a :class:`Protcocol` on this data.

    Parameters
    ----------
    data : ProtocolData
        The input data from which these results are derived.

    protocol_instance : Protocol
        The protocol that created these results.
    """
    collection_name = "pygsti_results"

    @classmethod
    def from_dir(cls, dirname, name, preloaded_data=None, quick_load=False):
        """
        Initialize a new ProtocolResults object from `dirname` / results / `name`.

        Parameters
        ----------
        dirname : str
            The *root* directory name (under which there is are 'edesign',
            'data', and 'results' subdirectories).

        name : str
            The sub-directory name of the particular results object to load
            (there can be multiple under a given root `dirname`).  This is the
            name of a subdirectory of `dirname` / results.

        preloaded_data : ProtocolData, optional
            In the case that the :class:`ProtocolData` object for `dirname`
            is already loaded, it can be passed in here.  Otherwise leave this
            as None and it will be loaded.

        quick_load : bool, optional
            Setting this to True skips the loading of data and experiment-design
            components that may take a long time to load. This can be useful
            all the information of interest lies only within the results object.

        Returns
        -------
        ProtocolResults
        """
        dirname = _pathlib.Path(dirname)
        ret = cls._from_dir_partial(dirname / 'results' / name, quick_load, load_protocol=True)
        ret.data = preloaded_data if (preloaded_data is not None) else \
            _io.read_data_from_dir(dirname, quick_load=quick_load)
        assert(ret.name == name), "ProtocolResults name inconsistency!"
        return ret

    @classmethod
    def _from_dir_partial(cls, dirname, quick_load=False, load_protocol=False):
        """
        Internal method for loading only the results-specific data, and not the `data` member.
        This method may be used independently by derived ProtocolResults objects which contain
        multiple sub-results (e.g. MultiPassResults)
        """
        ignore = ('type',) if load_protocol else ('type', 'protocol')
        ret = cls.__new__(cls)
        _MongoSerializable.__init__(ret)
        ret.__dict__.update(_io.load_meta_based_dir(dirname, 'auxfile_types', ignore, quick_load=quick_load))
        return ret

    @classmethod
    def _create_obj_from_doc_and_mongodb(cls, doc, mongodb, quick_load=False,
                                         preloaded_data=None, load_protocol=True, load_data=True):
        ignore = ('_id', 'type', 'protocoldata_id')  # don't load these as members
        if not load_protocol:
            ignore += ('protocol',)
        ret = cls.__new__(cls)
        _MongoSerializable.__init__(ret, doc.get('_id', None))
        ret.__dict__.update(_io.read_auxtree_from_mongodb_doc(mongodb, doc, 'auxfile_types', ignore,
                                                              quick_load=quick_load))

        if load_data:  # can we get rid of this?
            ret.data = (preloaded_data if preloaded_data is not None else
                        _io.read_data_from_mongodb(mongodb, doc['protocoldata_id'],
                                                   quick_load=quick_load, comm=None))
        return ret

    def __init__(self, data, protocol_instance):
        """
        Create a new ProtocolResults object.

        Parameters
        ----------
        data : ProtocolData
            The input data from which these results are derived.

        protocol_instance : Protocol
            The protocol that created these results.

        Returns
        -------
        ProtocolResults
        """
        super().__init__()
        self.name = protocol_instance.name  # just for convenience in JSON dir
        self.protocol = protocol_instance
        self.data = data
        self.auxfile_types = {'data': 'none', 'protocol': 'dir-serialized-object'}

    def write(self, dirname=None, data_already_written=False):
        """
        Write these protocol results to a directory.

        Parameters
        ----------
        dirname : str
            The *root* directory to write into.  This directory will have
            'edesign', 'data', and 'results/<myname>' subdirectories, which will
            path be created if needed and overwritten if present.  If None, then
            the this object was loaded from is used (if this object wasn't
            loaded from disk, an error is raised).

        data_already_written : bool, optional
            Set this to True if you're sure the `.data` :class:`ProtocolData` object
            within this results object has already been written to `dirname`.  Leaving
            this as the default is a safe option.

        Returns
        -------
        None
        """
        if dirname is None:
            dirname = self.data.edesign._loaded_from
            if dirname is None: raise ValueError("`dirname` must be given because there's no default directory")

        p = _pathlib.Path(dirname)
        results_dir = p / 'results' / self.name
        results_dir.mkdir(parents=True, exist_ok=True)

        #write edesign and data
        if not data_already_written:
            self.data.write(dirname)

        #write qtys to results dir
        self._write_partial(results_dir, write_protocol=True)

    def _write_partial(self, results_dir, write_protocol=False):
        """
        Internal method used to write the results-specific data to a directory.
        This method does not write the object's `data` member, which must be
        serialized separately.
        """
        _io.write_obj_to_meta_based_dir(self, results_dir, 'auxfile_types',
                                        omit_attributes=() if write_protocol else ('protocol',))

    def _add_auxiliary_write_ops_and_update_doc(self, doc, write_ops, mongodb, collection_name,
                                                overwrite_existing, already_written_data_id=None):
        if already_written_data_id is not None:
            doc['protocoldata_id'] = already_written_data_id
        else:
            doc['protocoldata_id'] = self.data.add_mongodb_write_ops(write_ops, mongodb, overwrite_existing)

        _io.add_obj_auxtree_write_ops_and_update_doc(self, doc, write_ops, mongodb, collection_name, 'auxfile_types',
                                                     overwrite_existing=overwrite_existing)
        #omit_attributes=() if write_protocol else ('protocol',),
        #additional_meta={'directory_id': doc_id},

    @classmethod
    def _remove_from_mongodb(cls, mongodb, collection_name, doc_id, session, recursive):
        doc = mongodb[collection_name].find_one({'_id': doc_id}, session=session)
        if recursive.results:
            _io.remove_auxtree_from_mongodb(mongodb, collection_name, doc_id, 'auxfile_types', session,
                                            recursive=recursive)
        _io.remove_data_from_mongodb(mongodb, doc['protocoldata_id'], session, recursive)

    def to_nameddict(self):
        """
        Convert these results into nested :class:`NamedDict` objects.

        Returns
        -------
        NamedDict
        """
        return self.protocol.setup_nameddict(
            self.data.setup_nameddict(
                self._my_attributes_as_nameddict()
            ))

    def _my_attributes_as_nameddict(self):
        #This function can be overridden by derived classes - this just
        # tries to give a decent default implementation.  Ideally derived
        # implementatons would use ValueName and Value columns so results
        # can be aggregated easily.
        vals = _NamedDict('ValueName', 'category')
        ignore_members = ('name', 'protocol', 'data', 'auxfile_types')
        for k, v in self.__dict__.items():
            if k.startswith('_') or k in ignore_members: continue
            if isinstance(v, ProtocolResults):
                vals[k] = v.to_nameddict()
            elif isinstance(v, _NamedDict):
                vals[k] = v
            elif isinstance(v, dict):
                pass  # don't know how to make a dict into a (nested) NamedDict
            else:  # non-dicts are ok to just store
                vals[k] = v
        return vals

    def to_dataframe(self, pivot_valuename=None, pivot_value=None, drop_columns=False):
        """
        Convert these results into Pandas dataframe.

        Parameters
        ----------
        pivot_valuename : str, optional
            If not None, the resulting dataframe is pivoted using `pivot_valuename`
            as the column whose values name the pivoted table's column names.
            If None and `pivot_value` is not None,`"ValueName"` is used.

        pivot_value : str, optional
            If not None, the resulting dataframe is pivoted such that values of
            the `pivot_value` column are rearranged into new columns whose names
            are given by the values of the `pivot_valuename` column. If None and
            `pivot_valuename` is not None,`"Value"` is used.

        drop_columns : bool or list, optional
            A list of column names to drop (prior to performing any pivot).  If
            `True` appears in this list or is given directly, then all
            constant-valued columns are dropped as well.  No columns are dropped
            when `drop_columns == False`.

        Returns
        -------
        DataFrame
        """
        df = self.to_nameddict().to_dataframe()
        return _process_dataframe(df, pivot_valuename, pivot_value, drop_columns)

    def __str__(self):
        import pprint
        P = pprint.PrettyPrinter()
        return P.pformat(self.to_nameddict())


class MultiPassResults(ProtocolResults):
    """
    Holds the results of a single protocol on multiple "passes" (sets of data, typically taken at different times).

    The results of each pass are held as a separate :class:`ProtcolResults`
    object within the `.passes` attribute.

    Parameters
    ----------
    data : ProtocolData
        The input data from which these results are derived.

    protocol_instance : Protocol
        The protocol that created these results.
    """

    @classmethod
    def from_dir(cls, dirname, name, preloaded_data=None, quick_load=False):
        """
        Initialize a new MultiPassResults object from `dirname` / results / `name`.

        Parameters
        ----------
        dirname : str
            The *root* directory name (under which there is are 'edesign',
            'data', and 'results' subdirectories).

        name : str
            The sub-directory name of the particular results object to load
            (there can be multiple under a given root `dirname`).  This is the
            name of a subdirectory of `dirname` / results.

        preloaded_data : ProtocolData, optional
            In the case that the :class:`ProtocolData` object for `dirname`
            is already loaded, it can be passed in here.  Otherwise leave this
            as None and it will be loaded.

        quick_load : bool, optional
            Setting this to True skips the loading of data and experiment-design
            components that may take a long time to load. This can be useful
            all the information of interest lies only within the results object.

        Returns
        -------
        ProtocolResults
        """
        #Because 'dict-of-resultsobjs' only does *partial* loading/writing of the given results
        # objects, we need to finish the loading manually.  Only partial loading is performed so
        # because it is assumed that whatever object has a 'dict-of-resultsobjs' and isn't a
        # ProtocolResultsDir must separately have access to the protocol and data used by these
        # results (as they should be derivative of the protocol and data of the object).
        ret = super(MultiPassResults, cls).from_dir(dirname, name, preloaded_data, quick_load)  # call base class
        for pass_name, partially_loaded_results in ret.passes.items():
            partially_loaded_results.data = ret.data.passes[pass_name]  # assumes data and ret.passes use *same* keys
            partially_loaded_results.protocol = ret.protocol.protocol  # assumes ret.protocol is MultiPassProtocol-like
        return ret

    def __init__(self, data, protocol_instance):
        """
        Initialize an empty MultiPassResults object, which contain a dictionary
        of sub-results one per "pass".  Usually these sub-results are obtained
        by running `protocol_instance` on each data set within `data`.

        Parameters
        ----------
        data : ProtocolData
            The input data from which these results are derived.

        protocol_instance : Protocol
            The protocol that created these results.

        Returns
        -------
        MultiPassResults
        """
        super().__init__(data, protocol_instance)

        self.passes = _collections.OrderedDict()  # _NamedDict('Pass', 'category') - to_nameddict takes care of this
        self.auxfile_types['passes'] = 'dict:partialdir-serialized-object'

    def to_nameddict(self):
        """
        Create a :class:`NamedDict` of the results within this object.

        Returns
        -------
        NamedDict
        """
        # essentially inject a 'Pass' dict right beneath the outer-most Protocol Name dict
        ret = _NamedDict('ProtocolName', 'category')
        for pass_name, r in self.passes.items():
            sub = r.to_nameddict()  # should have outer-most 'ProtocolName' dict
            assert(sub.keyname == 'ProtocolName' and len(sub) == 1)
            pname = r.protocol.name  # also list(sub.keys())[0]
            if pname not in ret:
                ret[pname] = _NamedDict('Pass', 'category')
            ret[pname][pass_name] = sub[pname]

        return ret

    def copy(self):
        """
        Make a copy of this object.

        Returns
        -------
        MultiPassResults
        """
        cpy = MultiPassResults(self.data.copy(), _copy.deepcopy(self.protocol))
        for k, v in self.passes.items():
            cpy.passes[k] = v.copy()
        return cpy


class ProtocolResultsDir(_TreeNode, _MongoSerializable):
    """
    Holds a dictionary of :class:`ProtocolResults` objects.

    It contains a :class:`ProtocolData` object and is rooted at the_model
    corresponding node of the data-tree.  It contains links to
    child-:class:`ProtocolResultsDir` objects representing sub-directories.

    This container object holds two things:
    
    1. A `.for_protocol` dictionary of :class:`ProtocolResults` corresponding
       to different protocols (keys are protocol names).

    2. Child :class:`ProtocolResultsDir` objects, obtained by indexing this
       object directly using the name of the sub-directory.
    """
    collection_name = "pygsti_results_directories"

    @classmethod
    def from_dir(cls, dirname, parent=None, name=None, preloaded_data=None, quick_load=False):
        """
        Initialize a new ProtocolResultsDir object from `dirname`.

        Parameters
        ----------
        dirname : str
            The *root* directory name (under which there are 'edesign'
            and 'data', and possibly 'results', subdirectories).

        parent : ProtocolResultsDir, optional
            The parent results-directory object that is loading the
            returned object as a sub-results.  This is used internally
            when loading a :class:`ProtocolResultsDir` that represents
            a node of the data-tree with children.

        name : str, optional
            The name of this result within `parent`.  This is only
            used when `parent` is not None.

        preloaded_data : ProtocolData, optional
            In the case that the :class:`ProtocolData` object for `dirname`
            is already loaded, it can be passed in here.  Otherwise leave this
            as None and it will be loaded.

        quick_load : bool, optional
            Setting this to True skips the loading of data and experiment-design
            components that may take a long time to load. This can be useful
            all the information of interest lies only within the contained results objects.

        Returns
        -------
        ProtcolResultsDir
        """
        dirname = _pathlib.Path(dirname)
        data = parent.data[name] if (parent and name) else \
            (preloaded_data if preloaded_data is not None else
             _io.read_data_from_dir(dirname, quick_load=quick_load))

        #Load results in results_dir
        results = {}
        results_dir = dirname / 'results'
        attributes_from_meta = _io.load_meta_based_dir(results_dir, auxfile_types_member=None, quick_load=quick_load) \
            if (results_dir / 'meta.json').exists() else {}  # Back-compatibility (old result dirs have no meta.json)

        if results_dir.is_dir():  # if results_dir doesn't exist that's ok (just no results to load)
            for pth in results_dir.iterdir():
                if pth.is_dir() and (pth / 'meta.json').is_file():
                    results[pth.name] = _io.metadir._cls_from_meta_json(pth).from_dir(
                        dirname, pth.name, preloaded_data=data, quick_load=quick_load)

        ret = cls(data, results, {})  # don't initialize children now
        ret.__dict__.update(attributes_from_meta)  # attribute updates, e.g. dbcoordinates
        ret._init_children(dirname, meta_subdir='results', quick_load=quick_load)
        return ret

    @classmethod
    def _create_obj_from_doc_and_mongodb(cls, doc, mongodb, parent=None, name=None,
                                         quick_load=False, preloaded_data=None, read_all_results_for_data=False):
        data_id = doc['protocoldata_id']
        data = parent.data[name] if (parent and name) else \
            (preloaded_data if preloaded_data is not None else
             _io.read_data_from_mongodb(mongodb, data_id, quick_load=quick_load, comm=None))
        assert data._dbcoordinates[1] == data_id, "Inconsistent preloaded vs recorded ProtocolData ID!"

        #Load results with same protocoldata_id as us (we don't actually use doc['result_ids'])
        results = {}
        result_collection = ProtocolResults.collection_name  # could store this in db (?)

        #First pass - results that have their IDs stored directly
        loaded_ids = set()
        for result_name, result_id in doc['result_ids'].items():
            try:
                res = ProtocolResults.from_mongodb(mongodb, result_id, preloaded_data=data, quick_load=quick_load)
                loaded_ids.add(result_id)
            except Exception as e:
                print("Failed to load results ", result_name, ' (so skipping):\n', str(e))
            else:
                results[result_name] = res

        if read_all_results_for_data:
            #Second pass - results with our protocol data id -- but don't let these overwrite existing results!
            for res_doc in mongodb[result_collection].find({'protocoldata_id': data_id}):
                if res_doc['_id'] in loaded_ids:
                    continue  # already loaded

                try:
                    res = ProtocolResults.from_mongodb_doc(mongodb, result_collection, res_doc,
                                                           preloaded_data=data, quick_load=quick_load)
                except Exception as e:
                    print("Failed to load results ", str(res_doc['name']), ':\n', str(e))
                else:
                    tag = 2
                    nm = res_doc['name']
                    while nm in results:
                        nm = res_doc['name'] + ("-%d" % tag)
                        tag += 1
                    if nm != res_doc['name']:
                        print("Note: result for key '%s' already exists -> storing as '%s'" % (res_doc['name'], nm))
                    results[nm] = res

        ret = cls(data, results, {})  # don't initialize children now
        #Note: we never call the below update as it currently doesn't have anything in it.
        #ret.__dict__.update(_io.read_auxtree_from_mongodb_doc(mongodb, doc, 'auxfile_types',
        #                                                      ignore_meta=('_id', 'type', 'children_ids',
        #                                                                   'protocoldata_id', 'result_ids'),
        #                                                      quick_load=quick_load))
        ret._init_children_from_mongodb_doc(doc, mongodb, preloaded_data=data, quick_load=quick_load,
                                            read_all_results_for_data=read_all_results_for_data)
        return ret

    def __init__(self, data, protocol_results=None, children=None):
        """
        Create a new ProtocolResultsDir object.

        Parameters
        ----------
        data : ProtocolData
            The data from which *all* the Results objects in this
            ProtocolResultsDir are derived.

        protocol_results : ProtocolResults or dict, optional
            An initial dictionary of :class:`ProtocolResults` objects to add, or a single
            results object. The name(s) of the results object(s) must be used as keys (and
            will used as its key for a single results object).  This beccomes the created
            object's `.for_protocol` dictionary.  If None, then an empty results directory is created.

        children : dict, optional
            A dictionary of the :class:`ProtocolResultsDir` objects that are
            sub-directories beneath this one.  If None, then children are
            automatically created based upon the tree given by `data`.  (To
            avoid creating any children, you can pass an empty dict here.)

        Returns
        -------
        ProtocolResultsDir
        """
        self.data = data  # edesign and data
        if isinstance(protocol_results, dict):
            self.for_protocol = protocol_results.copy()
        elif isinstance(protocol_results, ProtocolResults):
            self.for_protocol = {protocol_results.name: protocol_results}
        else:
            self.for_protocol = {}
        assert(all([r.data is self.data for r in self.for_protocol.values()]))

        #self._children = children if (children is not None) else {}
        if children is None:
            #automatically create tree based on data to hold whatever results we'll need
            # otherwise need to be able to create these lazily like ProtocolData.
            children = {}
            for subname, subdata in self.data.items():
                children[subname] = ProtocolResultsDir(subdata)
        else:
            children = children.copy()

        _MongoSerializable.__init__(self)
        _TreeNode.__init__(self, self.data.edesign._dirs, children)

    def add_results(self, for_protocol_name, results):
        """
        Add a new results object to this results directory node.

        The added results object must share this result directory's data, i.e., its
        `.data` attribute must match the `.data` of this directory.  This requirement
        is usually met because the results have been created by running a protocol on
        this directory's `.data`.  The results object is stored in the
        `.for_protocol[for_protocol_name]` attribute of this directory.

        Parameters
        ----------
        for_protocol_name : str
            Name of the protocol to be added.

        results : ProtocolResults
            The results object to be added

        Returns
        -------
        None
        """
        assert results.data is self.data, "Added result.data must be result directory's .data!"
        self.for_protocol[for_protocol_name] = results

    def _create_childval(self, key):  # (this is how children are created on-demand)
        """ Create the value for `key` on demand. """
        if self.data.edesign._loaded_from and key in self._dirs:
            dirname = _pathlib.Path(self.data.edesign._loaded_from)
            subdir = self._dirs[key]
            subobj_dir = dirname / subdir

            if subobj_dir.exists():
                submeta_dir = subobj_dir / 'results'
                if submeta_dir.exists() and (submeta_dir / 'meta.json').exists():
                    # then use this metadata to determine the results-dir object type
                    classobj = _io.metadir._cls_from_meta_json(submeta_dir)
                else:
                    # otherwise just make the sub-resultsdir object the same type as this one
                    classobj = self.__class__
                return classobj.from_dir(subobj_dir, parent=self, name=key, preloaded_data=self.data[key])
            else:
                raise ValueError("Expected directory: '%s' doesn't exist!" % str(subobj_dir))
        else:
            raise KeyError("Invalid key: %s" % str(key))

    def write(self, dirname=None, parent=None, data_already_written=False):
        """
        Write this "protocol results directory" to a directory.

        Parameters
        ----------
        dirname : str
            The *root* directory to write into.  This directory will have
            'edesign', 'data', and 'results' subdirectories, which will be
            created if needed and overwritten if present.    If None, then
            the path this object was loaded from is used (if this object
            wasn't loaded from disk, an error is raised).

        parent : ProtocolResultsDir, optional
            The parent protocol results directory, when a parent is writing this
            results dir as a sub-results-dir.  Otherwise leave as None.

        data_already_written : bool, optional
            If `True`, the data object within this results directory is not written to
            disk, and it is left to the caller to ensure the data object is saved.

        Returns
        -------
        None
        """
        if dirname is None:
            dirname = self.data.edesign._loaded_from
            if dirname is None: raise ValueError("`dirname` must be given because there's no default directory")

        if parent is None and not data_already_written:  # assume parent writes data
            self.data.write(dirname)
        dirname = _pathlib.Path(dirname)

        results_dir = dirname / 'results'
        results_dir.mkdir(parents=True, exist_ok=True)
        _io.metadir.write_obj_to_meta_based_dir(self, results_dir, auxfile_types_member=None,
                                                include_attributes=('_dbcoordinates',))  # just include DB coordinates
        #Write our class information but no member data other than _dbcoordinates to meta.json

        #write the results
        for name, results in self.for_protocol.items():
            assert(results.name == name)
            results.write(dirname, data_already_written=True)

        self._write_children(dirname, write_subdir_json=False)  # writes sub-nodes

    def _add_auxiliary_write_ops_and_update_doc(self, doc, write_ops, mongodb, collection_name,
                                                overwrite_existing, parent=None, name=None,
                                                already_written_data_id=None):
        if already_written_data_id is not None:
            doc['protocoldata_id'] = already_written_data_id
        elif parent is not None:  # assume parent has written data
            coords_from_parent = doc['protocoldata_id'] = parent.data[name]._dbcoordinates
            if coords_from_parent is None:  # parent's sub-data exists but hasn't actually been written
                _warnings.warn(("Saving this ProtocolResultsDirs has prompted re-saving its data object because"
                                " the data object didn't have any existing DB coordinates.  This *shouldn't*"
                                " happen and this re-saving action is a last effort to finish this write operation"
                                " without failing - you should check the results."))
                # This may happen if parent data object didn't have all its sub-datas generated before is
                # was saved.  Accessing the subdata above should have generated it, so re-saving the parent
                # will hopefully cause the data to be saved correctly (i.e. with link to parent data object)
                self.data.write_to_mongodb(mongodb, write_ops.session, overwrite_existing)
            doc['protocoldata_id'] = parent.data[name]._dbcoordinates[1]
        else:
            doc['protocoldata_id'] = self.data.write_to_mongodb(mongodb, write_ops.session, overwrite_existing)
            # Not: self.data.add_mongodb_write_ops(write_ops, mongodb, overwrite_existing), see edesign_id comment above

        #write the results
        result_ids = {}
        for name, results in self.for_protocol.items():
            assert(results.name == name)
            result_ids[name] = results.add_mongodb_write_ops(write_ops, mongodb, overwrite_existing,
                                                             already_written_data_id=doc['protocoldata_id'])
        doc['result_ids'] = result_ids
        self._add_children_write_ops_and_update_doc(doc, write_ops, mongodb, overwrite_existing)

    @classmethod
    def _remove_from_mongodb(cls, mongodb, collection_name, doc_id, session, recursive):
        doc = mongodb[collection_name].find_one({'_id': doc_id}, session=session)
        if recursive.children:
            cls._remove_children_from_mongodb(mongodb, collection_name, doc_id, session, recursive)

        if recursive.results:
            for name, result_id in doc['result_ids'].items():
                ProtocolResults.remove_from_mongodb(mongodb, result_id, session=session, recursive=recursive)
            mongodb[collection_name].delete_one({'_id': doc_id}, session=session)  # delete main document

        # Perhaps parent has already done this, but try to remove data anyway
        _io.remove_data_from_mongodb(mongodb, doc['protocoldata_id'], session, recursive)

    def _result_namedicts_on_this_node(self):
        nds = [v.to_nameddict() for v in self.for_protocol.values()]
        if len(nds) > 0:
            assert(all([nd.keyname == nds[0].keyname for nd in nds])), \
                "All protocols on a given node must return a NamedDict with the *same* root name!"  # eg "ProtocolName"
            results_on_this_node = nds[0]
            for nd in nds[1:]:
                results_on_this_node.update(nd)
        else:
            results_on_this_node = None
        return results_on_this_node

    def _addto_bypath_nameddict(self, dest, path):
        results_on_this_node = self._result_namedicts_on_this_node()
        if results_on_this_node is not None:
            dest[path] = results_on_this_node
        for k, v in self.items():
            v._addto_bypath_nameddict(dest, path + (k,))

    def to_nameddict(self):
        """
        Convert the results in this object into nested :class:`NamedDict` objects.

        Returns
        -------
        NamedDict
        """
        nd = _NamedDict('Path', 'object')  # so it can hold tuples of tuples, etc.
        self._addto_bypath_nameddict(nd, path=())
        return nd

    def to_dataframe(self, pivot_valuename=None, pivot_value=None, drop_columns=False):
        """
        Convert these results into Pandas dataframe.

        Parameters
        ----------
        pivot_valuename : str, optional
            If not None, the resulting dataframe is pivoted using `pivot_valuename`
            as the column whose values name the pivoted table's column names.
            If None and `pivot_value` is not None,`"ValueName"` is used.

        pivot_value : str, optional
            If not None, the resulting dataframe is pivoted such that values of
            the `pivot_value` column are rearranged into new columns whose names
            are given by the values of the `pivot_valuename` column. If None and
            `pivot_valuename` is not None,`"Value"` is used.

        drop_columns : bool or list, optional
            A list of column names to drop (prior to performing any pivot).  If
            `True` appears in this list or is given directly, then all
            constant-valued columns are dropped as well.  No columns are dropped
            when `drop_columns == False`.

        Returns
        -------
        DataFrame
        """
        df = self.to_nameddict().to_dataframe()
        return _process_dataframe(df, pivot_valuename, pivot_value, drop_columns)

    def __str__(self):
        import pprint
        P = pprint.PrettyPrinter()
        return P.pformat(self.to_nameddict())


def run_default_protocols(data, memlimit=None, comm=None):
    """
    Run the default protocols for the data-tree rooted at `data`.

    Parameters
    ----------
    data : ProtocolData
        the data to run default protocols on.

    memlimit : int, optional
        A rough per-processor memory limit in bytes.

    comm : mpi4py.MPI.Comm, optional
        When not ``None``, an MPI communicator used to run the protocols
        in parallel.

    Returns
    -------
    ProtocolResultsDir
    """
    return DefaultRunner().run(data, memlimit, comm)


class ProtocolPostProcessor(object):
    """
    Similar to a protocol, but runs on an *existing* :class:`ProtocolResults` object.

    Running a :class:`ProtocolPostProcessor` produces a new (or updated)
    :class:`ProtocolResults` object.

    Parameters
    ----------
    name : str
        The name of this post-processor.
    """

    #Note: this is essentially a duplicate of the Protocol class (except run takes a results object)
    # but it's conceptually a different thing...  Should we derive it from Protocol?

    @classmethod
    def from_dir(cls, dirname, quick_load=False):  # same I/O pattern as Protocol
        """
        Initialize a new ProtocolPostProcessor object from `dirname`.

        Parameters
        ----------
        dirname : str
            The directory name.

        quick_load : bool, optional
            Setting this to True skips the loading of components that may take
            a long time to load.

        Returns
        -------
        ProtocolPostProcessor
        """
        ret = cls.__new__(cls)
        ret.__dict__.update(_io.load_meta_based_dir(_pathlib.Path(dirname), 'auxfile_types', quick_load=quick_load))
        ret._init_unserialized_attributes()
        return ret

    def __init__(self, name):
        """
        Create a new ProtocolPostProcessor object.

        Parameters
        ----------
        name : str
            The name of this post-processor.

        Returns
        -------
        ProtocolPostProcessor
        """
        super().__init__()
        self.name = name if name else self.__class__.__name__
        self.auxfile_types = {}

    def _init_unserialized_attributes(self):
        pass

    def run(self, results, memlimit=None, comm=None):
        """
        Run this post-processor on `results`.

        Parameters
        ----------
        results : ProtocolResults
            The input results.

        memlimit : int, optional
            A rough per-processor memory limit in bytes.

        comm : mpi4py.MPI.Comm, optional
            When not ``None``, an MPI communicator used to run this
            post-processor in parallel.

        Returns
        -------
        ProtocolResults
        """
        #Maybe these could also take data objects and run protocols on them automatically?
        #Returned Results object should be rooted at place of given results/resultsdir
        raise NotImplementedError("Derived classes should implement this!")

    def write(self, dirname):
        """
        Write this protocol post-processor to a directory.

        Parameters
        ----------
        dirname : str
            The directory to write into.

        Returns
        -------
        None
        """
        _io.write_obj_to_meta_based_dir(self, dirname, 'auxfile_types')


class DataSimulator(object):
    """
    An analysis routine that is run on an experiment design to produce per-circuit data.

    A DataSimulator fundamentally simulates a model to create data, taking an :class:`ExperimentDesign`
    as input and producing a :class:`ProtocolData` object as output.

    The produced data may consist of data counts for some/all of the circuit outcomes, and
    thus result in a :class:`ProtocolData` containsing a normal :class:`DataSet`.  Alternatively,
    a data simulator may compute arbitrary quantities to be associated with the circuits, resulting
    in a :class:`ProtocolData` containsing a normal :class:`FreeformDataSet`.

    """

    def __init__(self):
        pass

    def run(self, edesign, memlimit=None, comm=None):
        """
        Run this data simulator on an experiment design.

        Parameters
        ----------
        edesign : ExperimentDesign
            The input experiment design.

        memlimit : int, optional
            A rough per-processor memory limit in bytes.

        comm : mpi4py.MPI.Comm, optional
            When not ``None``, an MPI communicator used to run this data
            simulator in parallel.

        Returns
        -------
        ProtocolData
        """
        raise NotImplementedError("Derived classes should implement this!")


class DataCountsSimulator(DataSimulator):
    """
    Simulates data counts for each circuit outcome, producing a simulated data set.

    This object can also be used to compute the outcome probabilities for each
    circuit outcome instead of sampled counts by setting `sample_error="none"`.

    Parameters
    ----------
    model : Model
        The model to simulate.

    num_samples : int or list of ints or None, optional
        The simulated number of samples for each circuit.  This only has
        effect when  ``sample_error == "binomial"`` or ``"multinomial"``.  If an
        integer, all circuits have this number of total samples. If a list,
        integer elements specify the number of samples for the corresponding
        circuit.  If ``None``, then `model_or_dataset` must be a
        :class:`~pygsti.objects.DataSet`, and total counts are taken from it
        (on a per-circuit basis).

    sample_error : string, optional
        What type of sample error is included in the counts.  Can be:

        - "none"  - no sample error: counts are floating point numbers such
          that the exact probabilty can be found by the ratio of count / total.
        - "clip" - no sample error, but clip probabilities to [0,1] so, e.g.,
          counts are always positive.
        - "round" - same as "clip", except counts are rounded to the nearest
          integer.
        - "binomial" - the number of counts is taken from a binomial
          distribution.  Distribution has parameters p = (clipped) probability
          of the circuit and n = number of samples.  This can only be used
          when there are exactly two SPAM labels in model_or_dataset.
        - "multinomial" - counts are taken from a multinomial distribution.
          Distribution has parameters p_k = (clipped) probability of the gate
          string using the k-th SPAM label and n = number of samples.

    seed : int, optional
        If not ``None``, a seed for numpy's random number generator, which
        is used to sample from the binomial or multinomial distribution.

    rand_state : numpy.random.RandomState
        A RandomState object to generate samples from. Can be useful to set
        instead of `seed` if you want reproducible distribution samples across
        multiple random function calls but you don't want to bother with
        manually incrementing seeds between those calls.

    alias_dict : dict, optional
        A dictionary mapping single operation labels into tuples of one or more
        other operation labels which translate the given circuits before values
        are computed using `model_or_dataset`.  The resulting Dataset, however,
        contains the *un-translated* circuits as keys.

    collision_action : {"aggregate", "keepseparate"}
        Determines how duplicate circuits are handled by the resulting
        `DataSet`.  Please see the constructor documentation for `DataSet`.

    record_zero_counts : bool, optional
        Whether zero-counts are actually recorded (stored) in the returned
        DataSet.  If False, then zero counts are ignored, except for
        potentially registering new outcome labels.

    times : iterable, optional
        When not None, a list of time-stamps at which data should be sampled.
        `num_samples` samples will be simulated at each time value, meaning that
        each circuit in `circuit_list` will be evaluated with the given time
        value as its *start time*.
    """

    def __init__(self, model, num_samples=1000, sample_error='multinomial',
                 seed=None, rand_state=None, alias_dict=None,
                 collision_action="aggregate", record_zero_counts=True, times=None):
        super().__init__()
        self.model = model
        self.num_samples = num_samples
        self.sample_error = sample_error
        self.seed = seed
        self.rand_state = rand_state
        self.alias_dict = alias_dict
        self.collision_action = collision_action
        self.record_zero_counts = record_zero_counts
        self.times = times

    def run(self, edesign, memlimit=None, comm=None):
        """
        Run this data simulator on an experiment design.

        Parameters
        ----------
        edesign : ExperimentDesign
            The input experiment design.

        memlimit : int, optional
            A rough per-processor memory limit in bytes.

        comm : mpi4py.MPI.Comm, optional
            When not ``None``, an MPI communicator used to run this data
            simulator in parallel.

        Returns
        -------
        ProtocolData
        """
        from pygsti.data.datasetconstruction import simulate_data as _simulate_data
        ds = _simulate_data(self.model, edesign.all_circuits_needing_data, self.num_samples,
                            self.sample_error, self.seed, self.rand_state,
                            self.alias_dict, self.collision_action,
                            self.record_zero_counts, comm, memlimit, self.times)
        return ProtocolData(edesign, ds)

class ProtocolCheckpoint(_NicelySerializable):
    """
    Class for storing checkpointing intermediate progress during
    the running of a protocol in order to enable restarting subsequent
    runs of the protocol from that point.
    
    Parameters
    ----------
    name : str
        Name of the protocol associated with this checkpoint.

    parent : ProtocolCheckpoint, optional (default None)
        When specified this checkpoint object is treated as the child of another ProtocolCheckpoint
        object that acts as the parent. When present, the parent's `write` method supersedes
        the child objects and is called when calling `write` on the child. Currently only used
        in the implementation of StandardGSTCheckpoint.
    """

    def __init__(self, name, parent = None):
        self.name = name
        self.parent = parent
        #Need to add this for MongoDB serialization related reasons.
        self._dbcoordinates = None

    def write(self, path):
        if self.parent is not None:
            self.parent.write(path)
        else:
            super().write(path)


#In the future, we could put this function into a base class for
# the classes that utilize it above, so it would become a proper method.
def _convert_nameddict_attributes(obj):
    """
    A helper function that converts the elements of the "_nameddict_attributes"
    attribute of several classes to the (key, value, type) array expected by
    :meth:`NamedDict.create_nested`.
    """
    keys_vals_types = []
    for tup in obj._nameddict_attributes:
        if len(tup) == 1: attr, key, typ = tup[0], tup[0], None
        elif len(tup) == 2: attr, key, typ = tup[0], tup[1], None
        elif len(tup) == 3: attr, key, typ = tup
        keys_vals_types.append((key, getattr(obj, attr), typ))
    return keys_vals_types<|MERGE_RESOLUTION|>--- conflicted
+++ resolved
@@ -1315,7 +1315,7 @@
                                   nested=nested, remove_duplicates=remove_duplicates)
 
 
-class CombinedExperimentDesign(CanCreateAllCircuitsDesign):  # for multiple designs on the same dataset
+class CombinedExperimentDesign(ExperimentDesign):  # for multiple designs on the same dataset
     """
     An experiment design that combines the specifications of one or more "sub-designs".
 
@@ -1449,13 +1449,6 @@
         if not isinstance(sub_designs, dict):
             sub_designs = {("**%d" % i): des for i, des in enumerate(sub_designs)}
 
-<<<<<<< HEAD
-        if interleave:
-            raise NotImplementedError("Interleaving not implemented and will be removed in 0.9.13")
-
-        all_circuits = self._create_all_circuits_needing_data(sub_designs) if all_circuits is None \
-            else all_circuits
-=======
         if all_circuits is None:
             all_circuits = []
             if interleave:
@@ -1470,7 +1463,6 @@
                 for des in sub_designs.values():
                     all_circuits.extend(des.all_circuits_needing_data)
             _lt.remove_duplicates_in_place(all_circuits)  # Maybe don't always do this?
->>>>>>> c94a0532
 
         if qubit_labels is None and len(sub_designs) > 0:
             first = sub_designs[list(sub_designs.keys())[0]].qubit_labels
