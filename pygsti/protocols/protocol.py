"""
Protocol object
"""
# ***************************************************************************************************
# Copyright 2015, 2019, 2025 National Technology & Engineering Solutions of Sandia, LLC (NTESS).
# Under the terms of Contract DE-NA0003525 with NTESS, the U.S. Government retains certain rights
# in this software.
# Licensed under the Apache License, Version 2.0 (the "License"); you may not use this file except
# in compliance with the License.  You may obtain a copy of the License at
# http://www.apache.org/licenses/LICENSE-2.0 or in the LICENSE file in the root pyGSTi directory.
# ***************************************************************************************************
import collections as _collections
import copy as _copy
import numpy as _np
import itertools as _itertools
import pathlib as _pathlib
import warnings as _warnings

from pygsti.protocols.treenode import TreeNode as _TreeNode
from pygsti import io as _io
from pygsti import circuits as _circuits
from pygsti import data as _data
from pygsti.tools import NamedDict as _NamedDict
from pygsti.tools import listtools as _lt
from pygsti.tools.dataframetools import _process_dataframe
from pygsti.baseobjs.mongoserializable import MongoSerializable as _MongoSerializable
from pygsti.baseobjs.nicelyserializable import NicelySerializable as _NicelySerializable


class Protocol(_MongoSerializable):
    """
    An analysis routine that is run on experimental data.  A generalized notion of a  QCVV protocol.

    A Protocol object represents things like, but not strictly limited to, QCVV protocols.
    This class is essentially a serializable `run` function that takes as input a
    :class:`ProtocolData` object and returns a :class:`ProtocolResults` object.  This
    function describes the working of the "protocol".

    Parameters
    ----------
    name : str, optional
        The name of this protocol, also used to (by default) name the
        results produced by this protocol.  If None, the class name will
        be used.
    """
    collection_name = "pygsti_protocols"

    @classmethod
    def from_dir(cls, dirname, quick_load=False):
        """
        Initialize a new Protocol object from `dirname`.

        quick_load : bool, optional
            Setting this to True skips the loading of components that may take
            a long time to load.

        Parameters
        ----------
        dirname : str
            The directory name.

        quick_load : bool, optional
            Setting this to True skips the loading of components that may take
            a long time to load.

        Returns
        -------
        Protocol
        """
        ret = cls.__new__(cls)
        _MongoSerializable.__init__(ret)
        ret.__dict__.update(_io.load_meta_based_dir(_pathlib.Path(dirname), 'auxfile_types', quick_load=quick_load))
        ret._init_unserialized_attributes()
        return ret

    @classmethod
    def _create_obj_from_doc_and_mongodb(cls, doc, mongodb, quick_load=False):
        ret = cls.__new__(cls)
        _MongoSerializable.__init__(ret, doc.get('_id', None))
        ret.__dict__.update(_io.read_auxtree_from_mongodb_doc(mongodb, doc, 'auxfile_types', quick_load=quick_load))
        ret._init_unserialized_attributes()
        return ret

    def __init__(self, name=None):
        """
        Create a new Protocol object.

        Parameters
        ----------
        name : str, optional
            The name of this protocol, also used to (by default) name the
            results produced by this protocol.  If None, the class name will
            be used.

        Returns
        -------
        Protocol
        """
        super().__init__()
        self.name = name if name else self.__class__.__name__
        self.tags = {}  # string-values (key,val) pairs that serve to label this protocol instance
        self.auxfile_types = {}
        self._nameddict_attributes = ()  # (('name', 'ProtocolName', 'category'),) implied in setup_nameddict

    def run(self, data, memlimit=None, comm=None):
        """
        Run this protocol on `data`.

        Parameters
        ----------
        data : ProtocolData
            The input data.

        memlimit : int, optional
            A rough per-processor memory limit in bytes.

        comm : mpi4py.MPI.Comm, optional
            When not ``None``, an MPI communicator used to run this protocol
            in parallel.

        Returns
        -------
        ProtocolResults
        """
        raise NotImplementedError("Derived classes should implement this!")

    def write(self, dirname):
        """
        Write this protocol to a directory.

        Parameters
        ----------
        dirname : str
            The directory name to write.  This directory will be created
            if needed, and the files in an existing directory will be
            overwritten.

        Returns
        -------
        None
        """
        _io.write_obj_to_meta_based_dir(self, dirname, 'auxfile_types')

    def _add_auxiliary_write_ops_and_update_doc(self, doc, write_ops, mongodb, collection_name, overwrite_existing):
        _io.add_obj_auxtree_write_ops_and_update_doc(self, doc, write_ops, mongodb, collection_name,
                                                     'auxfile_types', overwrite_existing=overwrite_existing)

    @classmethod
    def _remove_from_mongodb(cls, mongodb, collection_name, doc_id, session, recursive):
        if recursive.protocols:
            _io.remove_auxtree_from_mongodb(mongodb, collection_name, doc_id, 'auxfile_types', session,
                                            recursive=recursive)

    def setup_nameddict(self, final_dict):
        """
        Initializes a set of nested :class:`NamedDict` dictionaries describing this protocol.

        This function is used by :class:`ProtocolResults` objects when they're creating
        nested dictionaries of their contents.  This function returns a set of nested,
        single (key,val)-pair named-dictionaries which describe the particular attributes
        of this :class:`Protocol` object named within its `self._nameddict_attributes` tuple.
        The final nested dictionary is set to be `final_dict`, which allows additional result
        quantities to easily be added.

        Parameters
        ----------
        final_dict : NamedDict
            the final-level (innermost-nested) NamedDict in the returned nested dictionary.

        Returns
        -------
        NamedDict
        """
        keys_vals_types = [('ProtocolName', self.name, 'category'),
                           ('ProtocolType', self.__class__.__name__, 'category')]
        keys_vals_types.extend(_convert_nameddict_attributes(self))
        keys_vals_types.extend([(k, v, 'category') for k, v in self.tags.items()])
        return _NamedDict.create_nested(keys_vals_types, final_dict)

    def _init_unserialized_attributes(self):
        """Initialize anything that isn't serialized based on the things that are serialized.
           Usually this means initializing things with auxfile_type == 'none' that aren't
           separately serialized.
        """
        pass


class MultiPassProtocol(Protocol):
    """
    Runs a (contained) :class:`Protocol` on all the passes of a multi-pass :class:`ProtocolData`.

    A simple protocol that runs a "sub-protocol" on the passes of a :class:`ProtocolData`
    containing a :class:`MultiDataSet`.  The sub-protocol therefore doesn't need to know
    how to deal with multiple data passes. Instances of this class essentially act as
    wrappers around other protocols enabling them to handle multi-pass data.

    Parameters
    ----------
    protocol : Protocol
        The protocol to run on each pass.

    name : str, optional
        The name of this protocol, also used to (by default) name the
        results produced by this protocol.  If None, the class name will
        be used.
    """

    # expects a MultiDataSet of passes and maybe adds data comparison (?) - probably not RB specific
    def __init__(self, protocol, name=None):
        """
        Create a new MultiPassProtocol object.

        Parameters
        ----------
        protocol : Protocol
            The protocol to run on each pass.

        name : str, optional
            The name of this protocol, also used to (by default) name the
            results produced by this protocol.  If None, the class name will
            be used.

        Returns
        -------
        MultiPassProtocol
        """
        if name is None: name = protocol.name + "_multipass"
        super().__init__(name)
        self.protocol = protocol
        self.auxfile_types['protocol'] = 'dir-serialized-object'

    def run(self, data, memlimit=None, comm=None):
        """
        Run this protocol on `data`.

        Parameters
        ----------
        data : ProtocolData
            The input data.

        memlimit : int, optional
            A rough per-processor memory limit in bytes.

        comm : mpi4py.MPI.Comm, optional
            When not ``None``, an MPI communicator used to run this protocol
            in parallel.

        Returns
        -------
        MultiPassResults
        """
        results = MultiPassResults(data, self)
        for pass_name, sub_data in data.passes.items():  # a multipass DataProtocol object contains per-pass datas
            #TODO: print progress: pass X of Y, etc
            sub_results = self.protocol.run(sub_data, memlimit, comm)
            # TODO: maybe blank-out the .data and .protocol of sub_results since we don't need this info?
            #  or call to_dict?
            results.passes[pass_name] = sub_results  # pass_name is a "ds_name" key of data.dataset (a MultiDataSet)
        return results


class ProtocolRunner(object):
    """
    Used to run :class:`Protocol` objects on an entire *tree* of data

    This class provides a way of combining multiple calls to :meth:`Protocol.run`,
    potentially running multiple protocols on different data.  From the outside, a
    :class:`ProtocolRunner` object behaves similarly, and can often be used
    interchangably, with a Protocol object.  It posesses a `run` method that takes a
    :class:`ProtocolData` as input and returns a :class:`ProtocolResultsDir` that can
    contain multiple :class:`ProtocolResults` objects within it.
    """

    def run(self, data, memlimit=None, comm=None):
        """
        Run all the protocols specified by this protocol-runner on `data`.

        Parameters
        ----------
        data : ProtocolData
            The input data.

        memlimit : int, optional
            A rough per-processor memory limit in bytes.

        comm : mpi4py.MPI.Comm, optional
            When not ``None``, an MPI communicator used to run this
            protocol-runner in parallel.

        Returns
        -------
        ProtocolResultsDir
        """
        raise NotImplementedError()


class TreeRunner(ProtocolRunner):
    """
    Runs specific protocols on specific data-tree paths.

    Parameters
    ----------
    protocol_dict : dict
        A dictionary of :class:`Protocol` objects whose keys are paths
        (tuples of strings) specifying where in the data-tree that
        protocol should be run.
    """

    def __init__(self, protocol_dict):
        """
        Create a new TreeRunner object, which runs specific protocols on
        specific data-tree paths.

        Parameters
        ----------
        protocol_dict : dict
            A dictionary of :class:`Protocol` objects whose keys are paths
            (tuples of strings) specifying where in the data-tree that
            protocol should be run.

        Returns
        -------
        TreeRunner
        """
        self.protocols = protocol_dict

    def run(self, data, memlimit=None, comm=None):
        """
        Run all the protocols specified by this protocol-runner on `data`.

        Parameters
        ----------
        data : ProtocolData
            The input data.

        memlimit : int, optional
            A rough per-processor memory limit in bytes.

        comm : mpi4py.MPI.Comm, optional
            When not ``None``, an MPI communicator used to run this
            protocol-runner in parallel.

        Returns
        -------
        ProtocolResultsDir
        """
        ret = ProtocolResultsDir(data)  # creates entire tree of nodes
        for path, protocol in self.protocols.items():

            root = ret
            for el in path:  # traverse path
                root = root[el]
            root.for_protocol[protocol.name] = protocol.run(root.data, memlimit, comm)  # run the protocol

        return ret


class SimpleRunner(ProtocolRunner):
    """
    Runs a single protocol on every data node that has no sub-nodes (possibly separately for each pass).

    Parameters
    ----------
    protocol : Protocol
        The protocol to run.

    protocol_can_handle_multipass_data : bool, optional
        Whether `protocol` is able to process multi-pass data, or
        if :class:`MultiPassProtocol` objects should be created
        implicitly.

    edesign_type : type or 'all'
        Only run `protocol` on leaves with this type.  (If 'all', then
        no filtering is performed.)
    """

    def __init__(self, protocol, protocol_can_handle_multipass_data=False, edesign_type='all'):
        """
        Create a new SimpleRunner object, which runs a single protocol on every
        'leaf' of the data-tree.

        Parameters
        ----------
        protocol : Protocol
            The protocol to run.

        protocol_can_handle_multipass_data : bool, optional
            Whether `protocol` is able to process multi-pass data, or
            if :class:`MultiPassProtocol` objects should be created
            implicitly.

        edesign_type : type or 'all'
            Only run `protocol` on leaves with this type.  (If 'all', then
            no filtering is performed.)

        Returns
        -------
        SimpleRunner
        """
        self.protocol = protocol
        self.edesign_type = edesign_type
        self.do_passes_separately = not protocol_can_handle_multipass_data

    def run(self, data, memlimit=None, comm=None):
        """
        Run all the protocols specified by this protocol-runner on `data`.

        Parameters
        ----------
        data : ProtocolData
            The input data.

        memlimit : int, optional
            A rough per-processor memory limit in bytes.

        comm : mpi4py.MPI.Comm, optional
            When not ``None``, an MPI communicator used to run this
            protocol-runner in parallel.

        Returns
        -------
        ProtocolResultsDir
        """
        ret = ProtocolResultsDir(data)  # creates entire tree of nodes

        def visit_node(node):
            if len(node.data) > 0:
                for subname, subnode in node.items():
                    visit_node(subnode)
            elif node.data.is_multipass() and self.do_passes_separately:
                implicit_multipassprotocol = MultiPassProtocol(self.protocol)
                node.for_protocol[implicit_multipassprotocol.name] = \
                    implicit_multipassprotocol.run(node.data, memlimit, comm)
            elif self.edesign_type == 'all' or isinstance(node.data.edesign, self.edesign_type):
                node.for_protocol[self.protocol.name] = self.protocol.run(node.data, memlimit, comm)
            else:
                pass  # don't run on this node, since the experiment design has the wrong type
        visit_node(ret)
        return ret


class DefaultRunner(ProtocolRunner):
    """
    Run the default protocol at each data-tree node.

    (Default protocols are given within :class:`ExperimentDesign` objects.)

    Parameters
    ----------
    run_passes_separately : bool, optional
        If `True`, then when multi-pass data is encountered it is split into passes
        before handing it off to the protocols.  Set this to `True` when the default
        protocols being run expect single-pass data.
    """

    def __init__(self, run_passes_separately=False):
        """
        Create a new DefaultRunner object, which runs the default protocol at
        each data-tree node.  (Default protocols are given within
        :class:`ExperimentDesign` objects.)

        Parameters
        ----------
        run_passes_separately : bool, optional
            If `True`, then when multi-pass data is encountered it is split into passes
            before handing it off to the protocols.  Set this to `True` when the default
            protocols being run expect single-pass data.

        Returns
        -------
        DefaultRunner
        """
        self.run_passes_separately = run_passes_separately

    def run(self, data, memlimit=None, comm=None):
        """
        Run all the protocols specified by this protocol-runner on `data`.

        Parameters
        ----------
        data : ProtocolData
            The input data.

        memlimit : int, optional
            A rough per-processor memory limit in bytes.

        comm : mpi4py.MPI.Comm, optional
            When not ``None``, an MPI communicator used to run this
            protocol-runner in parallel.

        Returns
        -------
        ProtocolResultsDir
        """
        ret = ProtocolResultsDir(data)  # creates entire tree of nodes

        def visit_node(node, breadcrumb):
            for name, protocol in node.data.edesign.default_protocols.items():
                assert(name == protocol.name), "Protocol name inconsistency"
                print("Running protocol %s at %s" % (name, breadcrumb))
                if node.data.is_multipass() and self.run_passes_separately:
                    implicit_multipassprotocol = MultiPassProtocol(protocol)
                    node.for_protocol[implicit_multipassprotocol.name] = \
                        implicit_multipassprotocol.run(node.data, memlimit, comm)
                else:
                    node.for_protocol[name] = protocol.run(node.data, memlimit, comm)

            for subname, subnode in node.items():
                visit_node(subnode, breadcrumb + '/' + str(subname))

        visit_node(ret, '.')
        return ret


class ExperimentDesign(_TreeNode, _MongoSerializable):
    """
    An experimental-design specification for one or more QCVV protocols.

    The quantities needed to define the experiments required to run a
    :class:`Protocol`.  Minimally,  a :class:`ExperimentDesign`
    object holds a list of :class:`Circuit`s that need to be run.  Typically,
    a :class:`ExperimentDesign` object also contains information used to
    interpret these circuits, either by describing how they are constructed from
    smaller pieces or how they are drawn from a distribution.

    It's important to note that a :class:`ExperimentDesign` does *not*
    contain all the inputs needed to run any particular QCVV protocol (e.g. there
    may be additional parameters specified when creating a :class:`Protocol` object,
    and it may be the case that the data described by a single :class:`ExperimentDesign`
    can be used by muliple protocols).  Rather, a :class:`ExperimentDesign`
    specifies what is necessary to acquire and interpret the *data* needed for
    one or more QCVV protocols.

    Parameters
    ----------
    circuits : list of Circuits, optional
        A list of the circuits needing data.  If None, then the list is empty.

    qubit_labels : tuple or "multiple", optional
        The qubits that this experiment design applies to.  These should also
        be the line labels of `circuits`.  If None,  the concatenation
        of the qubit labels of any child experiment designs is used, or, if
        there are no child designs, the line labels of the first circuit is used.
        The special "multiple" value means that different circuits act on different
        qubit lines.

    children : dict, optional
        A dictionary of whose values are child
        :class:`ExperimentDesign` objects and whose keys are the
        names used to identify them in a "path".

    children_dirs : dict, optional
        A dictionary whose values are directory names and keys are child
        names (the same as the keys of `children`).  If None, then the
        keys of `children` must be strings and are used as directory
        names.  Directory names are used when saving the object (via
        :meth:`write`).

    child_category : str, optional
        The category that describes the children of this object.  This
        is used as a heading for the keys of `children`.
    """
    collection_name = "pygsti_experiment_designs"

    @classmethod
    def from_dir(cls, dirname, parent=None, name=None, quick_load=False):
        """
        Initialize a new ExperimentDesign object from `dirname`.

        Parameters
        ----------
        dirname : str
            The *root* directory name (under which there is a 'edesign'
            subdirectory).

        parent : ExperimentDesign, optional
            The parent design object, if there is one.  Primarily used
            internally - if in doubt, leave this as `None`.

        name : str, optional
            The sub-name of the design object being loaded, i.e. the
            key of this data object beneath `parent`.  Only used when
            `parent` is not None.

        quick_load : bool, optional
            Setting this to True skips the loading of the potentially long
            circuit lists.  This can be useful when loading takes a long time
            and all the information of interest lies elsewhere, e.g. in an
            encompassing results object.

        Returns
        -------
        ExperimentDesign
        """
        dirname = _pathlib.Path(dirname)
        ret = cls.__new__(cls)
        _MongoSerializable.__init__(ret)
        ret.__dict__.update(_io.load_meta_based_dir(dirname / 'edesign', 'auxfile_types', quick_load=quick_load))
        ret._init_children(dirname, 'edesign', quick_load=quick_load)
        ret._loaded_from = str(dirname.absolute())

        #Fixes to JSON codec's conversion of tuples => lists
        ret.qubit_labels = tuple(ret.qubit_labels) if isinstance(ret.qubit_labels, list) else ret.qubit_labels

        return ret

    @classmethod
    def _create_obj_from_doc_and_mongodb(cls, doc, mongodb, parent=None, name=None, quick_load=False):
        ret = cls.__new__(cls)
        _MongoSerializable.__init__(ret, doc.get('_id', None))
        ret.__dict__.update(_io.read_auxtree_from_mongodb_doc(mongodb, doc, 'auxfile_types',
                                                              ignore_meta=('_id', 'type', 'children_ids'),
                                                              quick_load=quick_load))
        ret._init_children_from_mongodb_doc(doc, mongodb, quick_load=quick_load)
        ret._loaded_from = None

        #Fixes to JSON codec's conversion of tuples => lists
        ret.qubit_labels = tuple(ret.qubit_labels) if isinstance(ret.qubit_labels, list) else ret.qubit_labels
        return ret

    @classmethod
    def from_edesign(cls, edesign):
        """
        Create an ExperimentDesign out of an existing experiment design.

        Parameters
        ----------
        edesign : ExperimentDesign
            The experiment design to convert (use as a base).

        Returns
        -------
        ExperimentDesign
        """
        if cls != ExperimentDesign:
            raise NotImplementedError("Cannot convert a %s to a %s!" % (str(type(edesign)), str(cls)))
        return cls(edesign.all_circuits_needing_data, edesign.qubit_labels)

    def __init__(self, circuits=None, qubit_labels=None,
                 children=None, children_dirs=None):
        """
        Create a new ExperimentDesign object, which holds a set of circuits (needing data).

        Parameters
        ----------
        circuits : list of Circuits, optional
            A list of the circuits needing data.  If None, then the list is empty.

        qubit_labels : tuple or "multiple", optional
            The qubits that this experiment design applies to.  These should also
            be the line labels of `circuits`.  If None,  the concatenation
            of the qubit labels of any child experiment designs is used, or, if
            there are no child designs, the line labels of the first circuit is used.
            The special "multiple" value means that different circuits act on different
            qubit lines.

        children : dict, optional
            A dictionary of whose values are child
            :class:`ExperimentDesign` objects and whose keys are the
            names used to identify them in a "path".

        children_dirs : dict, optional
            A dictionary whose values are directory names and keys are child
            names (the same as the keys of `children`).  If None, then the
            keys of `children` must be strings and are used as directory
            names.  Directory names are used when saving the object (via
            :meth:`write`).

        Returns
        -------
        ExperimentDesign
        """

        self.all_circuits_needing_data = circuits if (circuits is not None) else []
        self.alt_actual_circuits_executed = None  # None means == all_circuits_needing_data
        self.default_protocols = {}
        self.tags = {}
        self._nameddict_attributes = (('qubit_labels', 'Qubits', 'category'),)
        self._loaded_from = None

        #Instructions for saving/loading certain members - if a __dict__ member
        # *isn't* listed in this dict, then it's assumed to be json-able and included
        # in the main 'meta.json' file.  Allowed values are:
        # 'text-circuit-list' - a text circuit list file
        # 'json' - a json file
        # 'pickle' - a python pickle file (use only if really needed!)
        typ = 'serialized-object' if isinstance(self.all_circuits_needing_data, _circuits.CircuitList) \
            else 'text-circuit-list'
        self.auxfile_types = {'all_circuits_needing_data': typ,
                              'alt_actual_circuits_executed': 'text-circuit-list',
                              'default_protocols': 'dict:dir-serialized-object'}

        # because TreeNode takes care of its own serialization:
        self.auxfile_types.update({'_dirs': 'none', '_vals': 'none', '_loaded_from': 'none'})

        if qubit_labels is None:
            if children:
                if any([des.qubit_labels == "multiple" for des in children.values()]):
                    self.qubit_labels = "multiple"
                else:
                    self.qubit_labels = tuple(_itertools.chain(*[design.qubit_labels for design in children.values()]))

            elif len(circuits) > 0:
                self.qubit_labels = circuits[0].line_labels

            else:
                self.qubit_labels = ('*',)  # default "qubit labels"

        elif qubit_labels == "multiple":
            self.qubit_labels = "multiple"
        else:
            self.qubit_labels = tuple(qubit_labels)

        if children is None: children = {}
        children_dirs = children_dirs.copy() if (children_dirs is not None) else \
            {subname: self._auto_dirname(subname) for subname in children}

        assert(set(children.keys()) == set(children_dirs.keys()))
        _MongoSerializable.__init__(self)
        _TreeNode.__init__(self, children_dirs, children)

    def _auto_dirname(self, child_key):
        """ A helper function to generate a default directory name base off of a sub-name key """
        if isinstance(child_key, (list, tuple)):
            child_key = '_'.join(map(str, child_key))
        return child_key.replace(' ', '_')

    def set_actual_circuits_executed(self, actual_circuits):
        """
        Sets a list of circuits that will actually be executed.

        This list must be parallel, and corresponding circuits must be *logically
        equivalent*, to those in `self.all_circuits_needing_data`.  For example,
        when the circuits in this design are run simultaneously with other circuits,
        the circuits in this design may need to be padded with idles.

        Parameters
        ----------
        actual_circuits : list
            A list of :class:`Circuit` objects that must be the same
            length as self.all_circuits_needing_data.

        Returns
        -------
        None
        """
        assert(len(actual_circuits) == len(self.all_circuits_needing_data))
        self.alt_actual_circuits_executed = actual_circuits

    def add_default_protocol(self, default_protocol_instance):
        """
        Add a "default" protocol to this experiment design.

        Default protocols are a way of designating protocols you mean to run
        on the the data corresponding to an experiment design *before* that
        data has been taken.  Use a :class:`DefaultRunner` object to run
        (all) the default protocols of the experiment designs within a
        :class:`ProtocolData` object.

        Note that default protocols are indexed by their names, and so
        when adding multiple default protocols they need to have distinct
        names (usually given to the protocol when it is constructed).

        Parameters
        ----------
        default_protocol_instance : Protocol
            The protocol to add.  This protocol's name is used to index it.

        Returns
        -------
        None
        """
        instance_name = default_protocol_instance.name
        self.default_protocols[instance_name] = default_protocol_instance

    def truncate_to_circuits(self, circuits_to_keep):
        """
        Builds a new experiment design containing only the specified circuits.

        Parameters
        ----------
        circuits_to_keep : list
            A list of the circuits to keep.

        Returns
        -------
        ExperimentDesign
        """
        base = _copy.deepcopy(self)  # so this works for derived classes tools
        base._truncate_to_circuits_inplace(circuits_to_keep)
        return base

    def truncate_to_available_data(self, dataset):
        """
        Builds a new experiment design containing only those circuits present in `dataset`.

        Parameters
        ----------
        dataset : DataSet
            The dataset to filter based upon.

        Returns
        -------
        ExperimentDesign
        """
        base = _copy.deepcopy(self)  # so this works for derived classes tools
        base._truncate_to_available_data_inplace(dataset)
        return base

    def truncate_to_design(self, other_design):
        """
        Truncates this experiment design by only keeping the circuits also in `other_design`

        Parameters
        ----------
        other_design : ExperimentDesign
            The experiment design to compare with.

        Returns
        -------
        ExperimentDesign
            The truncated experiment design.
        """
        base = _copy.deepcopy(self)  # so this works for derived classes tools
        base._truncate_to_design_inplace(other_design)
        return base

    def _truncate_to_circuits_inplace(self, circuits_to_keep):
        self.all_circuits_needing_data = _circuits.CircuitList.cast(self.all_circuits_needing_data)
        if self.alt_actual_circuits_executed is not None:
            self.alt_actual_circuits_executed = _circuits.CircuitList.cast(self.alt_actual_circuits_executed)

            allc = []; actualc = []
            if isinstance(circuits_to_keep, set):
                for c, actual_c in zip(self.all_circuits_needing_data, self.alt_actual_circuits_executed):
                    if c in circuits_to_keep:
                        allc.append(c)
                        actualc.append(c)
            else:
                actual_lookup = {c: actual_c for c, actual_c in zip(self.all_circuits_needing_data,
                                                                    self.alt_actual_circuits_executed)}
                allc[:] = circuits_to_keep
                actualc[:] = [actual_lookup[c] for c in circuits_to_keep]
            self.all_circuits_needing_data.truncate(allc)
            self.alt_actual_circuits_executed.truncate(actualc)
        else:
            self.all_circuits_needing_data = self.all_circuits_needing_data.truncate(circuits_to_keep)

    def _truncate_to_design_inplace(self, other_design):
        self._truncate_to_circuits_inplace(other_design.all_circuits_needing_data)
        for _, sub_design in self._vals.items():
            sub_design._truncate_to_design_inplace(other_design)

    def _truncate_to_available_data_inplace(self, dataset):
        self.all_circuits_needing_data = _circuits.CircuitList.cast(self.all_circuits_needing_data)
        ds_circuits = self.all_circuits_needing_data.apply_aliases()
        circuits_to_keep = [c for c, ds_c in zip(self.all_circuits_needing_data, ds_circuits) if ds_c in dataset]
        self._truncate_to_circuits_inplace(circuits_to_keep)

        for _, sub_design in self._vals.items():
            sub_design._truncate_to_available_data_inplace(dataset)

    def write(self, dirname=None, parent=None):
        """
        Write this experiment design to a directory.

        Parameters
        ----------
        dirname : str
            The *root* directory to write into.  This directory will have
            an 'edesign' subdirectory, which will be created if needed and
            overwritten if present.  If None, then the path this object
            was loaded from is used (if this object wasn't loaded from disk,
            an error is raised).

        parent : ExperimentDesign, optional
            The parent experiment design, when a parent is writing this
            design as a sub-experiment-design.  Otherwise leave as None.

        Returns
        -------
        None
        """
        if dirname is None:
            dirname = self._loaded_from
            if dirname is None: raise ValueError("`dirname` must be given because there's no default directory")

        _io.write_obj_to_meta_based_dir(self, _pathlib.Path(dirname) / 'edesign', 'auxfile_types')

        self._write_children(dirname)
        self._loaded_from = str(_pathlib.Path(dirname).absolute())  # for future writes

    def _add_auxiliary_write_ops_and_update_doc(self, doc, write_ops, mongodb, collection_name,
                                                overwrite_existing, parent=None, name=None):
        _io.add_obj_auxtree_write_ops_and_update_doc(self, doc, write_ops, mongodb, collection_name,
                                                     'auxfile_types', overwrite_existing=overwrite_existing)
        self._add_children_write_ops_and_update_doc(doc, write_ops, mongodb, overwrite_existing)

    @classmethod
    def _remove_from_mongodb(cls, mongodb, collection_name, doc_id, session, recursive):
        if recursive.children:
            cls._remove_children_from_mongodb(mongodb, collection_name, doc_id, session, recursive)
        if recursive.edesigns:
            _io.remove_auxtree_from_mongodb(mongodb, collection_name, doc_id, 'auxfile_types', session,
                                            recursive=recursive)

    def setup_nameddict(self, final_dict):
        """
        Initializes a set of nested :class:`NamedDict` dictionaries describing this design.

        This function is used by :class:`ProtocolResults` objects when they're creating
        nested dictionaries of their contents.  This function returns a set of nested,
        single (key,val)-pair named-dictionaries which describe the particular attributes
        of this :class:`ExperimentDesign` object named within its `self._nameddict_attributes`
        tuple.  The final nested dictionary is set to be `final_dict`, which allows additional
        result quantities to easily be added.

        Parameters
        ----------
        final_dict : NamedDict
            the final-level (innermost-nested) NamedDict in the returned nested dictionary.

        Returns
        -------
        NamedDict
        """
        keys_vals_types = _convert_nameddict_attributes(self)
        keys_vals_types.extend([(k, v, 'category') for k, v in self.tags.items()])
        return _NamedDict.create_nested(keys_vals_types, final_dict)

    def _create_subdata(self, subdata_name, dataset):
        """
        Creates a :class:`ProtocolData` object for a sub-experiment-design.

        Specifically, this creates the object for the sub-experiment-design
        given by `subdata_name` starting from `dataset` as the data for *this*
        experiment design.  This is used internally by :class:`ProtocolData`
        objects, and shouldn't need to be used by external users.

        Parameters
        ----------
        subdata_name : immutable
            The child (node) name of the sub-experiment design to create data for.

        dataset : DataSet
            The data for *this* experiment design.

        Returns
        -------
        ProtocolData
        """
        raise NotImplementedError("This protocol edesign cannot create any subdata!")

    def promote_to_combined(self, name="subdesign-0"):
        """
        Promote this experiment design to be a combined experiment design.

        Wraps this experiment design in a new :class:`CombinedExperimentDesign`
        whose only sub-design is this one, and returns the combined design.

        Parameters
        ----------
        name : str, optional
            The sub-design-name of this experiment design within the created
            combined experiment design.

        Returns
        -------
        CombinedExperimentDesign
        """
        return CombinedExperimentDesign.from_edesign(self, name)

    def promote_to_simultaneous(self):
        """
        Promote this experiment design to be a simultaneous experiment design.

        Wraps this experiment design in a new :class:`SimultaneousExperimentDesign`
        whose only sub-design is this one, and returns the simultaneous design.

        Returns
        -------
        SimultaneousExperimentDesign
        """
        return SimultaneousExperimentDesign.from_edesign(self)

    def _mapped_qubit_labels(self, mapper):
        if self.qubit_labels in ("multiple", ('*',)):
            mapped_qubit_labels = self.qubit_labels
        else:
            mapped_qubit_labels = tuple([mapper[ql] for ql in self.qubit_labels]) if isinstance(mapper, dict) \
                else tuple(map(mapper, self.qubit_labels))
        return mapped_qubit_labels

    def map_qubit_labels(self, mapper):
        """
        Creates a new ExperimentDesign whose circuits' qubit labels are updated according to a given mapping.

        Parameters
        ----------
        mapper : dict or function
            A dictionary whose keys are the existing self.qubit_labels values
            and whose value are the new labels, or a function which takes a
            single (existing qubit-label) argument and returns a new qubit-label.

        Returns
        -------
        ExperimentDesign
        """
        mapped_circuits = [c.map_state_space_labels(mapper) for c in self.all_circuits_needing_data]
        mapped_qubit_labels = self._mapped_qubit_labels(mapper)
        mapped_children = {key: child.map_qubit_labels(mapper) for key, child in self._vals.items()}
        return ExperimentDesign(mapped_circuits, mapped_qubit_labels, mapped_children, self._dirs)


class CanCreateAllCircuitsDesign(ExperimentDesign):
    """A type of ExperimentDesign that can create
    all_circuits_needing_data from subdesigns or other information.
    
    In cases where all_circuits_needing_data *can* be recreated,
    i.e. it has not been modified by the user in some unexpected way,
    this class will ensure that all_circuits_needing_data is skipped
    during serialization and regenerated during deserialization.
    """
    def _create_all_circuits_needing_data(self):
        """Create all_circuits_needing_data for other information.

        This interface is needed to ensure that all_circuits_needing_data
        can be regenerated consistently during construction and deserialization.
        """
        raise NotImplementedError("Derived classes should implement this")
    
    @classmethod
    def from_dir(cls, dirname, parent=None, name=None, quick_load=False):
        """
        Initialize a new ExperimentDesign object from `dirname`.

        This is specialized to regenerate all_circuits_needing_data
        if it was not serialized.

        Parameters
        ----------
        dirname : str
            The *root* directory name (under which there is a 'edesign'
            subdirectory).

        parent : ExperimentDesign, optional
            The parent design object, if there is one.  Primarily used
            internally - if in doubt, leave this as `None`.

        name : str, optional
            The sub-name of the design object being loaded, i.e. the
            key of this data object beneath `parent`.  Only used when
            `parent` is not None.

        quick_load : bool, optional
            Setting this to True skips the loading of the potentially long
            circuit lists.  This can be useful when loading takes a long time
            and all the information of interest lies elsewhere, e.g. in an
            encompassing results object.

        Returns
        -------
        ExperimentDesign
        """
        ret = super().from_dir(dirname, parent=parent, name=name, quick_load=quick_load)

        if ret.auxfile_types['all_circuits_needing_data'] == 'reset':
            ret.all_circuits_needing_data = ret._create_all_circuits_needing_data()

            ret.auxfile_types['all_circuits_needing_data'] = ret.old_all_circuits_type
            del ret.old_all_circuits_type
        
        return ret

    def write(self, dirname=None, parent=None):
        """
        Write this experiment design to a directory.

        This is specialized to skip writing all_circuits_needing_data
        if it can be regenerated from other class information.

        Parameters
        ----------
        dirname : str
            The *root* directory to write into.  This directory will have
            an 'edesign' subdirectory, which will be created if needed and
            overwritten if present.  If None, then the path this object
            was loaded from is used (if this object wasn't loaded from disk,
            an error is raised).

        parent : ExperimentDesign, optional
            The parent experiment design, when a parent is writing this
            design as a sub-experiment-design.  Otherwise leave as None.

        Returns
        -------
        None
        """
        initial_circuits = self._create_all_circuits_needing_data()
        if self.all_circuits_needing_data == initial_circuits:
            self.old_all_circuits_type = self.auxfile_types['all_circuits_needing_data']
            self.auxfile_types['all_circuits_needing_data'] = 'reset'
        
        super().write(dirname=dirname, parent=parent)

        if self.auxfile_types['all_circuits_needing_data'] == 'reset':
            self.auxfile_types['all_circuits_needing_data'] = self.old_all_circuits_type
            del self.old_all_circuits_type


class CircuitListsDesign(ExperimentDesign):
    """
    Experiment design specification that is comprised of multiple circuit lists.

    Parameters
    ----------
    circuit_lists : list or PlaquetteGridCircuitStructure
        A list whose elements are themselves lists of :class:`Circuit`
        objects, specifying the data that needs to be taken.  Alternatively,
        a single :class:`PlaquetteGridCircuitStructure` object containing
        a sequence of circuits lists, each at a different "x" value (usually
        the maximum circuit depth).

    all_circuits_needing_data : list, optional
        A list of all the circuits needing data.  By default, This is just
        the concatenation of the elements of `circuit_lists` with duplicates
        removed.  The only reason to specify this separately is if you
        happen to have this list lying around.

    qubit_labels : tuple, optional
        The qubits that this experiment design applies to. If None, the
        line labels of the first circuit is used.

    nested : bool, optional
        Whether the elements of `circuit_lists` are nested, e.g. whether
        `circuit_lists[i]` is a subset of `circuit_lists[i+1]`.  This
        is useful to know because certain operations can be more efficient
        when it is known that the lists are nested.

    remove_duplicates : bool, optional
        Whether to remove duplicates when automatically creating
        all the circuits that need data (this argument isn't used
        when `all_circuits_needing_data` is given).
    """

    @classmethod
    def from_edesign(cls, edesign):
        """
        Create a CircuitListsDesign out of an existing experiment design.

        If `edesign` already is a circuit lists experiment design, it will
        just be returned (not a copy of it).

        Parameters
        ----------
        edesign : ExperimentDesign
            The experiment design to convert (use as a base).

        Returns
        -------
        CircuitListsDesign
        """
        if cls != CircuitListsDesign:
            raise NotImplementedError("Cannot convert a %s to a %s!" % (str(type(edesign)), str(cls)))

        if isinstance(edesign, CircuitListsDesign):
            return edesign
        elif isinstance(edesign, (CombinedExperimentDesign, SimultaneousExperimentDesign)):
            circuit_lists = [subd.all_circuits_needing_data for k, subd in edesign.items()]
            return cls(circuit_lists, edesign.all_circuits_needing_data, edesign.qubit_labels, remove_duplicates=False)
        elif isinstance(edesign, ExperimentDesign):
            return cls([edesign.all_circuits_needing_data], edesign.all_circuits_needing_data,
                       edesign.qubit_labels, remove_duplicates=False)
        else:
            raise ValueError("Cannot convert a %s to a %s!" % (str(type(edesign)), str(cls)))

    def __init__(self, circuit_lists, all_circuits_needing_data=None, qubit_labels=None,
                 nested=False, remove_duplicates=True):
        """
        Create a new CircuitListsDesign object.

        Parameters
        ----------
        circuit_lists : list or PlaquetteGridCircuitStructure
            A list whose elements are themselves lists of :class:`Circuit`
            objects, specifying the data that needs to be taken.  Alternatively,
            a single :class:`PlaquetteGridCircuitStructure` object containing
            a sequence of circuits lists, each at a different "x" value (usually
            the maximum circuit depth).

        all_circuits_needing_data : list, optional
            A list of all the circuits needing data.  By default, This is just
            the concatenation of the elements of `circuit_lists` with duplicates
            removed.  The only reason to specify this separately is if you
            happen to have this list lying around.

        qubit_labels : tuple, optional
            The qubits that this experiment design applies to. If None, the
            line labels of the first circuit is used.

        nested : bool, optional
            Whether the elements of `circuit_lists` are nested, e.g. whether
            `circuit_lists[i]` is a subset of `circuit_lists[i+1]`.  This
            is useful to know because certain operations can be more efficient
            when it is known that the lists are nested.

        remove_duplicates : bool, optional
            Whether to remove duplicates when automatically creating
            all the circuits that need data (this argument isn't used
            when `all_circuits_needing_data` is given).

        Returns
        -------
        CircuitListsDesign
        """

        if isinstance(circuit_lists, _circuits.PlaquetteGridCircuitStructure):
            master = circuit_lists
            circuit_lists = [master.truncate(xs_to_keep=master.xs[0:i + 1]) for i in range(len(master.xs))]
            nested = True  # (by this construction)

        if all_circuits_needing_data is not None:
            all_circuits = all_circuits_needing_data  # (ok if this is a CircuitList)
        elif nested and len(circuit_lists) > 0:
            all_circuits = circuit_lists[-1]  # (ok if this is a CircuitList)
        else:
            all_circuits = []
            for lst in circuit_lists:
                all_circuits.extend(lst)  # Note: this should work even for type(lst) == CircuitList
            if remove_duplicates:
                _lt.remove_duplicates_in_place(all_circuits)

        self.circuit_lists = circuit_lists
        self.nested = nested

        super().__init__(all_circuits, qubit_labels)
        self.auxfile_types['circuit_lists'] = 'list:serialized-object' \
            if any([isinstance(lst, _circuits.CircuitList) for lst in circuit_lists]) else 'list:text-circuit-list'

    def truncate_to_lists(self, list_indices_to_keep):
        """
        Truncates this experiment design by only keeping a subset of its circuit lists.

        Parameters
        ----------
        list_indices_to_keep : iterable
            A list of the (integer) list indices to keep.

        Returns
        -------
        CircuitListsDesign
            The truncated experiment design.
        """
        return CircuitListsDesign([self.circuit_lists[i] for i in list_indices_to_keep],
                                  qubit_labels=self.qubit_labels, nested=self.nested)

    def _truncate_to_circuits_inplace(self, circuits_to_keep):
        truncated_circuit_lists = [_circuits.CircuitList.cast(lst).truncate(circuits_to_keep)
                                   for lst in self.circuit_lists]
        self.circuit_lists = truncated_circuit_lists
        self.nested = False  # we're not sure whether the truncated lists are nested
        super()._truncate_to_circuits_inplace(circuits_to_keep)

    def _truncate_to_design_inplace(self, other_design):
        self.circuit_lists = [my_circuit_list.truncate(other_circuit_list) for my_circuit_list, other_circuit_list
                              in zip(self.circuit_lists, other_design.circuit_lists)]
        super()._truncate_to_design_inplace(other_design)

    def _truncate_to_available_data_inplace(self, dataset):
        truncated_lists = [_circuits.CircuitList.cast(clist).truncate_to_dataset(dataset)
                           for clist in self.circuit_lists]
        self.circuit_lists = truncated_lists
        #self.nested = False
        super()._truncate_to_available_data_inplace(dataset)

    def map_qubit_labels(self, mapper):
        """
        Creates a new experiment design whose circuits' qubit labels are updated according to a given mapping.

        Parameters
        ----------
        mapper : dict or function
            A dictionary whose keys are the existing self.qubit_labels values
            and whose value are the new labels, or a function which takes a
            single (existing qubit-label) argument and returns a new qubit-label.

        Returns
        -------
        CircuitListsDesign
        """
        mapped_circuits = [c.map_state_space_labels(mapper) for c in self.all_circuits_needing_data]
        mapped_circuit_lists = [[c.map_state_space_labels(mapper) for c in circuit_list]
                                for circuit_list in self.circuit_lists]
        mapped_qubit_labels = self._mapped_qubit_labels(mapper)
        return CircuitListsDesign(mapped_circuit_lists, mapped_circuits, mapped_qubit_labels,
                                  self.nested, remove_duplicates=False)  # no need to remove duplicates

    def merge_with(self, other_edesign, remove_duplicates=True):
        """
        Merge this experiment design with another one and return the result.

        Parameters
        ----------
        other_edesign: CircuitListsDesign
            The other experiment design to merge

        Returns
        -------
        CircuitListsDesign
        """
        assert self.qubit_labels == other_edesign.qubit_labels, "To merge, qubit_labels must be equal"
        nested = self.nested and other_edesign.nested
        circuit_lists = self.circuit_lists + other_edesign.circuit_lists
        return CircuitListsDesign(circuit_lists, qubit_labels=self.qubit_labels,
                                  nested=nested, remove_duplicates=remove_duplicates)


class CombinedExperimentDesign(CanCreateAllCircuitsDesign):  # for multiple designs on the same dataset
    """
    An experiment design that combines the specifications of one or more "sub-designs".

    The sub-designs are preserved as children under the
    :class:`CombinedExperimentDesign` instance, creating a "data-tree" structure.
    The :class:`CombinedExperimentDesign` object itself simply merges all of the
    circuit lists.

    Parameters
    ----------
    sub_designs : dict or list
        A dictionary of other :class:`ExperimentDesign` objects whose keys
        are names for each sub-edesign (used for directories and to index
        the sub-edesigns from this experiment design).  If a list is given instead,
        a default names of the form " `subdesign-<number>` " are used.

    all_circuits : list, optional
        A list of :class:`Circuit`s, specifying all the circuits needing
        data.  This can include additional circuits that are not in any
        of `sub_designs`.  By default, the union of all the circuits in
        the sub-designs is used.

    qubit_labels : tuple, optional
        The qubits that this experiment design applies to. If None, the line labels
        of the first circuit is used.

    sub_design_dirs : dict, optional
        A dictionary whose values are directory names and keys are sub-edesign
        names (the same as the keys of `sub_designs`).  If None, then the
        keys of `sub_designs` must be strings and are used as directory
        names.  Directory names are used when saving the object (via
        :meth:`write`).

    interleave : bool, optional
        Whether the circuits of the `sub_designs` should be interleaved to
        form the circuit ordering of this experiment design. DEPRECATED
    """

<<<<<<< HEAD
    def _create_all_circuits_needing_data(self, subdesigns=None):
=======
    def _create_all_circuits_needing_data(self, sub_designs=None, interleave=False):
>>>>>>> bcb8ac20
        """Create all_circuits_needing_data for other information.

        This interface is needed to ensure that all_circuits_needing_data
        can be regenerated consistently during construction and deserialization.

        Parameters
        ----------
        subdesigns: list of ExperimentDesigns, optional
            List of subdesigns to use. If not provided, will use self._vals.values()
            as the subdesigns. Primarily used during initialization when self._vals
            is not set yet.
        
        Returns
        -------
        all_circuits: list of Circuits
            Union of all_circuits_needing_data from subdesigns without duplicates
        """
<<<<<<< HEAD
        subdesigns = self._vals if subdesigns is None else subdesigns
        all_circuits = []
        for des in subdesigns.values():
            all_circuits.extend(des.all_circuits_needing_data)
        _lt.remove_duplicates_in_place(all_circuits)  # Maybe don't always do this?
=======
        sub_designs = self._vals if sub_designs is None else sub_designs
        all_circuits = []
        if interleave:
            subdesign_circuit_lists = [sub_design.all_circuits_needing_data for sub_design in sub_designs.values()]
            #zip_longest is like zip, but if the iterables are of different lengths it returns a specified fill value
            #(default None) in place of the missing elements once an iterable has been exhausted.
            for circuits in _itertools.zip_longest(*subdesign_circuit_lists):
                for circuit in circuits:
                    if circuit is not None:
                        all_circuits.append(circuit)
        else:
            for des in sub_designs.values():
                all_circuits.extend(des.all_circuits_needing_data)
>>>>>>> bcb8ac20
        return all_circuits

    @classmethod
    def from_edesign(cls, edesign, name):
        """
        Create a combined experiment design out of an existing experiment design.

        This makes `edesign` the one and only member of a new combined experiment design,
        even in `edesign` is already a `CombinedExperimentDesign`.

        Parameters
        ----------
        edesign : ExperimentDesign
            The experiment design to convert (use as a base).

        name : str
            The sub-name of `edesign` within the returned combined experiment design.

        Returns
        -------
        CombinedExperimentDesign
        """
        if cls != CombinedExperimentDesign:
            raise NotImplementedError("Cannot convert a %s to a %s!" % (str(type(edesign)), str(cls)))

        if isinstance(edesign, ExperimentDesign):
            return cls({name: edesign}, edesign.all_circuits_needing_data, edesign.qubit_labels)
        else:
            raise ValueError("Cannot convert a %s to a %s!" % (str(type(edesign)), str(cls)))

    def __init__(self, sub_designs, all_circuits=None, qubit_labels=None, sub_design_dirs=None,
                 interleave=False):
        """
        Create a new CombinedExperimentDesign object.

        Parameters
        ----------
        sub_designs : dict or list
            A dictionary of other :class:`ExperimentDesign` objects whose keys
            are names for each sub-edesign (used for directories and to index
            the sub-edesigns from this experiment design).  If a list is given instead,
            a default names of the form " `subdesign-<number>` " are used.

        all_circuits : list, optional
            A list of :class:`Circuit`s, specifying all the circuits needing
            data.  This can include additional circuits that are not in any
            of `sub_designs`.  By default, the union of all the circuits in
            the sub-designs is used.

        qubit_labels : tuple, optional
            The qubits that this experiment design applies to. If None, the line labels
            of the first circuit is used.

        sub_design_dirs : dict, optional
            A dictionary whose values are directory names and keys are sub-edesign
            names (the same as the keys of `sub_designs`).  If None, then the
            keys of `sub_designs` must be strings and are used as directory
            names.  Directory names are used when saving the object (via
            :meth:`write`).

        interleave : bool, optional
            Whether the circuits of the `sub_designs` should be interleaved to
            form the circuit ordering of this experiment design.

        Returns
        -------
        CombinedExperimentDesign
        """

        if not isinstance(sub_designs, dict):
            sub_designs = {f'subdesign-{i}': des for i, des in enumerate(sub_designs)}

        if all_circuits is None:
            all_circuits = self._create_all_circuits_needing_data(sub_designs, interleave)

        if qubit_labels is None and len(sub_designs) > 0:
            first = sub_designs[list(sub_designs.keys())[0]].qubit_labels
            if any([des.qubit_labels != first for des in sub_designs.values()]):
                qubit_labels = "multiple"
            else:
                qubit_labels = first

        super().__init__(all_circuits, qubit_labels, sub_designs, sub_design_dirs)

    def _create_subdata(self, sub_name, dataset):
        """
        Creates a :class:`ProtocolData` object for a sub-experiment-design.

        Specifically, this creates the object for the sub-experiment-design
        given by `subdata_name` starting from `dataset` as the data for *this*
        experiment design.  This is used internally by :class:`ProtocolData`
        objects, and shouldn't need to be used by external users.

        Parameters
        ----------
        sub_name : immutable
            The child (node) name of the sub-experiment design to create data for.

        dataset : DataSet
            The data for *this* experiment design.

        Returns
        -------
        ProtocolData
        """
        sub_circuits = self[sub_name].all_circuits_needing_data
        if isinstance(dataset, dict):  # then do truncation "element-wise"
            truncated_ds = {k: ds.truncate(sub_circuits) for k, ds in dataset.items()}
            for tds in truncated_ds.values(): tds.add_std_nqubit_outcome_labels(len(self[sub_name].qubit_labels))
        else:
            truncated_ds = dataset.truncate(sub_circuits)  # maybe have filter_dataset also do this?
            sub_nqubits = len(self[sub_name].qubit_labels)
            outcome_labels = tuple(filter(lambda ol: (len(ol) != 1
                                                      or any([letter not in ('0', '1') for letter in ol[0]])
                                                      or len(ol[0]) == sub_nqubits), dataset.outcome_labels))
            truncated_ds.add_outcome_labels(outcome_labels)  # make sure truncated ds has all outcomes
            #truncated_ds.add_std_nqubit_outcome_labels(len(self[sub_name].qubit_labels))  # can be very SLOW
        return ProtocolData(self[sub_name], truncated_ds)

    def __setitem__(self, key, val):
        # must set base class self._vals and self._dirs (see treenode.py)
        if not isinstance(val, ExperimentDesign):
            raise ValueError("Only experiment designs can be set as sub-designs of a CombinedExperimentDesign!")

        #Check whether the new design adds any more circuits (it's not allowed to
        # because other objects, e.g. a ProtocolData object, may hold a reference to
        # this combined experiment design (e.g., to index data) and expect that it will
        # not change.
        current_circuits = set(self.all_circuits_needing_data)
        new_circuits = [c for c in val.all_circuits_needing_data if c not in current_circuits]
        if len(new_circuits) > 0:
            raise ValueError((("Adding this experiment design would add %d new circuits.  Adding circuits is not"
                               " allowed because an experiment design's circuit list may be used to index data.  The"
                               " circuits that would be added are:\n") % len(new_circuits))
                             + "\n".join([c.str for c in new_circuits[0:10]])
                             + ("\n..." if len(new_circuits) > 10 else ""))

        self._dirs[key] = self._auto_dirname(key)
        self._vals[key] = val

    def map_qubit_labels(self, mapper):
        """
        Creates a new experiment design whose circuits' qubit labels are updated according to a given mapping.

        Parameters
        ----------
        mapper : dict or function
            A dictionary whose keys are the existing self.qubit_labels values
            and whose value are the new labels, or a function which takes a
            single (existing qubit-label) argument and returns a new qubit-label.

        Returns
        -------
        CombinedExperimentDesign
        """
        mapped_circuits = [c.map_state_space_labels(mapper) for c in self.all_circuits_needing_data]
        mapped_qubit_labels = self._mapped_qubit_labels(mapper)
        mapped_sub_designs = {key: child.map_qubit_labels(mapper) for key, child in self._vals.items()}
        return CombinedExperimentDesign(mapped_sub_designs, mapped_circuits, mapped_qubit_labels, self._dirs)


class SimultaneousExperimentDesign(ExperimentDesign):
    """
    An experiment design whose circuits are the tensor-products of the circuits from one or more sub-designs.

    The sub-:class:`ExperimentDesign` objects must act on disjoint sets of qubits.  The sub-designs
    are preserved as children under the :class:`SimultaneousExperimentDesign` instance, creating
    a "data-tree" structure.

    Parameters
    ----------
    edesigns : list
        A list of :class:`ExperimentDesign` objects  whose circuits
        are to occur simultaneously.

    tensored_circuits : list, optional
        A list of all the circuits for this experiment design.  By default,
        these are the circuits of those in `edesigns` tensored together.
        Typically this is left as the default.

    qubit_labels : tuple, optional
        The qubits that this experiment design applies to. If None, the
        concatenated qubit labels of `edesigns` are used (this is usually
        what you want).

    category : str, optional
        The category name for the qubit-label-tuples correspoding to the
        elements of `edesigns`.
    """

    @classmethod
    def from_edesign(cls, edesign):
        """
        Create a simultaneous experiment design out of an existing experiment design.

        This makes `edesign` the one and only member of a new simultanieous experiment
        design, even in `edesign` is already a `SimultaneousExperimentDesign`.

        Parameters
        ----------
        edesign : ExperimentDesign
            The experiment design to convert (use as a base).

        Returns
        -------
        SimultaneousExperimentDesign
        """
        if cls != SimultaneousExperimentDesign:
            raise NotImplementedError("Cannot convert a %s to a %s!" % (str(type(edesign)), str(cls)))

        if isinstance(edesign, ExperimentDesign):
            return cls([edesign], None, edesign.qubit_labels)
        else:
            raise ValueError("Cannot convert a %s to a %s!" % (str(type(edesign)), str(cls)))

    def __init__(self, edesigns, tensored_circuits=None, qubit_labels=None):
        """
        Create a new SimultaneousExperimentDesign object.

        Parameters
        ----------
        edesigns : list
            A list of :class:`ExperimentDesign` objects  whose circuits
            are to occur simultaneously.

        tensored_circuits : list, optional
            A list of all the circuits for this experiment design.  By default,
            these are the circuits of those in `edesigns` tensored together.
            Typically this is left as the default.

        qubit_labels : tuple, optional
            The qubits that this experiment design applies to. If None, the
            concatenated qubit labels of `edesigns` are used (this is usually
            what you want).

        Returns
        -------
        SimultaneousExperimentDesign
        """
        #TODO: check that sub-designs don't have overlapping qubit_labels
        assert(not any([des.qubit_labels == "multiple" for des in edesigns])), \
            "SimultaneousExperimentDesign requires sub-designs with definite qubit_labels, not 'multiple'"

        if qubit_labels is None:
            qubit_labels = tuple(_itertools.chain(*[des.qubit_labels for des in edesigns]))

        if tensored_circuits is None:
            #Build tensor product of circuits
            tensored_circuits = []
            circuits_per_edesign = [des.all_circuits_needing_data[:] for des in edesigns]

            #Pad shorter lists with None values
            maxLen = max(map(len, circuits_per_edesign))
            for lst in circuits_per_edesign:
                if len(lst) < maxLen: lst.extend([None] * (maxLen - len(lst)))

            def pad(subcs, actually_padded_mask):
                maxLen = max([len(c) if (c is not None) else 0 for c in subcs])
                padded = []
                for i, c in enumerate(subcs):
                    if c is not None and len(c) < maxLen:
                        padded.append(c.insert_idling_layers(None, maxLen - len(c)))
                        actually_padded_mask[i] = True
                    else:
                        padded.append(c)
                assert(all([len(c) == maxLen for c in padded if c is not None]))
                return padded

            actually_padded_msk = _np.zeros(len(edesigns), dtype=bool)
            padded_circuit_lists = [list() for des in edesigns]
            for subcircuits in zip(*circuits_per_edesign):
                c = _circuits.Circuit(num_lines=0, editable=True)  # Creates a empty circuit over no wires
                padded_subcircuits = pad(subcircuits, actually_padded_msk)  # updates actually_padded array
                for subc in padded_subcircuits:
                    if subc is not None:
                        c.tensor_circuit_inplace(subc)
                c.line_labels = qubit_labels
                c.done_editing()
                tensored_circuits.append(c)
                for lst, subc in zip(padded_circuit_lists, padded_subcircuits):
                    if subc is not None: lst.append(subc)

            for i, (padded_circuits, actually_padded) in enumerate(zip(padded_circuit_lists, actually_padded_msk)):
                if actually_padded:
                    des = _copy.deepcopy(edesigns[i])  # since we're setting actual circuits executed.
                    des.set_actual_circuits_executed(padded_circuits)
                    edesigns[i] = des  # update edesigns list with copy

        sub_designs = {des.qubit_labels: des for des in edesigns}
        sub_design_dirs = {qlbls: '_'.join(map(str, qlbls)) for qlbls in sub_designs}
        super().__init__(tensored_circuits, qubit_labels, sub_designs, sub_design_dirs)

    def _create_subdata(self, qubit_labels, dataset):
        """
        Creates a :class:`ProtocolData` object for a sub-experiment-design.

        Specifically, this creates the object for the sub-experiment-design
        given by `subdata_name` starting from `dataset` as the data for *this*
        experiment design.  This is used internally by :class:`ProtocolData`
        objects, and shouldn't need to be used by external users.

        Parameters
        ----------
        qubit_labels : tuple
            The child (node) label of the sub-experiment design to create data for.

        dataset : DataSet
            The data for *this* experiment design.

        Returns
        -------
        ProtocolData
        """
        if isinstance(dataset, _data.MultiDataSet):
            raise NotImplementedError("SimultaneousExperimentDesigns don't work with multi-pass data yet.")

        all_circuits = self.all_circuits_needing_data
        qubit_ordering = all_circuits[0].line_labels  # first circuit in *this* edesign determines qubit order
        qubit_index = {qlabel: i for i, qlabel in enumerate(qubit_ordering)}
        sub_design = self[qubit_labels]
        qubit_indices = [qubit_index[ql] for ql in qubit_labels]  # order determined by first circuit (see above)

        if isinstance(dataset, dict):  # then do filtration "element-wise"
            filtered_ds = {k: _data.filter_dataset(ds, qubit_labels, qubit_indices) for k, ds in dataset.items()}
            for fds in filtered_ds.values(): fds.add_std_nqubit_outcome_labels(len(qubit_labels))
        else:
            filtered_ds = _data.filter_dataset(dataset, qubit_labels, qubit_indices)  # Marginalize dataset
            filtered_ds.add_std_nqubit_outcome_labels(len(qubit_labels))  # ensure filtered_ds has appropriate outcomes

        if sub_design.alt_actual_circuits_executed:
            actual_to_desired = _collections.defaultdict(lambda: None)
            actual_to_desired.update({actual: desired for actual, desired in
                                      zip(sub_design.alt_actual_circuits_executed,
                                          sub_design.all_circuits_needing_data)})
            if isinstance(dataset, dict):  # then do circuit processing "element-wise"
                for k in filtered_ds:
                    filtered_ds[k] = filtered_ds[k].process_circuits(lambda c: actual_to_desired[c], aggregate=False)
            else:
                filtered_ds = filtered_ds.process_circuits(lambda c: actual_to_desired[c], aggregate=False)
        return ProtocolData(sub_design, filtered_ds)

    def map_qubit_labels(self, mapper):
        """
        Creates a new experiment design whose circuits' qubit labels are updated according to a given mapping.

        Parameters
        ----------
        mapper : dict or function
            A dictionary whose keys are the existing self.qubit_labels values
            and whose value are the new labels, or a function which takes a
            single (existing qubit-label) argument and returns a new qubit-label.

        Returns
        -------
        SimultaneousExperimentDesign
        """
        mapped_circuits = [c.map_state_space_labels(mapper) for c in self.all_circuits_needing_data]
        mapped_qubit_labels = self._mapped_qubit_labels(mapper)
        mapped_edesigns = [child.map_qubit_labels(mapper) for child in self._vals.values()]
        return SimultaneousExperimentDesign(mapped_edesigns, mapped_circuits, mapped_qubit_labels)


class FreeformDesign(CanCreateAllCircuitsDesign):
    """
    Experiment design holding an arbitrary circuit list and meta data.

    Parameters
    ----------
    circuits : list or dict
        A list of the circuits needing data.  If None, then the list is empty.

    qubit_labels : tuple, optional
        The qubits that this experiment design applies to. If None, the
        line labels of the first circuit is used.
    """
    
    def _create_all_circuits_needing_data(self):
        """Create all_circuits_needing_data for other information.

        This interface is needed to ensure that all_circuits_needing_data
        can be regenerated consistently during construction and deserialization.
        
        Returns
        -------
        list of Circuits
            Keys of self.aux_info
        """
        return list(self.aux_info.keys())

    @classmethod
    def from_dataframe(cls, df, qubit_labels=None):
        """
        Create a FreeformDesign from a pandas dataframe.

        Parameters
        ----------
        df : pandas.Dataframe
            A dataframe containing a `"Circuit"` column and possibly others.

        qubit_labels : tuple, optional
            The qubits that this experiment design applies to. If None, the
            line labels of the first circuit is used.

        Returns
        -------
        FreeformDesign
        """
        circuits = {}
        for index, row in df.iterrows():
            data = {k: v for k, v in row.items() if k != 'Circuit'}
            circuits[_circuits.Circuit(row['Circuit'])] = data
        return cls(circuits, qubit_labels)

    @classmethod
    def from_edesign(cls, edesign):
        """
        Create a FreeformDesign out of an existing experiment design.

        If `edesign` already is a free-form experiment design, it will
        just be returned (not a copy of it).

        Parameters
        ----------
        edesign : ExperimentDesign
            The experiment design to convert (use as a base).

        Returns
        -------
        FreeformDesign
        """
        if cls != FreeformDesign:
            raise NotImplementedError("Cannot convert a %s to a %s!" % (str(type(edesign)), str(cls)))

        if isinstance(edesign, FreeformDesign):
            return edesign
        elif isinstance(edesign, ExperimentDesign):
            return cls(edesign.all_circuits_needing_data, edesign.qubit_labels)
        else:
            raise ValueError("Cannot convert a %s to a %s!" % (str(type(edesign)), str(cls)))

    def __init__(self, circuits, qubit_labels=None):
        self.aux_info = circuits.copy() if isinstance(circuits, dict) else {c: None for c in circuits}
        
        super().__init__(self._create_all_circuits_needing_data(), qubit_labels)
        
        self.auxfile_types['aux_info'] = 'circuit-str-json'

    def _truncate_to_circuits_inplace(self, circuits_to_keep):
        truncated_aux_info = {k: v for k, v in self.aux_info.items() if k in circuits_to_keep}
        self.aux_info = truncated_aux_info
        super()._truncate_to_circuits_inplace(circuits_to_keep)

    def to_dataframe(self, pivot_valuename=None, pivot_value="Value", drop_columns=False):
        cdict = _NamedDict('Circuit', None)
        for cir, info in self.aux_info.items():
            try:
                cdict[cir.str] = _NamedDict('ValueName', 'category', items=info)
            except TypeError:
                raise TypeError("Failed to cast to dataframe. Ensure that aux_info values are dicts!")
        df = cdict.to_dataframe()
        return _process_dataframe(df, pivot_valuename, pivot_value, drop_columns, preserve_order=True)

    def map_qubit_labels(self, mapper):
        """
        Creates a new experiment design whose circuits' qubit labels are updated according to a given mapping.

        Parameters
        ----------
        mapper : dict or function
            A dictionary whose keys are the existing self.qubit_labels values
            and whose value are the new labels, or a function which takes a
            single (existing qubit-label) argument and returns a new qubit-label.

        Returns
        -------
        FreeformDesign
        """
        mapped_circuits = [c.map_state_space_labels(mapper) for c in self.all_circuits_needing_data]
        mapped_qubit_labels = self._mapped_qubit_labels(mapper)
        return FreeformDesign(mapped_circuits, mapped_qubit_labels)


class ProtocolData(_TreeNode, _MongoSerializable):
    """
    Represents the experimental data needed to run one or more QCVV protocols.

    This class contains a :class:`ProtocolIput`, which describes a set of circuits,
    and a :class:`DataSet` (or :class:`MultiDataSet`) that holds data for these
    circuits.  These members correspond to the `.edesign` and `.dataset` attributes.

    Parameters
    ----------
    edesign : ExperimentDesign
        The experiment design describing what circuits this object
        contains data for.  If None, then an unstructured
        :class:`ExperimentDesign` is created containing the circuits
        present in `dataset`.

    dataset : DataSet or MultiDataSet, optional
        The data counts themselves.

    cache : dict, optional
        A cache of values which holds values derived *only* from
        the experiment design and data in this object.

    Attributes
    ----------
    passes : dict
        A dictionary of the data on a per-pass basis (works even it there's just one pass).
    """
    collection_name = "pygsti_protocol_data"
    CACHE_COLLECTION_NAME = "pygsti_protocol_data_caches"

    @classmethod
    def from_dir(cls, dirname, parent=None, name=None, preloaded_edesign=None, quick_load=False,
                 record_zero_counts=True):
        """
        Initialize a new ProtocolData object from `dirname`.

        Parameters
        ----------
        dirname : str
            The *root* directory name (under which there are 'edesign'
            and 'data' subdirectories).

        parent : ProtocolData, optional
            The parent data object, if there is one.  This is needed for
            sub-data objects which reference/inherit their parent's dataset.
            Primarily used internally - if in doubt, leave this as `None`.

        name : str, optional
            The sub-name of the object being loaded, i.e. the
            key of this data object beneath `parent`.  Only used when
            `parent` is not None.

        preloaded_edesign : ExperimentDesign, optional
            In the case that the :class:`ExperimentDesign` object for `dirname`
            is already loaded, it can be passed in here.  Otherwise leave this
            as None and it will be loaded.

        quick_load : bool, optional
            Setting this to True skips the loading of components that may take
            a long time, e.g. the actual raw data set(s). This can be useful
            when loading takes a long time and all the information of interest
            lies elsewhere, e.g. in an encompassing results object.

        record_zero_counts : bool, optional
            Whether zero-counts are actually recorded (stored) in the datasets
            held within this ProtocolData object.

        Returns
        -------
        ProtocolData
        """
        p = _pathlib.Path(dirname)
        edesign = parent.edesign[name] if (parent and name) else \
            (preloaded_edesign if preloaded_edesign is not None else
             _io.read_edesign_from_dir(dirname, quick_load=quick_load))

        data_dir = p / 'data'
        attributes_from_meta = _io.load_meta_based_dir(data_dir, auxfile_types_member=None, quick_load=quick_load)

        if quick_load:
            dataset = None  # don't load any dataset - just the cache (usually b/c loading is slow)
            # Note: could also use (path.stat().st_size >= max_size) to condition on size of data files
        else:
            #Load dataset or multidataset based on what files exist
            dataset_files = sorted(list(data_dir.glob('*.txt')))
            if len(dataset_files) == 0:  # assume same dataset as parent
                if parent is None: parent = ProtocolData.from_dir(dirname / '..')
                dataset = parent.dataset
            elif len(dataset_files) == 1 and dataset_files[0].name == 'dataset.txt':  # a single dataset.txt file
                dataset = _io.read_dataset(dataset_files[0], record_zero_counts=record_zero_counts,
                                           ignore_zero_count_lines=False, verbosity=0)
            else:
                dataset = {pth.stem: _io.read_dataset(pth, record_zero_counts=record_zero_counts,
                                                      ignore_zero_count_lines=False, verbosity=0)
                           for pth in dataset_files}
                #FUTURE: use MultiDataSet, BUT in addition to init_from_dict we'll need to add truncate, filter, and
                # process_circuits support for MultiDataSet objects -- for now (above) we just use dicts of DataSets.
                #raise NotImplementedError("Need to implement MultiDataSet.init_from_dict!")
                #dataset = _data.MultiDataSet.init_from_dict(
                #    {pth.name: _io.read_dataset(pth, verbosity=0) for pth in dataset_files})

        cache = _io.metadir._read_json_or_pkl_files_to_dict(data_dir / 'cache')

        ret = cls(edesign, dataset, cache)
        ret.__dict__.update(attributes_from_meta)  # attribute updates, e.g. dbcoordinates
        ret._init_children(dirname, 'data', quick_load=quick_load)  # loads child nodes
        return ret

    @classmethod
    def _create_obj_from_doc_and_mongodb(cls, doc, mongodb, parent=None, name=None,
                                         quick_load=False, preloaded_edesign=None, record_zero_counts=True):
        edesign = parent.edesign[name] if parent and name else \
            (preloaded_edesign if preloaded_edesign is not None else
             _io.read_edesign_from_mongodb(mongodb, doc['edesign_id'], quick_load=quick_load, comm=None))

        if quick_load:
            dataset = None  # don't load any dataset - just the cache (usually b/c loading is slow)
        else:
            #Load dataset or multidataset from database
            if 'dataset_id' in doc:
                dataset = _data.DataSet.from_mongodb(mongodb, doc['dataset_id'], record_zero_counts=record_zero_counts)
            elif 'dataset_ids' in doc:
                dataset = {}
                for dsname, ds_id in doc['dataset_ids'].items():
                    dataset[dsname] = _data.DataSet.from_mongodb(mongodb, ds_id, record_zero_counts=record_zero_counts)

        doc_id = doc['_id']
        cache = _io.read_dict_from_mongodb(mongodb, cls.CACHE_COLLECTION_NAME,
                                           {'member': 'cache',
                                            'protocoldata_parent': doc_id})

        ret = cls(edesign, dataset, cache)
        ret._init_children_from_mongodb_doc(doc, mongodb, preloaded_edesign=edesign, quick_load=quick_load)
        return ret

    def __init__(self, edesign, dataset=None, cache=None):
        """
        Create a new ProtocolData object.

        Parameters
        ----------
        edesign : ExperimentDesign
            The experiment design describing what circuits this object
            contains data for.  If None, then an unstructured
            :class:`ExperimentDesign` is created containing the circuits
            present in `dataset`.

        dataset : DataSet or MultiDataSet, optional
            The data counts themselves.

        cache : dict, optional
            A cache of values which holds values derived *only* from
            the experiment design and data in this object.

        Returns
        -------
        ProtocolData
        """
        self.edesign = edesign
        self.dataset = dataset  # MultiDataSet allowed for multi-pass data; None also allowed.
        self.cache = cache if (cache is not None) else {}
        self.tags = {}

        if isinstance(self.dataset, (_data.MultiDataSet, dict)):  # can be dict of DataSets instead of a multi-ds
            for dsname in self.dataset:
                if dsname not in self.cache: self.cache[dsname] = {}  # create separate caches for each pass
            self._passdatas = {dsname: ProtocolData(self.edesign, ds, self.cache[dsname])
                               for dsname, ds in self.dataset.items()}
            ds_to_get_circuits_from = self.dataset[list(self.dataset.keys())[0]]
        else:
            self._passdatas = {None: self}
            ds_to_get_circuits_from = dataset

        if self.edesign is None:
            self.edesign = ExperimentDesign(list(ds_to_get_circuits_from.keys()))
        _MongoSerializable.__init__(self)
        _TreeNode.__init__(self, self.edesign._dirs, {})  # children created on-demand

    def __getstate__(self):
        # don't pickle ourself recursively if self._passdatas contains just ourself
        to_pickle = self.__dict__.copy()
        if list(to_pickle['_passdatas'].keys()) == [None]:
            to_pickle['_passdatas'] = None
        return to_pickle

    def __setstate__(self, state_dict):
        self.__dict__.update(state_dict)
        if self._passdatas is None:
            self._passdatas = {None: self}

    def _create_childval(self, key):  # (this is how children are created on-demand)
        """ Create the value for `key` on demand. """
        return self.edesign._create_subdata(key, self.dataset)

    def copy(self):
        """
        Make a copy of this object.

        Returns
        -------
        ProtocolData
        """
        if list(self._passdatas.keys()) == [None]:
            # Don't copy ourself recursively
            self._passdatas = {}
            cpy = _copy.deepcopy(self)
            self._passdatas = {None: self}
        else:
            cpy = _copy.deepcopy(self)
        return cpy

    @property
    def passes(self):
        """
        A dictionary of the data on a per-pass basis (works even it there's just one pass).

        Returns
        -------
        dict
        """
        return self._passdatas

    def is_multipass(self):
        """
        Whether this protocol data contains multiple passes.

        More accurately, whether the `.dataset` of this object is a
        :class:`MultiDataSet`.

        Returns
        -------
        bool
        """
        return isinstance(self.dataset, (_data.MultiDataSet, dict))

    def prune_tree(self, paths, paths_are_sorted=False):
        """
        Prune the tree rooted here to include only the given paths, discarding all else.

        Returns a new :class:`ProtocolData` object with a subset of the
        data-tree paths contained under this one.

        Parameters
        ----------
        paths : list
            A list of the paths to keep.  Each path is a tuple of keys,
            delineating a path in the data-tree.

        paths_are_sorted : bool, optional
            Whether `paths` has already been sorted lexographically.

        Returns
        -------
        ProtocolData
        """
        def build_data(des, src_data):
            """ Uses a template (filtered) edesign to selectively
                copy the non-edesign parts of a 'src_data' ProtocolData """
            ret = ProtocolData(des, src_data.dataset, src_data.cache)
            for subname, subedesign in des.items():
                if subname in src_data._vals:  # if we've actually created this sub-data...
                    ret._vals[subname] = build_data(subedesign, src_data._vals[subname])
            return ret
        filtered_edesign = self.edesign.prune_tree(paths, paths_are_sorted)
        return build_data(filtered_edesign, self)

    def write(self, dirname=None, parent=None, edesign_already_written=False):
        """
        Write this protocol data to a directory.

        Parameters
        ----------
        dirname : str
            The *root* directory to write into.  This directory will have
            'edesign' and 'data' subdirectories, which will be created if
            needed and overwritten if present.  If None, then the path this object
            was loaded from is used (if this object wasn't loaded from disk,
            an error is raised).

        parent : ProtocolData, optional
            The parent protocol data, when a parent is writing this
            data as a sub-protocol-data object.  Otherwise leave as None.

        edesign_already_written : bool, optional
            If `True`, the experiment design within this data object is not written to
            disk, and it is left to the caller to ensure the experiment design is saved.

        Returns
        -------
        None
        """
        if dirname is None:
            dirname = self.edesign._loaded_from
            if dirname is None: raise ValueError("`dirname` must be given because there's no default directory")
        dirname = _pathlib.Path(dirname)
        data_dir = dirname / 'data'
        data_dir.mkdir(parents=True, exist_ok=True)
        _io.metadir.write_obj_to_meta_based_dir(self, data_dir, auxfile_types_member=None,
                                                include_attributes=('_dbcoordinates',))  # just include DB coordinates
        #Write our class information but no member data other than _dbcoordinates to meta.json

        if parent is None and not edesign_already_written:
            self.edesign.write(dirname)  # otherwise assume parent has already written edesign

        if self.dataset is not None:  # otherwise don't write any dataset
            if parent and (self.dataset is parent.dataset):  # then no need to write any data
                assert(len(list(data_dir.glob('*.txt'))) == 0), "There shouldn't be *.txt files in %s!" % str(data_dir)
            else:
                data_dir.mkdir(exist_ok=True)
                if isinstance(self.dataset, (_data.MultiDataSet, dict)):
                    for dsname, ds in self.dataset.items():
                        _io.write_dataset(data_dir / (dsname + '.txt'), ds)
                else:
                    _io.write_dataset(data_dir / 'dataset.txt', self.dataset)

        if self.cache:
            _io.write_dict_to_json_or_pkl_files(self.cache, data_dir / 'cache')

        self._write_children(dirname, write_subdir_json=False)  # writes sub-datas

    def _add_auxiliary_write_ops_and_update_doc(self, doc, write_ops, mongodb, collection_name,
                                                overwrite_existing, parent=None, name=None,
                                                already_written_edesign_id=None):
        #Note: adding args beyond overwrite_existing allow 1) use with TreeNode children functions, which
        # supply 'parent' when this object is a child and 2) additional kwargs (`already_written_edesign_id` in this
        # case) for write_to_mongodb calls

        #Write our class information (*not* any member data, so include_attributes == ()) to mongodb,
        # even though we don't currently use this when loading (FUTURE work)
        _io.add_obj_auxtree_write_ops_and_update_doc(self, doc, write_ops, mongodb, collection_name,
                                                     auxfile_types_member=None, include_attributes=(),
                                                     overwrite_existing=overwrite_existing)

        if already_written_edesign_id is not None:
            doc['edesign_id'] = already_written_edesign_id
        elif parent is not None:  # assume parent has written edesign
            doc['edesign_id'] = parent.edesign[name]._dbcoordinates[1]
        else:
            doc['edesign_id'] = self.edesign.write_to_mongodb(mongodb, write_ops.session, overwrite_existing)
            # Don't do: self.edesign.add_mongodb_write_ops(write_ops, mongodb, overwrite_existing)
            # because this doesn't actually perform the write, which we need to access IDs in
            # children (via ._dbcoordinates)

        doc_id = doc['_id']
        if self.dataset is not None:  # otherwise don't write any dataset
            if parent and (self.dataset is parent.dataset):
                pass  # then no need to write any data
            else:
                if isinstance(self.dataset, (_data.MultiDataSet, dict)):
                    ds_ids = {}; ds_cnms = set()
                    for dsname, ds in self.dataset.items():
                        ds_ids[dsname] = ds.add_mongodb_write_ops(write_ops, mongodb, overwrite_existing)
                        ds_cnms.add(ds.collection_name)
                    assert len(ds_cnms) == 0, "All datasets must be saved in *same* collection!"
                    doc['dataset_ids'] = ds_ids
                    doc['dataset_collection_name'] = next(iter(ds_cnms)) if (len(ds_cnms) > 0) else None
                else:
                    doc['dataset_id'] = self.dataset.add_mongodb_write_ops(write_ops, mongodb, overwrite_existing)
                    doc['dataset_collection_name'] = self.dataset.collection_name

        if self.cache:
            _io.add_dict_to_mongodb_write_ops(self.cache, write_ops, mongodb, self.CACHE_COLLECTION_NAME,
                                              {'member': 'cache',
                                               'protocoldata_parent': doc_id}, overwrite_existing=overwrite_existing)
            # Maybe always overwrite_existing should be True?

        self._add_children_write_ops_and_update_doc(doc, write_ops, mongodb,
                                                    overwrite_existing)  # writes sub-datas

    @classmethod
    def _remove_from_mongodb(cls, mongodb, collection_name, doc_id, session, recursive):
        doc = mongodb[collection_name].find_one({'_id': doc_id}, session=session)
        if recursive.children:
            cls._remove_children_from_mongodb(mongodb, collection_name, doc_id, session, recursive)

        if recursive.data:
            _io.remove_dict_from_mongodb(mongodb, cls.CACHE_COLLECTION_NAME,
                                         {'member': 'cache',
                                          'protocoldata_parent': doc_id},
                                         session=session)

            dataset_ids = doc['dataset_ids'] if ('dataset_ids' in doc) else {None: doc['dataset_id']}
            for ds_id in dataset_ids.values():
                _data.DataSet.remove_from_mongodb(mongodb, ds_id, doc['dataset_collection_name'], session, recursive)

            # Remove ProtocolData document itself
            _io.remove_auxtree_from_mongodb(mongodb, collection_name, doc_id, 'auxfile_types', session,
                                            recursive=recursive)

        # Perhaps parent has already done this, but try to remove edesign anyway
        _io.remove_edesign_from_mongodb(mongodb, doc['edesign_id'], session, recursive)

    def setup_nameddict(self, final_dict):
        """
        Initializes a set of nested :class:`NamedDict` dictionaries describing this data.

        This function is used by :class:`ProtocolResults` objects when they're creating
        nested dictionaries of their contents.  The final nested dictionary is set to be
        `final_dict`, which allows additional result quantities to easily be added.

        Parameters
        ----------
        final_dict : NamedDict
            the final-level (innermost-nested) NamedDict in the returned nested dictionary.

        Returns
        -------
        NamedDict
        """
        keys_vals_types = [(k, v, 'category') for k, v in self.tags.items()]
        return self.edesign.setup_nameddict(_NamedDict.create_nested(keys_vals_types, final_dict))

    def to_dataframe(self, pivot_valuename=None, pivot_value=None, drop_columns=False):
        """
        Create a Pandas dataframe with this data.

        Parameters
        ----------
        pivot_valuename : str, optional
            If not None, the resulting dataframe is pivoted using `pivot_valuename`
            as the column whose values name the pivoted table's column names.
            If None and `pivot_value` is not None,`"ValueName"` is used.

        pivot_value : str, optional
            If not None, the resulting dataframe is pivoted such that values of
            the `pivot_value` column are rearranged into new columns whose names
            are given by the values of the `pivot_valuename` column. If None and
            `pivot_valuename` is not None,`"Value"` is used.

        drop_columns : bool or list, optional
            A list of column names to drop (prior to performing any pivot).  If
            `True` appears in this list or is given directly, then all
            constant-valued columns are dropped as well.  No columns are dropped
            when `drop_columns == False`.

        Returns
        -------
        pandas.DataFrame
        """
        cdict = _NamedDict('Circuit', None)
        if isinstance(self.dataset, _data.FreeformDataSet):
            for cir, i in self.dataset.cirIndex.items():
                d = _NamedDict('ValueName', 'category', items=self.dataset._info[i])
                if isinstance(self.edesign, FreeformDesign):
                    edesign_aux = self.edesign.aux_info[cir]
                    if edesign_aux is not None:
                        d.update(edesign_aux)
                cdict[cir.str] = d
        else:
            raise NotImplementedError("Can only convert free-form data to dataframes currently.")

        df = cdict.to_dataframe()
        return _process_dataframe(df, pivot_valuename, pivot_value, drop_columns, preserve_order=True)


class ProtocolResults(_MongoSerializable):
    """
    Stores the results from running a QCVV protocol on data.

    A :class:`ProtocolResults` object Contains a :class:`ProtocolData` object and stores
    the results of running a :class:`Protcocol` on this data.

    Parameters
    ----------
    data : ProtocolData
        The input data from which these results are derived.

    protocol_instance : Protocol
        The protocol that created these results.
    """
    collection_name = "pygsti_results"

    @classmethod
    def from_dir(cls, dirname, name, preloaded_data=None, quick_load=False):
        """
        Initialize a new ProtocolResults object from `dirname` / results / `name`.

        Parameters
        ----------
        dirname : str
            The *root* directory name (under which there is are 'edesign',
            'data', and 'results' subdirectories).

        name : str
            The sub-directory name of the particular results object to load
            (there can be multiple under a given root `dirname`).  This is the
            name of a subdirectory of `dirname` / results.

        preloaded_data : ProtocolData, optional
            In the case that the :class:`ProtocolData` object for `dirname`
            is already loaded, it can be passed in here.  Otherwise leave this
            as None and it will be loaded.

        quick_load : bool, optional
            Setting this to True skips the loading of data and experiment-design
            components that may take a long time to load. This can be useful
            all the information of interest lies only within the results object.

        Returns
        -------
        ProtocolResults
        """
        dirname = _pathlib.Path(dirname)
        ret = cls._from_dir_partial(dirname / 'results' / name, quick_load, load_protocol=True)
        ret.data = preloaded_data if (preloaded_data is not None) else \
            _io.read_data_from_dir(dirname, quick_load=quick_load)
        assert(ret.name == name), "ProtocolResults name inconsistency!"
        return ret

    @classmethod
    def _from_dir_partial(cls, dirname, quick_load=False, load_protocol=False):
        """
        Internal method for loading only the results-specific data, and not the `data` member.
        This method may be used independently by derived ProtocolResults objects which contain
        multiple sub-results (e.g. MultiPassResults)
        """
        ignore = ('type',) if load_protocol else ('type', 'protocol')
        ret = cls.__new__(cls)
        _MongoSerializable.__init__(ret)
        ret.__dict__.update(_io.load_meta_based_dir(dirname, 'auxfile_types', ignore, quick_load=quick_load))
        return ret

    @classmethod
    def _create_obj_from_doc_and_mongodb(cls, doc, mongodb, quick_load=False,
                                         preloaded_data=None, load_protocol=True, load_data=True):
        ignore = ('_id', 'type', 'protocoldata_id')  # don't load these as members
        if not load_protocol:
            ignore += ('protocol',)
        ret = cls.__new__(cls)
        _MongoSerializable.__init__(ret, doc.get('_id', None))
        ret.__dict__.update(_io.read_auxtree_from_mongodb_doc(mongodb, doc, 'auxfile_types', ignore,
                                                              quick_load=quick_load))

        if load_data:  # can we get rid of this?
            ret.data = (preloaded_data if preloaded_data is not None else
                        _io.read_data_from_mongodb(mongodb, doc['protocoldata_id'],
                                                   quick_load=quick_load, comm=None))
        return ret

    def __init__(self, data, protocol_instance):
        """
        Create a new ProtocolResults object.

        Parameters
        ----------
        data : ProtocolData
            The input data from which these results are derived.

        protocol_instance : Protocol
            The protocol that created these results.

        Returns
        -------
        ProtocolResults
        """
        super().__init__()
        self.name = protocol_instance.name  # just for convenience in JSON dir
        self.protocol = protocol_instance
        self.data = data
        self.auxfile_types = {'data': 'none', 'protocol': 'dir-serialized-object'}

    def write(self, dirname=None, data_already_written=False):
        """
        Write these protocol results to a directory.

        Parameters
        ----------
        dirname : str
            The *root* directory to write into.  This directory will have
            'edesign', 'data', and 'results/<myname>' subdirectories, which will
            path be created if needed and overwritten if present.  If None, then
            the this object was loaded from is used (if this object wasn't
            loaded from disk, an error is raised).

        data_already_written : bool, optional
            Set this to True if you're sure the `.data` :class:`ProtocolData` object
            within this results object has already been written to `dirname`.  Leaving
            this as the default is a safe option.

        Returns
        -------
        None
        """
        if dirname is None:
            dirname = self.data.edesign._loaded_from
            if dirname is None: raise ValueError("`dirname` must be given because there's no default directory")

        p = _pathlib.Path(dirname)
        results_dir = p / 'results' / self.name
        results_dir.mkdir(parents=True, exist_ok=True)

        #write edesign and data
        if not data_already_written:
            self.data.write(dirname)

        #write qtys to results dir
        self._write_partial(results_dir, write_protocol=True)

    def _write_partial(self, results_dir, write_protocol=False):
        """
        Internal method used to write the results-specific data to a directory.
        This method does not write the object's `data` member, which must be
        serialized separately.
        """
        _io.write_obj_to_meta_based_dir(self, results_dir, 'auxfile_types',
                                        omit_attributes=() if write_protocol else ('protocol',))

    def _add_auxiliary_write_ops_and_update_doc(self, doc, write_ops, mongodb, collection_name,
                                                overwrite_existing, already_written_data_id=None):
        if already_written_data_id is not None:
            doc['protocoldata_id'] = already_written_data_id
        else:
            doc['protocoldata_id'] = self.data.add_mongodb_write_ops(write_ops, mongodb, overwrite_existing)

        _io.add_obj_auxtree_write_ops_and_update_doc(self, doc, write_ops, mongodb, collection_name, 'auxfile_types',
                                                     overwrite_existing=overwrite_existing)
        #omit_attributes=() if write_protocol else ('protocol',),
        #additional_meta={'directory_id': doc_id},

    @classmethod
    def _remove_from_mongodb(cls, mongodb, collection_name, doc_id, session, recursive):
        doc = mongodb[collection_name].find_one({'_id': doc_id}, session=session)
        if recursive.results:
            _io.remove_auxtree_from_mongodb(mongodb, collection_name, doc_id, 'auxfile_types', session,
                                            recursive=recursive)
        _io.remove_data_from_mongodb(mongodb, doc['protocoldata_id'], session, recursive)

    def to_nameddict(self):
        """
        Convert these results into nested :class:`NamedDict` objects.

        Returns
        -------
        NamedDict
        """
        return self.protocol.setup_nameddict(
            self.data.setup_nameddict(
                self._my_attributes_as_nameddict()
            ))

    def _my_attributes_as_nameddict(self):
        #This function can be overridden by derived classes - this just
        # tries to give a decent default implementation.  Ideally derived
        # implementatons would use ValueName and Value columns so results
        # can be aggregated easily.
        vals = _NamedDict('ValueName', 'category')
        ignore_members = ('name', 'protocol', 'data', 'auxfile_types')
        for k, v in self.__dict__.items():
            if k.startswith('_') or k in ignore_members: continue
            if isinstance(v, ProtocolResults):
                vals[k] = v.to_nameddict()
            elif isinstance(v, _NamedDict):
                vals[k] = v
            elif isinstance(v, dict):
                pass  # don't know how to make a dict into a (nested) NamedDict
            else:  # non-dicts are ok to just store
                vals[k] = v
        return vals

    def to_dataframe(self, pivot_valuename=None, pivot_value=None, drop_columns=False):
        """
        Convert these results into Pandas dataframe.

        Parameters
        ----------
        pivot_valuename : str, optional
            If not None, the resulting dataframe is pivoted using `pivot_valuename`
            as the column whose values name the pivoted table's column names.
            If None and `pivot_value` is not None,`"ValueName"` is used.

        pivot_value : str, optional
            If not None, the resulting dataframe is pivoted such that values of
            the `pivot_value` column are rearranged into new columns whose names
            are given by the values of the `pivot_valuename` column. If None and
            `pivot_valuename` is not None,`"Value"` is used.

        drop_columns : bool or list, optional
            A list of column names to drop (prior to performing any pivot).  If
            `True` appears in this list or is given directly, then all
            constant-valued columns are dropped as well.  No columns are dropped
            when `drop_columns == False`.

        Returns
        -------
        DataFrame
        """
        df = self.to_nameddict().to_dataframe()
        return _process_dataframe(df, pivot_valuename, pivot_value, drop_columns)

    def __str__(self):
        import pprint
        P = pprint.PrettyPrinter()
        return P.pformat(self.to_nameddict())


class MultiPassResults(ProtocolResults):
    """
    Holds the results of a single protocol on multiple "passes" (sets of data, typically taken at different times).

    The results of each pass are held as a separate :class:`ProtcolResults`
    object within the `.passes` attribute.

    Parameters
    ----------
    data : ProtocolData
        The input data from which these results are derived.

    protocol_instance : Protocol
        The protocol that created these results.
    """

    @classmethod
    def from_dir(cls, dirname, name, preloaded_data=None, quick_load=False):
        """
        Initialize a new MultiPassResults object from `dirname` / results / `name`.

        Parameters
        ----------
        dirname : str
            The *root* directory name (under which there is are 'edesign',
            'data', and 'results' subdirectories).

        name : str
            The sub-directory name of the particular results object to load
            (there can be multiple under a given root `dirname`).  This is the
            name of a subdirectory of `dirname` / results.

        preloaded_data : ProtocolData, optional
            In the case that the :class:`ProtocolData` object for `dirname`
            is already loaded, it can be passed in here.  Otherwise leave this
            as None and it will be loaded.

        quick_load : bool, optional
            Setting this to True skips the loading of data and experiment-design
            components that may take a long time to load. This can be useful
            all the information of interest lies only within the results object.

        Returns
        -------
        ProtocolResults
        """
        #Because 'dict-of-resultsobjs' only does *partial* loading/writing of the given results
        # objects, we need to finish the loading manually.  Only partial loading is performed so
        # because it is assumed that whatever object has a 'dict-of-resultsobjs' and isn't a
        # ProtocolResultsDir must separately have access to the protocol and data used by these
        # results (as they should be derivative of the protocol and data of the object).
        ret = super(MultiPassResults, cls).from_dir(dirname, name, preloaded_data, quick_load)  # call base class
        for pass_name, partially_loaded_results in ret.passes.items():
            partially_loaded_results.data = ret.data.passes[pass_name]  # assumes data and ret.passes use *same* keys
            partially_loaded_results.protocol = ret.protocol.protocol  # assumes ret.protocol is MultiPassProtocol-like
        return ret

    def __init__(self, data, protocol_instance):
        """
        Initialize an empty MultiPassResults object, which contain a dictionary
        of sub-results one per "pass".  Usually these sub-results are obtained
        by running `protocol_instance` on each data set within `data`.

        Parameters
        ----------
        data : ProtocolData
            The input data from which these results are derived.

        protocol_instance : Protocol
            The protocol that created these results.

        Returns
        -------
        MultiPassResults
        """
        super().__init__(data, protocol_instance)

        self.passes = _collections.OrderedDict()  # _NamedDict('Pass', 'category') - to_nameddict takes care of this
        self.auxfile_types['passes'] = 'dict:partialdir-serialized-object'

    def to_nameddict(self):
        """
        Create a :class:`NamedDict` of the results within this object.

        Returns
        -------
        NamedDict
        """
        # essentially inject a 'Pass' dict right beneath the outer-most Protocol Name dict
        ret = _NamedDict('ProtocolName', 'category')
        for pass_name, r in self.passes.items():
            sub = r.to_nameddict()  # should have outer-most 'ProtocolName' dict
            assert(sub.keyname == 'ProtocolName' and len(sub) == 1)
            pname = r.protocol.name  # also list(sub.keys())[0]
            if pname not in ret:
                ret[pname] = _NamedDict('Pass', 'category')
            ret[pname][pass_name] = sub[pname]

        return ret

    def copy(self):
        """
        Make a copy of this object.

        Returns
        -------
        MultiPassResults
        """
        cpy = MultiPassResults(self.data.copy(), _copy.deepcopy(self.protocol))
        for k, v in self.passes.items():
            cpy.passes[k] = v.copy()
        return cpy


class ProtocolResultsDir(_TreeNode, _MongoSerializable):
    """
    Holds a dictionary of :class:`ProtocolResults` objects.

    It contains a :class:`ProtocolData` object and is rooted at the_model
    corresponding node of the data-tree.  It contains links to
    child-:class:`ProtocolResultsDir` objects representing sub-directories.

    This container object holds two things:
    
    1. A `.for_protocol` dictionary of :class:`ProtocolResults` corresponding
       to different protocols (keys are protocol names).

    2. Child :class:`ProtocolResultsDir` objects, obtained by indexing this
       object directly using the name of the sub-directory.
    """
    collection_name = "pygsti_results_directories"

    @classmethod
    def from_dir(cls, dirname, parent=None, name=None, preloaded_data=None, quick_load=False):
        """
        Initialize a new ProtocolResultsDir object from `dirname`.

        Parameters
        ----------
        dirname : str
            The *root* directory name (under which there are 'edesign'
            and 'data', and possibly 'results', subdirectories).

        parent : ProtocolResultsDir, optional
            The parent results-directory object that is loading the
            returned object as a sub-results.  This is used internally
            when loading a :class:`ProtocolResultsDir` that represents
            a node of the data-tree with children.

        name : str, optional
            The name of this result within `parent`.  This is only
            used when `parent` is not None.

        preloaded_data : ProtocolData, optional
            In the case that the :class:`ProtocolData` object for `dirname`
            is already loaded, it can be passed in here.  Otherwise leave this
            as None and it will be loaded.

        quick_load : bool, optional
            Setting this to True skips the loading of data and experiment-design
            components that may take a long time to load. This can be useful
            all the information of interest lies only within the contained results objects.

        Returns
        -------
        ProtcolResultsDir
        """
        dirname = _pathlib.Path(dirname)
        data = parent.data[name] if (parent and name) else \
            (preloaded_data if preloaded_data is not None else
             _io.read_data_from_dir(dirname, quick_load=quick_load))

        #Load results in results_dir
        results = {}
        results_dir = dirname / 'results'
        attributes_from_meta = _io.load_meta_based_dir(results_dir, auxfile_types_member=None, quick_load=quick_load) \
            if (results_dir / 'meta.json').exists() else {}  # Back-compatibility (old result dirs have no meta.json)

        if results_dir.is_dir():  # if results_dir doesn't exist that's ok (just no results to load)
            for pth in results_dir.iterdir():
                if pth.is_dir() and (pth / 'meta.json').is_file():
                    results[pth.name] = _io.metadir._cls_from_meta_json(pth).from_dir(
                        dirname, pth.name, preloaded_data=data, quick_load=quick_load)

        ret = cls(data, results, {})  # don't initialize children now
        ret.__dict__.update(attributes_from_meta)  # attribute updates, e.g. dbcoordinates
        ret._init_children(dirname, meta_subdir='results', quick_load=quick_load)
        return ret

    @classmethod
    def _create_obj_from_doc_and_mongodb(cls, doc, mongodb, parent=None, name=None,
                                         quick_load=False, preloaded_data=None, read_all_results_for_data=False):
        data_id = doc['protocoldata_id']
        data = parent.data[name] if (parent and name) else \
            (preloaded_data if preloaded_data is not None else
             _io.read_data_from_mongodb(mongodb, data_id, quick_load=quick_load, comm=None))
        assert data._dbcoordinates[1] == data_id, "Inconsistent preloaded vs recorded ProtocolData ID!"

        #Load results with same protocoldata_id as us (we don't actually use doc['result_ids'])
        results = {}
        result_collection = ProtocolResults.collection_name  # could store this in db (?)

        #First pass - results that have their IDs stored directly
        loaded_ids = set()
        for result_name, result_id in doc['result_ids'].items():
            try:
                res = ProtocolResults.from_mongodb(mongodb, result_id, preloaded_data=data, quick_load=quick_load)
                loaded_ids.add(result_id)
            except Exception as e:
                print("Failed to load results ", result_name, ' (so skipping):\n', str(e))
            else:
                results[result_name] = res

        if read_all_results_for_data:
            #Second pass - results with our protocol data id -- but don't let these overwrite existing results!
            for res_doc in mongodb[result_collection].find({'protocoldata_id': data_id}):
                if res_doc['_id'] in loaded_ids:
                    continue  # already loaded

                try:
                    res = ProtocolResults.from_mongodb_doc(mongodb, result_collection, res_doc,
                                                           preloaded_data=data, quick_load=quick_load)
                except Exception as e:
                    print("Failed to load results ", str(res_doc['name']), ':\n', str(e))
                else:
                    tag = 2
                    nm = res_doc['name']
                    while nm in results:
                        nm = res_doc['name'] + ("-%d" % tag)
                        tag += 1
                    if nm != res_doc['name']:
                        print("Note: result for key '%s' already exists -> storing as '%s'" % (res_doc['name'], nm))
                    results[nm] = res

        ret = cls(data, results, {})  # don't initialize children now
        #Note: we never call the below update as it currently doesn't have anything in it.
        #ret.__dict__.update(_io.read_auxtree_from_mongodb_doc(mongodb, doc, 'auxfile_types',
        #                                                      ignore_meta=('_id', 'type', 'children_ids',
        #                                                                   'protocoldata_id', 'result_ids'),
        #                                                      quick_load=quick_load))
        ret._init_children_from_mongodb_doc(doc, mongodb, preloaded_data=data, quick_load=quick_load,
                                            read_all_results_for_data=read_all_results_for_data)
        return ret

    def __init__(self, data, protocol_results=None, children=None):
        """
        Create a new ProtocolResultsDir object.

        Parameters
        ----------
        data : ProtocolData
            The data from which *all* the Results objects in this
            ProtocolResultsDir are derived.

        protocol_results : ProtocolResults or dict, optional
            An initial dictionary of :class:`ProtocolResults` objects to add, or a single
            results object. The name(s) of the results object(s) must be used as keys (and
            will used as its key for a single results object).  This beccomes the created
            object's `.for_protocol` dictionary.  If None, then an empty results directory is created.

        children : dict, optional
            A dictionary of the :class:`ProtocolResultsDir` objects that are
            sub-directories beneath this one.  If None, then children are
            automatically created based upon the tree given by `data`.  (To
            avoid creating any children, you can pass an empty dict here.)

        Returns
        -------
        ProtocolResultsDir
        """
        self.data = data  # edesign and data
        if isinstance(protocol_results, dict):
            self.for_protocol = protocol_results.copy()
        elif isinstance(protocol_results, ProtocolResults):
            self.for_protocol = {protocol_results.name: protocol_results}
        else:
            self.for_protocol = {}
        assert(all([r.data is self.data for r in self.for_protocol.values()]))

        #self._children = children if (children is not None) else {}
        if children is None:
            #automatically create tree based on data to hold whatever results we'll need
            # otherwise need to be able to create these lazily like ProtocolData.
            children = {}
            for subname, subdata in self.data.items():
                children[subname] = ProtocolResultsDir(subdata)
        else:
            children = children.copy()

        _MongoSerializable.__init__(self)
        _TreeNode.__init__(self, self.data.edesign._dirs, children)

    def add_results(self, for_protocol_name, results):
        """
        Add a new results object to this results directory node.

        The added results object must share this result directory's data, i.e., its
        `.data` attribute must match the `.data` of this directory.  This requirement
        is usually met because the results have been created by running a protocol on
        this directory's `.data`.  The results object is stored in the
        `.for_protocol[for_protocol_name]` attribute of this directory.

        Parameters
        ----------
        for_protocol_name : str
            Name of the protocol to be added.

        results : ProtocolResults
            The results object to be added

        Returns
        -------
        None
        """
        assert results.data is self.data, "Added result.data must be result directory's .data!"
        self.for_protocol[for_protocol_name] = results

    def _create_childval(self, key):  # (this is how children are created on-demand)
        """ Create the value for `key` on demand. """
        if self.data.edesign._loaded_from and key in self._dirs:
            dirname = _pathlib.Path(self.data.edesign._loaded_from)
            subdir = self._dirs[key]
            subobj_dir = dirname / subdir

            if subobj_dir.exists():
                submeta_dir = subobj_dir / 'results'
                if submeta_dir.exists() and (submeta_dir / 'meta.json').exists():
                    # then use this metadata to determine the results-dir object type
                    classobj = _io.metadir._cls_from_meta_json(submeta_dir)
                else:
                    # otherwise just make the sub-resultsdir object the same type as this one
                    classobj = self.__class__
                return classobj.from_dir(subobj_dir, parent=self, name=key, preloaded_data=self.data[key])
            else:
                raise ValueError("Expected directory: '%s' doesn't exist!" % str(subobj_dir))
        else:
            raise KeyError("Invalid key: %s" % str(key))

    def write(self, dirname=None, parent=None, data_already_written=False):
        """
        Write this "protocol results directory" to a directory.

        Parameters
        ----------
        dirname : str
            The *root* directory to write into.  This directory will have
            'edesign', 'data', and 'results' subdirectories, which will be
            created if needed and overwritten if present.    If None, then
            the path this object was loaded from is used (if this object
            wasn't loaded from disk, an error is raised).

        parent : ProtocolResultsDir, optional
            The parent protocol results directory, when a parent is writing this
            results dir as a sub-results-dir.  Otherwise leave as None.

        data_already_written : bool, optional
            If `True`, the data object within this results directory is not written to
            disk, and it is left to the caller to ensure the data object is saved.

        Returns
        -------
        None
        """
        if dirname is None:
            dirname = self.data.edesign._loaded_from
            if dirname is None: raise ValueError("`dirname` must be given because there's no default directory")

        if parent is None and not data_already_written:  # assume parent writes data
            self.data.write(dirname)
        dirname = _pathlib.Path(dirname)

        results_dir = dirname / 'results'
        results_dir.mkdir(parents=True, exist_ok=True)
        _io.metadir.write_obj_to_meta_based_dir(self, results_dir, auxfile_types_member=None,
                                                include_attributes=('_dbcoordinates',))  # just include DB coordinates
        #Write our class information but no member data other than _dbcoordinates to meta.json

        #write the results
        for name, results in self.for_protocol.items():
            assert(results.name == name)
            results.write(dirname, data_already_written=True)

        self._write_children(dirname, write_subdir_json=False)  # writes sub-nodes

    def _add_auxiliary_write_ops_and_update_doc(self, doc, write_ops, mongodb, collection_name,
                                                overwrite_existing, parent=None, name=None,
                                                already_written_data_id=None):
        if already_written_data_id is not None:
            doc['protocoldata_id'] = already_written_data_id
        elif parent is not None:  # assume parent has written data
            coords_from_parent = doc['protocoldata_id'] = parent.data[name]._dbcoordinates
            if coords_from_parent is None:  # parent's sub-data exists but hasn't actually been written
                _warnings.warn(("Saving this ProtocolResultsDirs has prompted re-saving its data object because"
                                " the data object didn't have any existing DB coordinates.  This *shouldn't*"
                                " happen and this re-saving action is a last effort to finish this write operation"
                                " without failing - you should check the results."))
                # This may happen if parent data object didn't have all its sub-datas generated before is
                # was saved.  Accessing the subdata above should have generated it, so re-saving the parent
                # will hopefully cause the data to be saved correctly (i.e. with link to parent data object)
                self.data.write_to_mongodb(mongodb, write_ops.session, overwrite_existing)
            doc['protocoldata_id'] = parent.data[name]._dbcoordinates[1]
        else:
            doc['protocoldata_id'] = self.data.write_to_mongodb(mongodb, write_ops.session, overwrite_existing)
            # Not: self.data.add_mongodb_write_ops(write_ops, mongodb, overwrite_existing), see edesign_id comment above

        #write the results
        result_ids = {}
        for name, results in self.for_protocol.items():
            assert(results.name == name)
            result_ids[name] = results.add_mongodb_write_ops(write_ops, mongodb, overwrite_existing,
                                                             already_written_data_id=doc['protocoldata_id'])
        doc['result_ids'] = result_ids
        self._add_children_write_ops_and_update_doc(doc, write_ops, mongodb, overwrite_existing)

    @classmethod
    def _remove_from_mongodb(cls, mongodb, collection_name, doc_id, session, recursive):
        doc = mongodb[collection_name].find_one({'_id': doc_id}, session=session)
        if recursive.children:
            cls._remove_children_from_mongodb(mongodb, collection_name, doc_id, session, recursive)

        if recursive.results:
            for name, result_id in doc['result_ids'].items():
                ProtocolResults.remove_from_mongodb(mongodb, result_id, session=session, recursive=recursive)
            mongodb[collection_name].delete_one({'_id': doc_id}, session=session)  # delete main document

        # Perhaps parent has already done this, but try to remove data anyway
        _io.remove_data_from_mongodb(mongodb, doc['protocoldata_id'], session, recursive)

    def _result_namedicts_on_this_node(self):
        nds = [v.to_nameddict() for v in self.for_protocol.values()]
        if len(nds) > 0:
            assert(all([nd.keyname == nds[0].keyname for nd in nds])), \
                "All protocols on a given node must return a NamedDict with the *same* root name!"  # eg "ProtocolName"
            results_on_this_node = nds[0]
            for nd in nds[1:]:
                results_on_this_node.update(nd)
        else:
            results_on_this_node = None
        return results_on_this_node

    def _addto_bypath_nameddict(self, dest, path):
        results_on_this_node = self._result_namedicts_on_this_node()
        if results_on_this_node is not None:
            dest[path] = results_on_this_node
        for k, v in self.items():
            v._addto_bypath_nameddict(dest, path + (k,))

    def to_nameddict(self):
        """
        Convert the results in this object into nested :class:`NamedDict` objects.

        Returns
        -------
        NamedDict
        """
        nd = _NamedDict('Path', 'object')  # so it can hold tuples of tuples, etc.
        self._addto_bypath_nameddict(nd, path=())
        return nd

    def to_dataframe(self, pivot_valuename=None, pivot_value=None, drop_columns=False):
        """
        Convert these results into Pandas dataframe.

        Parameters
        ----------
        pivot_valuename : str, optional
            If not None, the resulting dataframe is pivoted using `pivot_valuename`
            as the column whose values name the pivoted table's column names.
            If None and `pivot_value` is not None,`"ValueName"` is used.

        pivot_value : str, optional
            If not None, the resulting dataframe is pivoted such that values of
            the `pivot_value` column are rearranged into new columns whose names
            are given by the values of the `pivot_valuename` column. If None and
            `pivot_valuename` is not None,`"Value"` is used.

        drop_columns : bool or list, optional
            A list of column names to drop (prior to performing any pivot).  If
            `True` appears in this list or is given directly, then all
            constant-valued columns are dropped as well.  No columns are dropped
            when `drop_columns == False`.

        Returns
        -------
        DataFrame
        """
        df = self.to_nameddict().to_dataframe()
        return _process_dataframe(df, pivot_valuename, pivot_value, drop_columns)

    def __str__(self):
        import pprint
        P = pprint.PrettyPrinter()
        return P.pformat(self.to_nameddict())


def run_default_protocols(data, memlimit=None, comm=None):
    """
    Run the default protocols for the data-tree rooted at `data`.

    Parameters
    ----------
    data : ProtocolData
        the data to run default protocols on.

    memlimit : int, optional
        A rough per-processor memory limit in bytes.

    comm : mpi4py.MPI.Comm, optional
        When not ``None``, an MPI communicator used to run the protocols
        in parallel.

    Returns
    -------
    ProtocolResultsDir
    """
    return DefaultRunner().run(data, memlimit, comm)


class ProtocolPostProcessor(object):
    """
    Similar to a protocol, but runs on an *existing* :class:`ProtocolResults` object.

    Running a :class:`ProtocolPostProcessor` produces a new (or updated)
    :class:`ProtocolResults` object.

    Parameters
    ----------
    name : str
        The name of this post-processor.
    """

    #Note: this is essentially a duplicate of the Protocol class (except run takes a results object)
    # but it's conceptually a different thing...  Should we derive it from Protocol?

    @classmethod
    def from_dir(cls, dirname, quick_load=False):  # same I/O pattern as Protocol
        """
        Initialize a new ProtocolPostProcessor object from `dirname`.

        Parameters
        ----------
        dirname : str
            The directory name.

        quick_load : bool, optional
            Setting this to True skips the loading of components that may take
            a long time to load.

        Returns
        -------
        ProtocolPostProcessor
        """
        ret = cls.__new__(cls)
        ret.__dict__.update(_io.load_meta_based_dir(_pathlib.Path(dirname), 'auxfile_types', quick_load=quick_load))
        ret._init_unserialized_attributes()
        return ret

    def __init__(self, name):
        """
        Create a new ProtocolPostProcessor object.

        Parameters
        ----------
        name : str
            The name of this post-processor.

        Returns
        -------
        ProtocolPostProcessor
        """
        super().__init__()
        self.name = name if name else self.__class__.__name__
        self.auxfile_types = {}

    def _init_unserialized_attributes(self):
        pass

    def run(self, results, memlimit=None, comm=None):
        """
        Run this post-processor on `results`.

        Parameters
        ----------
        results : ProtocolResults
            The input results.

        memlimit : int, optional
            A rough per-processor memory limit in bytes.

        comm : mpi4py.MPI.Comm, optional
            When not ``None``, an MPI communicator used to run this
            post-processor in parallel.

        Returns
        -------
        ProtocolResults
        """
        #Maybe these could also take data objects and run protocols on them automatically?
        #Returned Results object should be rooted at place of given results/resultsdir
        raise NotImplementedError("Derived classes should implement this!")

    def write(self, dirname):
        """
        Write this protocol post-processor to a directory.

        Parameters
        ----------
        dirname : str
            The directory to write into.

        Returns
        -------
        None
        """
        _io.write_obj_to_meta_based_dir(self, dirname, 'auxfile_types')


class DataSimulator(object):
    """
    An analysis routine that is run on an experiment design to produce per-circuit data.

    A DataSimulator fundamentally simulates a model to create data, taking an :class:`ExperimentDesign`
    as input and producing a :class:`ProtocolData` object as output.

    The produced data may consist of data counts for some/all of the circuit outcomes, and
    thus result in a :class:`ProtocolData` containsing a normal :class:`DataSet`.  Alternatively,
    a data simulator may compute arbitrary quantities to be associated with the circuits, resulting
    in a :class:`ProtocolData` containsing a normal :class:`FreeformDataSet`.

    """

    def __init__(self):
        pass

    def run(self, edesign, memlimit=None, comm=None):
        """
        Run this data simulator on an experiment design.

        Parameters
        ----------
        edesign : ExperimentDesign
            The input experiment design.

        memlimit : int, optional
            A rough per-processor memory limit in bytes.

        comm : mpi4py.MPI.Comm, optional
            When not ``None``, an MPI communicator used to run this data
            simulator in parallel.

        Returns
        -------
        ProtocolData
        """
        raise NotImplementedError("Derived classes should implement this!")


class DataCountsSimulator(DataSimulator):
    """
    Simulates data counts for each circuit outcome, producing a simulated data set.

    This object can also be used to compute the outcome probabilities for each
    circuit outcome instead of sampled counts by setting `sample_error="none"`.

    Parameters
    ----------
    model : Model
        The model to simulate.

    num_samples : int or list of ints or None, optional
        The simulated number of samples for each circuit.  This only has
        effect when  ``sample_error == "binomial"`` or ``"multinomial"``.  If an
        integer, all circuits have this number of total samples. If a list,
        integer elements specify the number of samples for the corresponding
        circuit.  If ``None``, then `model_or_dataset` must be a
        :class:`~pygsti.objects.DataSet`, and total counts are taken from it
        (on a per-circuit basis).

    sample_error : string, optional
        What type of sample error is included in the counts.  Can be:

        - "none"  - no sample error: counts are floating point numbers such
          that the exact probabilty can be found by the ratio of count / total.
        - "clip" - no sample error, but clip probabilities to [0,1] so, e.g.,
          counts are always positive.
        - "round" - same as "clip", except counts are rounded to the nearest
          integer.
        - "binomial" - the number of counts is taken from a binomial
          distribution.  Distribution has parameters p = (clipped) probability
          of the circuit and n = number of samples.  This can only be used
          when there are exactly two SPAM labels in model_or_dataset.
        - "multinomial" - counts are taken from a multinomial distribution.
          Distribution has parameters p_k = (clipped) probability of the gate
          string using the k-th SPAM label and n = number of samples.

    seed : int, optional
        If not ``None``, a seed for numpy's random number generator, which
        is used to sample from the binomial or multinomial distribution.

    rand_state : numpy.random.RandomState
        A RandomState object to generate samples from. Can be useful to set
        instead of `seed` if you want reproducible distribution samples across
        multiple random function calls but you don't want to bother with
        manually incrementing seeds between those calls.

    alias_dict : dict, optional
        A dictionary mapping single operation labels into tuples of one or more
        other operation labels which translate the given circuits before values
        are computed using `model_or_dataset`.  The resulting Dataset, however,
        contains the *un-translated* circuits as keys.

    collision_action : {"aggregate", "keepseparate"}
        Determines how duplicate circuits are handled by the resulting
        `DataSet`.  Please see the constructor documentation for `DataSet`.

    record_zero_counts : bool, optional
        Whether zero-counts are actually recorded (stored) in the returned
        DataSet.  If False, then zero counts are ignored, except for
        potentially registering new outcome labels.

    times : iterable, optional
        When not None, a list of time-stamps at which data should be sampled.
        `num_samples` samples will be simulated at each time value, meaning that
        each circuit in `circuit_list` will be evaluated with the given time
        value as its *start time*.
    """

    def __init__(self, model, num_samples=1000, sample_error='multinomial',
                 seed=None, rand_state=None, alias_dict=None,
                 collision_action="aggregate", record_zero_counts=True, times=None):
        super().__init__()
        self.model = model
        self.num_samples = num_samples
        self.sample_error = sample_error
        self.seed = seed
        self.rand_state = rand_state
        self.alias_dict = alias_dict
        self.collision_action = collision_action
        self.record_zero_counts = record_zero_counts
        self.times = times

    def run(self, edesign, memlimit=None, comm=None):
        """
        Run this data simulator on an experiment design.

        Parameters
        ----------
        edesign : ExperimentDesign
            The input experiment design.

        memlimit : int, optional
            A rough per-processor memory limit in bytes.

        comm : mpi4py.MPI.Comm, optional
            When not ``None``, an MPI communicator used to run this data
            simulator in parallel.

        Returns
        -------
        ProtocolData
        """
        from pygsti.data.datasetconstruction import simulate_data as _simulate_data
        ds = _simulate_data(self.model, edesign.all_circuits_needing_data, self.num_samples,
                            self.sample_error, self.seed, self.rand_state,
                            self.alias_dict, self.collision_action,
                            self.record_zero_counts, comm, memlimit, self.times)
        return ProtocolData(edesign, ds)

class ProtocolCheckpoint(_NicelySerializable):
    """
    Class for storing checkpointing intermediate progress during
    the running of a protocol in order to enable restarting subsequent
    runs of the protocol from that point.
    
    Parameters
    ----------
    name : str
        Name of the protocol associated with this checkpoint.

    parent : ProtocolCheckpoint, optional (default None)
        When specified this checkpoint object is treated as the child of another ProtocolCheckpoint
        object that acts as the parent. When present, the parent's `write` method supersedes
        the child objects and is called when calling `write` on the child. Currently only used
        in the implementation of StandardGSTCheckpoint.
    """

    def __init__(self, name, parent = None):
        self.name = name
        self.parent = parent
        #Need to add this for MongoDB serialization related reasons.
        self._dbcoordinates = None

    def write(self, path):
        if self.parent is not None:
            self.parent.write(path)
        else:
            super().write(path)


#In the future, we could put this function into a base class for
# the classes that utilize it above, so it would become a proper method.
def _convert_nameddict_attributes(obj):
    """
    A helper function that converts the elements of the "_nameddict_attributes"
    attribute of several classes to the (key, value, type) array expected by
    :meth:`NamedDict.create_nested`.
    """
    keys_vals_types = []
    for tup in obj._nameddict_attributes:
        if len(tup) == 1: attr, key, typ = tup[0], tup[0], None
        elif len(tup) == 2: attr, key, typ = tup[0], tup[1], None
        elif len(tup) == 3: attr, key, typ = tup
        keys_vals_types.append((key, getattr(obj, attr), typ))
    return keys_vals_types<|MERGE_RESOLUTION|>--- conflicted
+++ resolved
@@ -1315,7 +1315,7 @@
                                   nested=nested, remove_duplicates=remove_duplicates)
 
 
-class CombinedExperimentDesign(CanCreateAllCircuitsDesign):  # for multiple designs on the same dataset
+class CombinedExperimentDesign(ExperimentDesign):  # for multiple designs on the same dataset
     """
     An experiment design that combines the specifications of one or more "sub-designs".
 
@@ -1354,11 +1354,7 @@
         form the circuit ordering of this experiment design. DEPRECATED
     """
 
-<<<<<<< HEAD
-    def _create_all_circuits_needing_data(self, subdesigns=None):
-=======
     def _create_all_circuits_needing_data(self, sub_designs=None, interleave=False):
->>>>>>> bcb8ac20
         """Create all_circuits_needing_data for other information.
 
         This interface is needed to ensure that all_circuits_needing_data
@@ -1376,13 +1372,6 @@
         all_circuits: list of Circuits
             Union of all_circuits_needing_data from subdesigns without duplicates
         """
-<<<<<<< HEAD
-        subdesigns = self._vals if subdesigns is None else subdesigns
-        all_circuits = []
-        for des in subdesigns.values():
-            all_circuits.extend(des.all_circuits_needing_data)
-        _lt.remove_duplicates_in_place(all_circuits)  # Maybe don't always do this?
-=======
         sub_designs = self._vals if sub_designs is None else sub_designs
         all_circuits = []
         if interleave:
@@ -1396,7 +1385,6 @@
         else:
             for des in sub_designs.values():
                 all_circuits.extend(des.all_circuits_needing_data)
->>>>>>> bcb8ac20
         return all_circuits
 
     @classmethod
