--- conflicted
+++ resolved
@@ -4426,20 +4426,6 @@
         return terms
 
     def lsvec(self, paramvec=None, oob_check=False, raw_objfn_lsvec_signs=True):
-<<<<<<< HEAD
-        lsvec = self.terms(paramvec, oob_check, "LS OBJECTIVE")
-        if _np.any(lsvec < 0):
-            bad_locs = _np.where(lsvec < 0)[0]
-            msg = f"""
-            lsvec is only defined when terms is elementwise nonnegative.
-            We encountered negative values for terms[i] for indices i
-            in {bad_locs}.
-            """
-            raise RuntimeError(msg)
-        lsvec **= 0.5
-        if raw_objfn_lsvec_signs:
-            if self.layout.resource_alloc('atom-processing').is_host_leader:
-=======
         unit_ralloc = self.layout.resource_alloc('atom-processing')
         shared_mem_leader = unit_ralloc.is_host_leader
         lsvec = self.terms(paramvec, oob_check, "LS OBJECTIVE")
@@ -4456,7 +4442,6 @@
 
             lsvec **= 0.5
             if raw_objfn_lsvec_signs:
->>>>>>> b5feea16
                 raw_lsvec = self.raw_objfn.lsvec(self.probs, self.counts, self.total_counts, self.freqs)
                 lsvec[:self.nelements][raw_lsvec < 0] *= -1
         return lsvec
