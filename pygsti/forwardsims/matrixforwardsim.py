"""
Defines the MatrixForwardSimulator calculator class
"""
#***************************************************************************************************
# Copyright 2015, 2019, 2025 National Technology & Engineering Solutions of Sandia, LLC (NTESS).
# Under the terms of Contract DE-NA0003525 with NTESS, the U.S. Government retains certain rights
# in this software.
# Licensed under the Apache License, Version 2.0 (the "License"); you may not use this file except
# in compliance with the License.  You may obtain a copy of the License at
# http://www.apache.org/licenses/LICENSE-2.0 or in the LICENSE file in the root pyGSTi directory.
#***************************************************************************************************

import time
import collections as _collections
import time as _time
import warnings as _warnings

import numpy as _np
import numpy.linalg as _nla

from pygsti.forwardsims.distforwardsim import DistributableForwardSimulator as _DistributableForwardSimulator
from pygsti.forwardsims.forwardsim import ForwardSimulator as _ForwardSimulator
from pygsti.forwardsims.forwardsim import _bytes_for_array_types
from pygsti.layouts.evaltree import EvalTree as _EvalTree
from pygsti.layouts.evaltree import EvalTreeBasedUponLongestCommonSubstring as _EvalTreeLCS
from pygsti.layouts.evaltree import setup_circuit_list_for_LCS_computations, CollectionOfLCSEvalTrees
from pygsti.layouts.matrixlayout import MatrixCOPALayout as _MatrixCOPALayout
from pygsti.layouts.matrixlayout import _MatrixCOPALayoutAtomWithLCS
from pygsti.baseobjs.profiler import DummyProfiler as _DummyProfiler
from pygsti.baseobjs.resourceallocation import ResourceAllocation as _ResourceAllocation
from pygsti.baseobjs.verbosityprinter import VerbosityPrinter as _VerbosityPrinter
from pygsti.tools import mpitools as _mpit
from pygsti.tools import sharedmemtools as _smt
from pygsti.tools import slicetools as _slct
from pygsti.tools.matrixtools import _fas
from pygsti.tools import listtools as _lt
from pygsti.circuits import CircuitList as _CircuitList
from pygsti.tools.internalgates import internal_gate_unitaries
from pygsti.tools.optools import unitary_to_superop
from pygsti.baseobjs.label import LabelTup, LabelTupTup


_dummy_profiler = _DummyProfiler()

# Smallness tolerances, used internally for conditional scaling required
# to control bulk products, their gradients, and their Hessians.
_PSMALL = 1e-100
_DSMALL = 1e-100
_HSMALL = 1e-100


class SimpleMatrixForwardSimulator(_ForwardSimulator):
    """
    A forward simulator that uses matrix-matrix products to compute circuit outcome probabilities.

    This is "simple" in that it adds a minimal implementation to its :class:`ForwardSimulator`
    base class.  Because of this, it lacks some of the efficiency of a :class:`MatrixForwardSimulator`
    object, and is mainly useful as a reference implementation and check for other simulators.
    """
    # NOTE: It is currently not a *distributed* forward simulator, but after the addition of
    # the `as_layout` method to distributed atoms, this class could instead derive from
    # DistributableForwardSimulator and (I think) not need any more implementation.
    # If this is done, then MatrixForwardSimulator wouldn't need to separately subclass DistributableForwardSimulator

    def product(self, circuit, scale=False):
        """
        Compute the product of a specified sequence of operation labels.

        Note: LinearOperator matrices are multiplied in the reversed order of the tuple. That is,
        the first element of circuit can be thought of as the first gate operation
        performed, which is on the far right of the product of matrices.

        Parameters
        ----------
        circuit : Circuit or tuple of operation labels
            The sequence of operation labels.

        scale : bool, optional
            When True, return a scaling factor (see below).

        Returns
        -------
        product : numpy array
            The product or scaled product of the operation matrices.
        scale : float
            Only returned when scale == True, in which case the
            actual product == product * scale.  The purpose of this
            is to allow a trace or other linear operation to be done
            prior to the scaling.
        """
        if scale:
            scaledGatesAndExps = {}
            scale_exp = 0
            G = _np.identity(self.model.evotype.minimal_dim(self.model.state_space))
            for lOp in circuit:
                if lOp not in scaledGatesAndExps:
                    opmx = self.model.circuit_layer_operator(lOp, 'op').to_dense(on_space='minimal')
                    ng = max(_nla.norm(opmx), 1.0)
                    scaledGatesAndExps[lOp] = (opmx / ng, _np.log(ng))

                gate, ex = scaledGatesAndExps[lOp]
                H = _np.dot(gate, G)   # product of gates, starting with identity
                scale_exp += ex   # scale and keep track of exponent
                if H.max() < _PSMALL and H.min() > -_PSMALL:
                    nG = max(_nla.norm(G), _np.exp(-scale_exp))
                    G = _np.dot(gate, G / nG); scale_exp += _np.log(nG)  # LEXICOGRAPHICAL VS MATRIX ORDER
                else: G = H

            old_err = _np.seterr(over='ignore')
            scale = _np.exp(scale_exp)
            _np.seterr(**old_err)

            return G, scale

        else:
            G = _np.identity(self.model.evotype.minimal_dim(self.model.state_space))
            for lOp in circuit:
                G = _np.dot(self.model.circuit_layer_operator(lOp, 'op').to_dense(on_space='minimal'), G)
                # above line: LEXICOGRAPHICAL VS MATRIX ORDER
            return G

    def _rho_es_from_spam_tuples(self, rholabel, elabels):
        # This calculator uses the convention that rho has shape (N,1)
        rho = self.model.circuit_layer_operator(rholabel, 'prep').to_dense(on_space='minimal')[:, None]
        Es = [_np.conjugate(_np.transpose(self.model.circuit_layer_operator(
              elabel, 'povm').to_dense(on_space='minimal')[:, None]))
              for elabel in elabels]  # [:, None] becuse of convention: E has shape (1,N)
        return rho, Es

    def _process_wrt_filter(self, wrt_filter, obj):
        """ Helper function for doperation and hoperation below: pulls out pieces of
            a wrt_filter argument relevant for a single object (gate or spam vec) """

        #Create per-gate with-respect-to parameter filters, used to
        # select a subset of all the derivative columns, essentially taking
        # a derivative of only a *subset* of all the gate's parameters

        if isinstance(wrt_filter, slice):
            wrt_filter = _slct.indices(wrt_filter)

        if wrt_filter is not None:
            obj_wrtFilter = []  # values = object-local param indices
            relevant_gpindices = []  # indices into original wrt_filter'd indices

            if isinstance(obj.gpindices, slice):
                gpindices_list = _slct.indices(obj.gpindices)
            elif obj.gpindices is None:
                gpindices_list = []
            else:
                gpindices_list = list(obj.gpindices)
            gpindices_set = set(gpindices_list)

            for ii, i in enumerate(wrt_filter):
                if i in gpindices_set:
                    relevant_gpindices.append(ii)
                    obj_wrtFilter.append(gpindices_list.index(i))
            relevant_gpindices = _np.array(relevant_gpindices, _np.int64)
            if len(relevant_gpindices) == 1:
                #Don't return a length-1 list, as this doesn't index numpy arrays
                # like length>1 lists do... ugh.
                relevant_gpindices = slice(relevant_gpindices[0],
                                           relevant_gpindices[0] + 1)
            elif len(relevant_gpindices) == 0:
                #Don't return a length-0 list, as this doesn't index numpy arrays
                # like length>1 lists do... ugh.
                relevant_gpindices = slice(0, 0)  # slice that results in a zero dimension

        else:
            obj_wrtFilter = None
            relevant_gpindices = obj.gpindices

        return obj_wrtFilter, relevant_gpindices

    #Vectorizing Identities. (Vectorization)
    # Note when vectorizing op uses numpy.flatten rows are kept contiguous, so the first identity below is valid.
    # Below we use E(i,j) to denote the elementary matrix where all entries are zero except the (i,j) entry == 1

    # if vec(.) concatenates rows (which numpy.flatten does)
    # vec( A * E(0,1) * B ) = vec( mx w/ row_i = A[i,0] * B[row1] ) = A tensor B^T * vec( E(0,1) )
    # In general: vec( A * X * B ) = A tensor B^T * vec( X )

    # if vec(.) stacks columns
    # vec( A * E(0,1) * B ) = vec( mx w/ col_i = A[col0] * B[0,1] ) = B^T tensor A * vec( E(0,1) )
    # In general: vec( A * X * B ) = B^T tensor A * vec( X )

    def _doperation(self, op_label, flat=False, wrt_filter=None):
        """
        Return the derivative of a length-1 (single-gate) sequence
        """
        dim = self.model.evotype.minimal_dim(self.model.state_space)
        gate = self.model.circuit_layer_operator(op_label, 'op')

        # Allocate memory for the final result
        num_deriv_cols = self.model.num_params if (wrt_filter is None) else len(wrt_filter)
        #num_op_params = self.model._param_interposer.num_op_params \
        #    if (self.model._param_interposer is not None) else self.model.num_params

        #Note: deriv_wrt_params is more accurately deriv wrt *op* params when there is an interposer
        # d(op)/d(params) = d(op)/d(op_params) * d(op_params)/d(params)
        if self.model._param_interposer is not None:
            #When there is an interposer, we compute derivs wrt *all* the ops params (inefficient?),
            # then apply interposer, then take desired wrt_filter columns:
            assert(self.model._param_interposer.num_params == self.model.num_params)
            num_op_params = self.model._param_interposer.num_op_params
            deriv_wrt_op_params = _np.zeros((dim**2, num_op_params), 'd')
            deriv_wrt_op_params[:, gate.gpindices] = gate.deriv_wrt_params()  # *don't* apply wrt filter here
            deriv_wrt_params = _np.dot(deriv_wrt_op_params,
                                       self.model._param_interposer.deriv_op_params_wrt_model_params())

            # deriv_wrt_params is a derivative matrix with respect to *all* the model's parameters, so
            # now just take requested subset:
            flattened_dprod = deriv_wrt_params[:, wrt_filter] if (wrt_filter is not None) else deriv_wrt_params
        else:
            #Simpler case of no interposer: use _process_wrt_filter to "convert" from op params to model params
            # (the desired op params are just some subset, given by gpindices and op_wrtFilter, of the model parameters)
            flattened_dprod = _np.zeros((dim**2, num_deriv_cols), 'd')
            op_wrtFilter, gpindices = self._process_wrt_filter(wrt_filter, gate)

            if _slct.length(gpindices) > 0:  # works for arrays too
                # Compute the derivative of the entire circuit with respect to the
                # gate's parameters and fill appropriate columns of flattened_dprod.
                #gate = self.model.operation[op_label] UNNEEDED (I think)
                _fas(flattened_dprod, [None, gpindices],
                     gate.deriv_wrt_params(op_wrtFilter))  # (dim**2, n_params in wrt_filter for op_label)

        if flat:
            return flattened_dprod
        else:
            # axes = (gate_ij, prod_row, prod_col)
            return _np.swapaxes(flattened_dprod, 0, 1).reshape((num_deriv_cols, dim, dim))

    def _hoperation(self, op_label, flat=False, wrt_filter1=None, wrt_filter2=None):
        """
        Return the hessian of a length-1 (single-gate) sequence
        """
        if isinstance(wrt_filter1, slice): wrt_filter1 = _slct.indices(wrt_filter1)
        if isinstance(wrt_filter2, slice): wrt_filter2 = _slct.indices(wrt_filter2)

        dim = self.model.evotype.minimal_dim(self.model.state_space)
        gate = self.model.circuit_layer_operator(op_label, 'op')

        # Get operation parameters corresponding to model parameters in wrt filters if needed
        interposer = self.model._param_interposer
        ops_wrt_filter1 = interposer.ops_params_dependent_on_model_params(wrt_filter1) \
            if (interposer is not None and wrt_filter1 is not None) else wrt_filter1
        ops_wrt_filter2 = interposer.ops_params_dependent_on_model_params(wrt_filter2) \
            if (interposer is not None and wrt_filter2 is not None) else wrt_filter2

        # Allocate memory for the op-param Hessian (possibly the final result)
        num_op_params = self.model._param_interposer.num_op_params \
            if (self.model._param_interposer is not None) else self.model.num_params
        num_deriv_cols1 = num_op_params if (ops_wrt_filter1 is None) else len(ops_wrt_filter1)
        num_deriv_cols2 = num_op_params if (ops_wrt_filter2 is None) else len(ops_wrt_filter2)
        flattened_hprod = _np.zeros((dim**2, num_deriv_cols1, num_deriv_cols2), 'd')

        op_wrtFilter1, gpindices1 = self._process_wrt_filter(ops_wrt_filter1, gate)
        op_wrtFilter2, gpindices2 = self._process_wrt_filter(ops_wrt_filter2, gate)

        if _slct.length(gpindices1) > 0 and _slct.length(gpindices2) > 0:  # works for arrays too
            # Compute the derivative of the entire circuit with respect to the
            # gate's parameters and fill appropriate columns of flattened_dprod.
            _fas(flattened_hprod, [None, gpindices1, gpindices2],
                 gate.hessian_wrt_params(op_wrtFilter1, op_wrtFilter2))

        #Note: deriv_wrt_params is more accurately derive wrt *op* params when there is an interposer
        # d2(op)/d(p1)d(p2) = d2(op)/d(op_p1)d(op_p2) * d(op_p1)/d(p1) d(op_p2)/d(p2)
        if self.model._param_interposer is not None:
            def smx(mx, rows, cols):  # extract sub-matrix, as you might like mx[rows, cols] to work...
                rows = _np.array(rows).reshape(-1, 1); cols = _np.array(cols).reshape(1, -1)
                return mx[rows, cols]  # row index is m x 1, cols index is 1 x n so numpy broadcast works
            d_opp_wrt_p = self.model._param_interposer.deriv_op_params_wrt_model_params()
            d_opp_wrt_p1 = d_opp_wrt_p if (wrt_filter1 is None) else smx(d_opp_wrt_p, ops_wrt_filter1, wrt_filter1)
            d_opp_wrt_p2 = d_opp_wrt_p if (wrt_filter2 is None) else smx(d_opp_wrt_p, ops_wrt_filter2, wrt_filter2)
            flattened_hprod = _np.einsum('ijk,jl,km->ilm', flattened_hprod, d_opp_wrt_p1, d_opp_wrt_p2)

            #Update num_deriv_cols variabls (currently = # of op-params) to # of model params in each dimension
            num_deriv_cols1 = self.model._param_interposer.num_params if (wrt_filter1 is None) else len(wrt_filter1)
            num_deriv_cols2 = self.model._param_interposer.num_params if (wrt_filter2 is None) else len(wrt_filter2)

        if flat:
            return flattened_hprod
        else:
            return _np.transpose(flattened_hprod, (1, 2, 0)).reshape(
                (num_deriv_cols1, num_deriv_cols2, dim, dim))  # axes = (gate_ij1, gateij2, prod_row, prod_col)

    def dproduct(self, circuit, flat=False, wrt_filter=None):
        """
        Compute the derivative of a specified sequence of operation labels.

        Parameters
        ----------
        circuit : Circuit or tuple of operation labels
            The sequence of operation labels.

        flat : bool, optional
            Affects the shape of the returned derivative array (see below).

        wrt_filter : list of ints, optional
            If not None, a list of integers specifying which gate parameters
            to include in the derivative.  Each element is an index into an
            array of gate parameters ordered by concatenating each gate's
            parameters (in the order specified by the model).  This argument
            is used internally for distributing derivative calculations across
            multiple processors.

        Returns
        -------
        deriv : numpy array
            * if flat == False, a M x G x G array, where:

              - M == length of the vectorized model (number of model parameters)
              - G == the linear dimension of a operation matrix (G x G operation matrices).

              and deriv[i,j,k] holds the derivative of the (j,k)-th entry of the product
              with respect to the i-th model parameter.

            * if flat == True, a N x M array, where:

              - N == the number of entries in a single flattened gate (ordering as numpy.flatten)
              - M == length of the vectorized model (number of model parameters)

              and deriv[i,j] holds the derivative of the i-th entry of the flattened
              product with respect to the j-th model parameter.
        """

        # LEXICOGRAPHICAL VS MATRIX ORDER
        # we do matrix multiplication in this order (easier to think about)
        revOpLabelList = tuple(reversed(tuple(circuit)))
        N = len(revOpLabelList)  # length of circuit

        #  prod = G1 * G2 * .... * GN , a matrix                                                                                                                # noqa
        #  dprod/d(opLabel)_ij   = sum_{L s.t. G(L) == oplabel} [ G1 ... G(L-1) dG(L)/dij G(L+1) ... GN ] , a matrix for each given (i,j)                       # noqa
        #  vec( dprod/d(opLabel)_ij ) = sum_{L s.t. G(L) == oplabel} [ (G1 ... G(L-1)) tensor (G(L+1) ... GN)^T vec( dG(L)/dij ) ]                              # noqa
        #                               = [ sum_{L s.t. G(L) == oplabel} [ (G1 ... G(L-1)) tensor (G(L+1) ... GN)^T ]] * vec( dG(L)/dij) )                      # noqa
        #  if dG(L)/dij = E(i,j)                                                                                                                                # noqa
        #                               = vec(i,j)-col of [ sum_{L s.t. G(L) == oplabel} [ (G1 ... G(L-1)) tensor (G(L+1) ... GN)^T ]]                          # noqa
        #
        # So for each opLabel the matrix [ sum_{L s.t. GL == oplabel} [ (G1 ... G(L-1)) tensor (G(L+1) ... GN)^T ]] has
        # columns which correspond to the vectorized derivatives of each of the product components (i.e. prod_kl) with
        # respect to a given gateLabel_ij.  This function returns a concatenated form of the above matrices, so that
        # each column corresponds to a (opLabel,i,j) tuple and each row corresponds to an element of the product (els of
        # prod.flatten()).
        #
        # Note: if gate G(L) is just a matrix of parameters, then dG(L)/dij = E(i,j), an elementary matrix

        dim = self.model.evotype.minimal_dim(self.model.state_space)

        #Cache partial products (relatively little mem required)
        leftProds = []
        G = _np.identity(dim); leftProds.append(G)
        for opLabel in revOpLabelList:
            G = _np.dot(G, self.model.circuit_layer_operator(opLabel, 'op').to_dense(on_space='minimal'))
            leftProds.append(G)

        rightProdsT = []
        G = _np.identity(dim); rightProdsT.append(_np.transpose(G))
        for opLabel in reversed(revOpLabelList):
            G = _np.dot(self.model.circuit_layer_operator(opLabel, 'op').to_dense(on_space='minimal'), G)
            rightProdsT.append(_np.transpose(G))

        # Allocate memory for the final result
        num_deriv_cols = self.model.num_params if (wrt_filter is None) else len(wrt_filter)
        flattened_dprod = _np.zeros((dim**2, num_deriv_cols), 'd')

        # For each operation label, compute the derivative of the entire circuit
        #  with respect to only that gate's parameters and fill the appropriate
        #  columns of flattened_dprod.
        uniqueOpLabels = sorted(list(set(revOpLabelList)))
        for opLabel in uniqueOpLabels:
            #REMOVE gate = self.model.circuit_layer_operator(opLabel, 'op')
            #REMOVE op_wrtFilter, gpindices = self._process_wrt_filter(wrt_filter, gate)
            #REMOVE dop_dopLabel = gate.deriv_wrt_params(op_wrtFilter)
            dop_dopLabel = self._doperation(opLabel, flat=True, wrt_filter=wrt_filter)  # (dim**2, num_deriv_cols)

            for (i, gl) in enumerate(revOpLabelList):
                if gl != opLabel: continue  # loop over locations of opLabel
                LRproduct = _np.kron(leftProds[i], rightProdsT[N - 1 - i])  # (dim**2, dim**2)
                flattened_dprod += _np.dot(LRproduct, dop_dopLabel)  # (dim**2, num_deriv_cols)
                #REMOVE _fas(flattened_dprod, [None, gpindices],
                #REMOVE      _np.dot(LRproduct, dop_dopLabel), add=True)  # (dim**2, n_params[opLabel])


        if flat:
            return flattened_dprod
        else:
            # axes = (gate_ij, prod_row, prod_col)
            return _np.swapaxes(flattened_dprod, 0, 1).reshape((num_deriv_cols, dim, dim))

    def hproduct(self, circuit, flat=False, wrt_filter1=None, wrt_filter2=None):
        """
        Compute the hessian of a specified sequence of operation labels.

        Parameters
        ----------
        circuit : Circuit or tuple of operation labels
            The sequence of operation labels.

        flat : bool, optional
            Affects the shape of the returned derivative array (see below).

        wrt_filter1 : list of ints, optional
            If not None, a list of integers specifying which parameters
            to differentiate with respect to in the first (row)
            derivative operations.  Each element is an model-parameter index.
            This argument is used internally for distributing derivative calculations
            across multiple processors.

        wrt_filter2 : list of ints, optional
            If not None, a list of integers specifying which parameters
            to differentiate with respect to in the second (col)
            derivative operations.  Each element is an model-parameter index.
            This argument is used internally for distributing derivative calculations
            across multiple processors.

        Returns
        -------
        hessian : numpy array
            * if flat == False, a  M x M x G x G numpy array, where:

              - M == length of the vectorized model (number of model parameters)
              - G == the linear dimension of a operation matrix (G x G operation matrices).

              and hessian[i,j,k,l] holds the derivative of the (k,l)-th entry of the product
              with respect to the j-th then i-th model parameters.

            * if flat == True, a  N x M x M numpy array, where:

              - N == the number of entries in a single flattened gate (ordered as numpy.flatten)
              - M == length of the vectorized model (number of model parameters)

              and hessian[i,j,k] holds the derivative of the i-th entry of the flattened
              product with respect to the k-th then k-th model parameters.
        """

        # LEXICOGRAPHICAL VS MATRIX ORDER
        # we do matrix multiplication in this order (easier to think about)
        revOpLabelList = tuple(reversed(tuple(circuit)))

        #  prod = G1 * G2 * .... * GN , a matrix                                                                                                                # noqa
        #  dprod/d(opLabel)_ij   = sum_{L s.t. GL == oplabel} [ G1 ... G(L-1) dG(L)/dij G(L+1) ... GN ] , a matrix for each given (i,j)                         # noqa
        #  d2prod/d(opLabel1)_kl*d(opLabel2)_ij = sum_{M s.t. GM == gatelabel1} sum_{L s.t. GL == gatelabel2, M < L}                                            # noqa
        #                                                 [ G1 ... G(M-1) dG(M)/dkl G(M+1) ... G(L-1) dG(L)/dij G(L+1) ... GN ] + {similar with L < M}          # noqa
        #                                                 + sum{M==L} [ G1 ... G(M-1) d2G(M)/(dkl*dij) G(M+1) ... GN ]                                          # noqa
        #                                                 a matrix for each given (i,j,k,l)                                                                     # noqa
        #  vec( d2prod/d(opLabel1)_kl*d(opLabel2)_ij ) = sum{...} [ G1 ...  G(M-1) dG(M)/dkl G(M+1) ... G(L-1) tensor (G(L+1) ... GN)^T vec( dG(L)/dij ) ]      # noqa
        #                                                  = sum{...} [ unvec( G1 ...  G(M-1) tensor (G(M+1) ... G(L-1))^T vec( dG(M)/dkl ) )                   # noqa
        #                                                                tensor (G(L+1) ... GN)^T vec( dG(L)/dij ) ]                                            # noqa
        #                                                  + sum{ L < M} [ G1 ...  G(L-1) tensor                                                                # noqa
        #                                                       ( unvec( G(L+1) ... G(M-1) tensor (G(M+1) ... GN)^T vec( dG(M)/dkl ) ) )^T vec( dG(L)/dij ) ]   # noqa
        #                                                  + sum{ L == M} [ G1 ...  G(M-1) tensor (G(M+1) ... GN)^T vec( d2G(M)/dkl*dji )                       # noqa
        #
        #  Note: ignoring L == M terms assumes that d^2 G/(dij)^2 == 0, which is true IF each operation matrix element
        #  is at most *linear* in each of the gate parameters.  If this is not the case, need LinearOperator objects to
        #  have a 2nd-deriv method in addition of deriv_wrt_params
        #
        #  Note: unvec( X ) can be done efficiently by actually computing X^T ( note (A tensor B)^T = A^T tensor B^T )
        #  and using numpy's reshape

        dim = self.model.evotype.minimal_dim(self.model.state_space)

        uniqueOpLabels = sorted(list(set(revOpLabelList)))
        used_operations = _collections.OrderedDict()

        #Cache processed parameter filters for multiple uses below
        gpindices1 = {}; gate_wrtFilters1 = {}
        gpindices2 = {}; gate_wrtFilters2 = {}
        for l in uniqueOpLabels:
            used_operations[l] = self.model.circuit_layer_operator(l, 'op')
            gate_wrtFilters1[l], gpindices1[l] = self._process_wrt_filter(wrt_filter1, used_operations[l])
            gate_wrtFilters2[l], gpindices2[l] = self._process_wrt_filter(wrt_filter2, used_operations[l])

        #Cache partial products (relatively little mem required)
        prods = {}
        ident = _np.identity(dim)
        for (i, opLabel1) in enumerate(revOpLabelList):  # loop over "starting" gate
            prods[(i, i - 1)] = ident  # product of no gates
            G = ident
            for (j, opLabel2) in enumerate(revOpLabelList[i:], start=i):  # loop over "ending" gate (>= starting gate)
                G = _np.dot(G, self.model.circuit_layer_operator(opLabel2, 'op').to_dense(on_space='minimal'))
                prods[(i, j)] = G
        prods[(len(revOpLabelList), len(revOpLabelList) - 1)] = ident  # product of no gates

        #Also Cache gate jacobians (still relatively little mem required)
        dop_dopLabel1 = {
            opLabel: gate.deriv_wrt_params(gate_wrtFilters1[opLabel])
            for opLabel, gate in used_operations.items()}

        if wrt_filter1 == wrt_filter2:
            dop_dopLabel2 = dop_dopLabel1
        else:
            dop_dopLabel2 = {
                opLabel: gate.deriv_wrt_params(gate_wrtFilters2[opLabel])
                for opLabel, gate in used_operations.items()}

        #Finally, cache any nonzero gate hessians (memory?)
        hop_dopLabels = {}
        for opLabel, gate in used_operations.items():
            if gate.has_nonzero_hessian():
                hop_dopLabels[opLabel] = gate.hessian_wrt_params(
                    gate_wrtFilters1[opLabel], gate_wrtFilters2[opLabel])

        # Allocate memory for the final result
        num_deriv_cols1 = self.model.num_params if (wrt_filter1 is None) else len(wrt_filter1)
        num_deriv_cols2 = self.model.num_params if (wrt_filter2 is None) else len(wrt_filter2)
        flattened_d2prod = _np.zeros((dim**2, num_deriv_cols1, num_deriv_cols2), 'd')

        # For each pair of gates in the string, compute the hessian of the entire
        #  circuit with respect to only those two gates' parameters and fill
        #  add the result to the appropriate block of flattened_d2prod.

        #NOTE: if we needed to perform a hessian calculation (i.e. for l==m) then
        # it could make sense to iterate through the self.operations.keys() as in
        # dproduct(...) and find the labels in the string which match the current
        # gate (so we only need to compute this gate hessian once).  But since we're
        # assuming that the gates are at most linear in their parameters, this
        # isn't currently needed.

        N = len(revOpLabelList)
        for m, opLabel1 in enumerate(revOpLabelList):
            inds1 = gpindices1[opLabel1]
            nDerivCols1 = dop_dopLabel1[opLabel1].shape[1]
            if nDerivCols1 == 0: continue

            for l, opLabel2 in enumerate(revOpLabelList):
                inds2 = gpindices1[opLabel2]
                #nDerivCols2 = dop_dopLabel2[opLabel2].shape[1]

                # FUTURE: we could add logic that accounts for the symmetry of the Hessian, so that
                # if gl1 and gl2 are both in opsToVectorize1 and opsToVectorize2 we only compute d2(prod)/d(gl1)d(gl2)
                # and not d2(prod)/d(gl2)d(gl1) ...

                if m < l:
                    x0 = _np.kron(_np.transpose(prods[(0, m - 1)]), prods[(m + 1, l - 1)])  # (dim**2, dim**2)
                    x = _np.dot(_np.transpose(dop_dopLabel1[opLabel1]), x0); xv = x.view()  # (nDerivCols1,dim**2)
                    xv.shape = (nDerivCols1, dim, dim)  # (reshape without copying - throws error if copy is needed)
                    y = _np.dot(_np.kron(xv, _np.transpose(prods[(l + 1, N - 1)])), dop_dopLabel2[opLabel2])
                    # above: (nDerivCols1,dim**2,dim**2) * (dim**2,nDerivCols2) = (nDerivCols1,dim**2,nDerivCols2)
                    flattened_d2prod[:, inds1, inds2] += _np.swapaxes(y, 0, 1)
                    # above: dim = (dim2, nDerivCols1, nDerivCols2);
                    # swapaxes takes (kl,vec_prod_indx,ij) => (vec_prod_indx,kl,ij)
                elif l < m:
                    x0 = _np.kron(_np.transpose(prods[(l + 1, m - 1)]), prods[(m + 1, N - 1)])  # (dim**2, dim**2)
                    x = _np.dot(_np.transpose(dop_dopLabel1[opLabel1]), x0); xv = x.view()  # (nDerivCols1,dim**2)
                    xv.shape = (nDerivCols1, dim, dim)  # (reshape without copying - throws error if copy is needed)
                    # transposes each of the now un-vectorized dim x dim mxs corresponding to a single kl
                    xv = _np.swapaxes(xv, 1, 2)
                    y = _np.dot(_np.kron(prods[(0, l - 1)], xv), dop_dopLabel2[opLabel2])
                    # above: (nDerivCols1,dim**2,dim**2) * (dim**2,nDerivCols2) = (nDerivCols1,dim**2,nDerivCols2)

                    flattened_d2prod[:, inds1, inds2] += _np.swapaxes(y, 0, 1)
                    # above: dim = (dim2, nDerivCols1, nDerivCols2);
                    # swapaxes takes (kl,vec_prod_indx,ij) => (vec_prod_indx,kl,ij)

                else:
                    # l==m, which we *used* to assume gave no contribution since we assume all gate elements are at most
                    # linear in the parameters
                    assert(opLabel1 == opLabel2)
                    if opLabel1 in hop_dopLabels:  # indicates a non-zero hessian
                        x0 = _np.kron(_np.transpose(prods[(0, m - 1)]), prods[(m + 1, N - 1)])  # (dim**2, dim**2)
                        # (nDerivCols1,nDerivCols2,dim**2)
                        x = _np.dot(_np.transpose(hop_dopLabels[opLabel1], axes=(1, 2, 0)), x0); xv = x.view()
                        xv = _np.transpose(xv, axes=(2, 0, 1))  # (dim2, nDerivCols1, nDerivCols2)
                        flattened_d2prod[:, inds1, inds2] += xv

        if flat:
            return flattened_d2prod  # axes = (vectorized_op_el_index, model_parameter1, model_parameter2)
        else:
            vec_kl_size, vec_ij_size = flattened_d2prod.shape[1:3]  # == num_deriv_cols1, num_deriv_cols2
            return _np.rollaxis(flattened_d2prod, 0, 3).reshape((vec_kl_size, vec_ij_size, dim, dim))
            # axes = (model_parameter1, model_parameter2, model_element_row, model_element_col)

    def _compute_circuit_outcome_probabilities(self, array_to_fill, circuit, outcomes, resource_alloc, time=None):
        """
        Compute probabilities of a multiple "outcomes" for a single circuit.

        The outcomes correspond to `circuit` sandwiched between `rholabel` (a state preparation)
        and the multiple effect labels in `elabels`.

        Parameters
        ----------
        rholabel : Label
            The state preparation label.

        elabels : list
            A list of :class:`Label` objects giving the *simplified* effect labels.

        circuit : Circuit or tuple
            A tuple-like object of *simplified* gates (e.g. may include
            instrument elements like 'Imyinst_0')

        use_scaling : bool, optional
            Whether to use a post-scaled product internally.  If False, this
            routine will run slightly faster, but with a chance that the
            product will overflow and the subsequent trace operation will
            yield nan as the returned probability.

        time : float, optional
            The *start* time at which `circuit` is evaluated.

        Returns
        -------
        numpy.ndarray
            An array of floating-point probabilities, corresponding to
            the elements of `elabels`.
        """
        use_scaling = False  # Hardcoded for now
        assert(time is None), "MatrixForwardSimulator cannot be used to simulate time-dependent circuits"

        expanded_circuit_outcomes = self.model.expand_instruments_and_separate_povm(circuit, outcomes)
        outcome_to_index = {outc: i for i, outc in enumerate(outcomes)}
        for spc, spc_outcomes in expanded_circuit_outcomes.items():  # spc is a SeparatePOVMCircuit
            indices = [outcome_to_index[o] for o in spc_outcomes]
            rholabel = spc.circuit_without_povm[0]
            circuit_ops = spc.circuit_without_povm[1:]
            rho, Es = self._rho_es_from_spam_tuples(rholabel, spc.full_effect_labels)
            #shapes: rho = (N,1), Es = (len(elabels),N)

            if use_scaling:
                old_err = _np.seterr(over='ignore')
                G, scale = self.product(circuit_ops, True)
                # TODO - add a ".dense_space_type" attribute of evotype that == either "Hilbert" or "Hilbert-Schmidt"?
                if self.model.evotype == "statevec":
                    ps = _np.real(_np.abs(_np.dot(Es, _np.dot(G, rho)) * scale)**2)
                else:  # evotype == "densitymx"
                    # probability, with scaling applied (may generate overflow, but OK)
                    ps = _np.real(_np.dot(Es, _np.dot(G, rho)) * scale)
                _np.seterr(**old_err)

            else:  # no scaling -- faster but susceptible to overflow
                G = self.product(circuit_ops, False)
                if self.model.evotype == "statevec":
                    ps = _np.real(_np.abs(_np.dot(Es, _np.dot(G, rho)))**2)
                else:  # evotype == "densitymx"
                    ps = _np.real(_np.dot(Es, _np.dot(G, rho)))
            array_to_fill[indices] = ps.flat


class MatrixForwardSimulator(_DistributableForwardSimulator, SimpleMatrixForwardSimulator):
    """
    Computes circuit outcome probabilities by multiplying together circuit-layer process matrices.

    Interfaces with a model via its `circuit_layer_operator` method and extracts a dense matrix
    representation of operators by calling their `to_dense` method.  An "evaluation tree" that
    composes all of the circuits using pairwise "joins"  is constructed by a :class:`MatrixCOPALayout`
    layout object, and this tree then directs pairwise multiplications of process matrices to compute
    circuit outcome probabilities.  Derivatives are computed analytically, using operators'
    `deriv_wrt_params` methods.

    Parameters
    ----------
    model : Model, optional
        The parent model of this simulator.  It's fine if this is `None` at first,
        but it will need to be set (by assigning `self.model` before using this simulator.

    distribute_by_timestamp : bool, optional
        When `True`, treat the data as time dependent, and distribute the computation of outcome
        probabilitiesby assigning groups of processors to the distinct time stamps within the
        dataset.  This means of distribution be used only when the circuits themselves contain
        no time delay infomation (all circuit layer durations are 0), as operators are cached
        at the "start" time of each circuit, i.e., the timestamp in the data set.  If `False`,
        then the data is treated in a time-independent way, and the overall counts for each outcome
        are used.  If support for intra-circuit time dependence is needed, you must use a different
        forward simulator (e.g. :class:`MapForwardSimulator`).

    num_atoms : int, optional
        The number of atoms (sub-evaluation-trees) to use when creating the layout (i.e. when calling
        :meth:`create_layout`).  This determines how many units the element (circuit outcome
        probability) dimension is divided into, and doesn't have to correclate with the number of
        processors.  When multiple processors are used, if `num_atoms` is less than the number of
        processors then `num_atoms` should divide the number of processors evenly, so that
        `num_atoms // num_procs` groups of processors can be used to divide the computation
        over parameter dimensions.

    processor_grid : tuple optional
        Specifies how the total number of processors should be divided into a number of
        atom-processors, 1st-parameter-deriv-processors, and 2nd-parameter-deriv-processors.
        Each level of specification is optional, so this can be a 1-, 2-, or 3- tuple of
        integers (or None).  Multiplying the elements of `processor_grid` together should give
        at most the total number of processors.

    param_blk_sizes : tuple, optional
        The parameter block sizes along the first or first & second parameter dimensions - so
        this can be a 0-, 1- or 2-tuple of integers or `None` values.  A block size of `None`
        means that there should be no division into blocks, and that each block processor
        computes all of its parameter indices at once.
    """

    @classmethod
    def _array_types_for_method(cls, method_name):
        # The array types of *intermediate* or *returned* values within various class methods (for memory estimates)
        if method_name == '_bulk_fill_probs_block': return cls._array_types_for_method('_compute_product_cache')
        if method_name == '_bulk_fill_dprobs_block':
            return cls._array_types_for_method('_compute_product_cache') \
                + cls._array_types_for_method('_compute_dproduct_cache')
        if method_name == '_bulk_fill_hprobs_block':
            return cls._array_types_for_method('_compute_product_cache') \
                + cls._array_types_for_method('_compute_dproduct_cache') \
                + cls._array_types_for_method('_compute_hproduct_cache')

        if method_name == '_compute_product_cache': return ('zdd', 'z', 'z')  # cache of gates, scales, and scaleVals
        if method_name == '_compute_dproduct_cache': return ('zddb',)  # cache x dim x dim x distributed_nparams
        if method_name == '_compute_hproduct_cache': return ('zddbb',)  # cache x dim x dim x dist_np1 x dist_np2
        return super()._array_types_for_method(method_name)

    def __init__(self, model=None, distribute_by_timestamp=False, num_atoms=None, processor_grid=None,
                 param_blk_sizes=None, cache_doperations=True):
        super().__init__(model, num_atoms, processor_grid, param_blk_sizes)
        self._cache_dops = cache_doperations
        self._mode = "distribute_by_timestamp" if distribute_by_timestamp else "time_independent"

    def _to_nice_serialization(self):
        state = super()._to_nice_serialization()
        state.update({'mode': self._mode,
                      # (don't serialize parent model or processor distribution info)
                      })
        return state

    @classmethod
    def _from_nice_serialization(cls, state):
        #Note: resets processor-distribution information
        return cls(None, state['mode'] == "distribute_by_timestamp")

    def copy(self):
        """
        Return a shallow copy of this MatrixForwardSimulator

        Returns
        -------
        MatrixForwardSimulator
        """
        return MatrixForwardSimulator(self.model)

    def _compute_product_cache(self, layout_atom_tree, resource_alloc):
        """
        Computes an array of operation sequence products (process matrices).

        Note: will *not* parallelize computation:  parallelization should be
        done at a higher level.
        """
        dim = self.model.evotype.minimal_dim(self.model.state_space)

        #Note: resource_alloc gives procs that could work together to perform
        # computation, e.g. paralllel dot products but NOT to just partition
        # futher (e.g. among the wrt_slices) as this is done in the layout.
        # This function doesn't make use of resource_alloc - all procs compute the same thing.

        eval_tree = layout_atom_tree
        cacheSize = len(eval_tree)
        prodCache = _np.zeros((cacheSize, dim, dim), 'd')
        # ^ This assumes assignments prodCache[i] = <2d numpy array>.
        #   It would be better for this to be a dict (mapping _most likely_
        #   to ndarrays) if we don't need slicing or other axis indexing.
        scaleCache = _np.zeros(cacheSize, 'd')

        for iDest, iRight, iLeft in eval_tree:

            #Special case of an "initial operation" that can be filled directly
            if iRight is None:  # then iLeft gives operation:
                opLabel = iLeft
                if opLabel is None:
                    prodCache[iDest] = _np.identity(dim)
                    # Note: scaleCache[i] = 0.0 from initialization
                else:
                    gate = self.model.circuit_layer_operator(opLabel, 'op').to_dense(on_space='minimal')
                    nG = max(_nla.norm(gate), 1.0)
                    # ^ This indicates a need to compute norms of the operation matrices. Can't do this
                    #   with scipy.linalg if gate is represented implicitly. 
                    prodCache[iDest] = gate / nG
                    # ^ Indicates a need to overload division by scalars.
                    scaleCache[iDest] = _np.log(nG)
                continue

            # combine iLeft + iRight => iDest
            # LEXICOGRAPHICAL VS MATRIX ORDER Note: we reverse iLeft <=> iRight from eval_tree because
            # (iRight,iLeft,iFinal) = tup implies circuit[i] = circuit[iLeft] + circuit[iRight], but we want:
            # since then matrixOf(circuit[i]) = matrixOf(circuit[iLeft]) * matrixOf(circuit[iRight])
            L, R = prodCache[iLeft], prodCache[iRight]
            prodCache[iDest] = _np.dot(L, R)
            scaleCache[iDest] = scaleCache[iLeft] + scaleCache[iRight]

            if prodCache[iDest].max() < _PSMALL and prodCache[iDest].min() > -_PSMALL:
<<<<<<< HEAD
                nL = max(_nla.norm(L), _np.exp(-scaleCache[iLeft]),  1e-300)
                nR = max(_nla.norm(R), _np.exp(-scaleCache[iRight]), 1e-300)
                # ^ I want to allow L,R to be tensor product operators. That precludes
                #   calling _nla.norm.
=======
                nL = max(_nla.norm(L), _np.exp(-scaleCache[iLeft]), 1e-300)
                nR = max(_nla.norm(R), _np.exp(-scaleCache[iRight]), 1e-300)
>>>>>>> 7ad7b6dc
                sL, sR = L / nL, R / nR
                # ^ Again, shows the need to overload division by scalars.
                prodCache[iDest] = sL @ sR
                scaleCache[iDest] += _np.log(nL) + _np.log(nR)

        nanOrInfCacheIndices = (~_np.isfinite(prodCache)).nonzero()[0]  # may be duplicates (a list, not a set)
        # since all scaled gates start with norm <= 1, products should all have norm <= 1
        assert(len(nanOrInfCacheIndices) == 0)

        return prodCache, scaleCache

    def _compute_dproduct_cache(self, layout_atom_tree, prod_cache, scale_cache,
                                resource_alloc=None, wrt_slice=None, profiler=None):
        """
        Computes a tree of product derivatives in a linear cache space. Will
        use derivative columns to parallelize computation.
        """

        if profiler is None: profiler = _dummy_profiler
        dim = self.model.evotype.minimal_dim(self.model.state_space)
        nDerivCols = self.model.num_params if (wrt_slice is None) \
            else _slct.length(wrt_slice)
        deriv_shape = (nDerivCols, dim, dim)
        eval_tree = layout_atom_tree
        cacheSize = len(eval_tree)

        #Note: resource_alloc gives procs that could work together to perform
        # computation, e.g. paralllel dot products but NOT to just partition
        # futher (e.g. among the wrt_slices) as this is done in the layout.
        # This function doesn't make use of resource_alloc - all procs compute the same thing.

        ## ------------------------------------------------------------------
        #
        ##print("MPI: _compute_dproduct_cache begin: %d deriv cols" % nDerivCols)
        #if resource_alloc is not None and resource_alloc.comm is not None and resource_alloc.comm.Get_size() > 1:
        #    #print("MPI: _compute_dproduct_cache called w/comm size %d" % comm.Get_size())
        #    # parallelize of deriv cols, then sub-trees (if available and necessary)
        #
        #    if resource_alloc.comm.Get_size() > nDerivCols:
        #
        #        #If there are more processors than deriv cols, give a
        #        # warning -- note that we *cannot* make use of a tree being
        #        # split because there's no good way to reconstruct the
        #        # *non-final* parent-tree elements from those of the sub-trees.
        #        _warnings.warn("Increased speed could be obtained by giving dproduct cache computation"
        #                       " *fewer* processors, as there are more cpus than derivative columns.")
        #
        #    # Use comm to distribute columns
        #    allDerivColSlice = slice(0, nDerivCols) if (wrt_slice is None) else wrt_slice
        #    _, myDerivColSlice, _, sub_resource_alloc = \
        #        _mpit.distribute_slice(allDerivColSlice, resource_alloc.comm)
        #    #print("MPI: _compute_dproduct_cache over %d cols (%s) (rank %d computing %s)" \
        #    #    % (nDerivCols, str(allDerivColIndices), comm.Get_rank(), str(myDerivColIndices)))
        #    if sub_resource_alloc is not None and sub_resource_alloc.comm is not None \
        #       and sub_resource_alloc.comm.Get_size() > 1:
        #        _warnings.warn("Too many processors to make use of in "
        #                       " _compute_dproduct_cache.")
        #        if sub_resource_alloc.comm.Get_rank() > 0: myDerivColSlice = slice(0, 0)
        #        #don't compute anything on "extra", i.e. rank != 0, cpus
        #
        #    my_results = self._compute_dproduct_cache(
        #        layout_atom_tree, prod_cache, scale_cache, None, myDerivColSlice, profiler)
        #    # pass None as comm, *not* mySubComm, since we can't do any
        #    #  further parallelization
        #
        #    tm = _time.time()
        #    all_results = resource_alloc.comm.allgather(my_results)
        #    profiler.add_time("MPI IPC", tm)
        #    return _np.concatenate(all_results, axis=1)  # TODO: remove this concat w/better gather?
        #
        ## ------------------------------------------------------------------

        tSerialStart = _time.time()
        dProdCache = _np.zeros((cacheSize,) + deriv_shape)
        # ^ I think that deriv_shape will be a tuple of length > 2.
        #   (Based on how swapaxes is used in the loop below ...)
        wrtIndices = _slct.indices(wrt_slice) if (wrt_slice is not None) else None

        for iDest, iRight, iLeft in eval_tree:

            #Special case of an "initial operation" that can be filled directly
            if iRight is None:  # then iLeft gives operation:
                opLabel = iLeft
                if opLabel is None:
                    dProdCache[iDest] = _np.zeros(deriv_shape)
                else:
                    #doperation = self.dproduct( (opLabel,) , wrt_filter=wrtIndices)
                    doperation = self._doperation(opLabel, wrt_filter=wrtIndices)
                    dProdCache[iDest] = doperation / _np.exp(scale_cache[iDest])
                    # ^ Need a way to track tensor product structure in whatever's 
                    #   being returned by self._doperation (presumably it's a tensor ...)

                continue

            tm = _time.time()

            # combine iLeft + iRight => i
            # LEXICOGRAPHICAL VS MATRIX ORDER Note: we reverse iLeft <=> iRight from eval_tree because
            # (iRight,iLeft,iFinal) = tup implies circuit[i] = circuit[iLeft] + circuit[iRight], but we want:
            # since then matrixOf(circuit[i]) = matrixOf(circuit[iLeft]) * matrixOf(circuit[iRight])
            L, R = prod_cache[iLeft], prod_cache[iRight]
            dL, dR = dProdCache[iLeft], dProdCache[iRight]
            term1 = _np.dot(dL, R)
            term2 = _np.swapaxes(_np.dot(L, dR), 0, 1) 
            # ^ From the numpy docs on .dot :
            #
            #   If a is an N-D array and b is an M-D array (where M>=2),
            #   it is a sum product over the last axis of a and the second-to-last axis of b:
            #
            #       dot(a, b)[i,j,k,m] = sum(a[i,j,:] * b[k,:,m])
            #
            dProdCache[iDest] = term1 +  term2  # dot(dS, T) + dot(S, dT)
            # ^ We need addition of tensor-product-structured "doperators."

            profiler.add_time("compute_dproduct_cache: dots", tm)
            profiler.add_count("compute_dproduct_cache: dots")

            scale = scale_cache[iDest] - (scale_cache[iLeft] + scale_cache[iRight])
            if abs(scale) > 1e-8:  # _np.isclose(scale,0) is SLOW!
                dProdCache[iDest] /= _np.exp(scale)
                if dProdCache[iDest].max() < _DSMALL and dProdCache[iDest].min() > -_DSMALL:
                    # ^ Need the tensor-product-structured "doperators" to have .max() and .min()
                    #   methods.
                    _warnings.warn("Scaled dProd small in order to keep prod managable.")
            elif (_np.count_nonzero(dProdCache[iDest]) and dProdCache[iDest].max() < _DSMALL
                  and dProdCache[iDest].min() > -_DSMALL):
                # ^ Need to bypass the call to _np.count_nonzero(...).
                _warnings.warn("Would have scaled dProd but now will not alter scale_cache.")

        #profiler.print_mem("DEBUGMEM: POINT2"); profiler.comm.barrier()

        profiler.add_time("compute_dproduct_cache: serial", tSerialStart)
        profiler.add_count("compute_dproduct_cache: num columns", nDerivCols)

        return dProdCache

    def _compute_hproduct_cache(self, layout_atom_tree, prod_cache, d_prod_cache1,
                                d_prod_cache2, scale_cache, resource_alloc=None,
                                wrt_slice1=None, wrt_slice2=None):
        """
        Computes a tree of product 2nd derivatives in a linear cache space. Will
        use derivative rows and columns to parallelize computation.
        """

        dim = self.model.evotype.minimal_dim(self.model.state_space)

        # Note: dProdCache?.shape = (#circuits,#params_to_diff_wrt,dim,dim)
        nDerivCols1 = d_prod_cache1.shape[1]
        nDerivCols2 = d_prod_cache2.shape[1]
        assert(wrt_slice1 is None or _slct.length(wrt_slice1) == nDerivCols1)
        assert(wrt_slice2 is None or _slct.length(wrt_slice2) == nDerivCols2)
        hessn_shape = (nDerivCols1, nDerivCols2, dim, dim)
        eval_tree = layout_atom_tree
        cacheSize = len(eval_tree)

        #Note: resource_alloc gives procs that could work together to perform
        # computation, e.g. paralllel dot products but NOT to just partition
        # futher (e.g. among the wrt_slices) as this is done in the layout.
        # This function doesn't make use of resource_alloc - all procs compute the same thing.

        ## ------------------------------------------------------------------
        #
        #if resource_alloc is not None and resource_alloc.comm is not None and resource_alloc.comm.Get_size() > 1:
        #    # parallelize of deriv cols, then sub-trees (if available and necessary)
        #
        #    if resource_alloc.comm.Get_size() > nDerivCols1 * nDerivCols2:
        #        #If there are more processors than deriv cells, give a
        #        # warning -- note that we *cannot* make use of a tree being
        #        # split because there's no good way to reconstruct the
        #        # *non-final* parent-tree elements from those of the sub-trees.
        #        _warnings.warn("Increased speed could be obtained"
        #                       " by giving hproduct cache computation"
        #                       " *fewer* processors and *smaller* (sub-)tree"
        #                       " (e.g. by splitting tree beforehand), as there"
        #                       " are more cpus than hessian elements.")  # pragma: no cover
        #
        #    # allocate final result memory
        #    hProdCache = _np.zeros((cacheSize,) + hessn_shape)
        #
        #    # Use comm to distribute columns
        #    allDeriv1ColSlice = slice(0, nDerivCols1)
        #    allDeriv2ColSlice = slice(0, nDerivCols2)
        #    deriv1Slices, myDeriv1ColSlice, deriv1Owners, mySubComm = \
        #        _mpit.distribute_slice(allDeriv1ColSlice, resource_alloc.comm)
        #
        #    # Get slice into entire range of model params so that
        #    #  per-gate hessians can be computed properly
        #    if wrt_slice1 is not None and wrt_slice1.start is not None:
        #        myHessianSlice1 = _slct.shift(myDeriv1ColSlice, wrt_slice1.start)
        #    else: myHessianSlice1 = myDeriv1ColSlice
        #
        #    #print("MPI: _compute_hproduct_cache over %d cols (rank %d computing %s)" \
        #    #    % (nDerivCols2, comm.Get_rank(), str(myDerivColSlice)))
        #
        #    if mySubComm is not None and mySubComm.Get_size() > 1:
        #        deriv2Slices, myDeriv2ColSlice, deriv2Owners, mySubSubComm = \
        #            _mpit.distribute_slice(allDeriv2ColSlice, mySubComm)
        #
        #        # Get slice into entire range of model params (see above)
        #        if wrt_slice2 is not None and wrt_slice2.start is not None:
        #            myHessianSlice2 = _slct.shift(myDeriv2ColSlice, wrt_slice2.start)
        #        else: myHessianSlice2 = myDeriv2ColSlice
        #
        #        if mySubSubComm is not None and mySubSubComm.Get_size() > 1:
        #            _warnings.warn("Too many processors to make use of in "
        #                           " _compute_hproduct_cache.")
        #            #TODO: remove: not needed now that we track owners
        #            #if mySubSubComm.Get_rank() > 0: myDeriv2ColSlice = slice(0,0)
        #            #  #don't compute anything on "extra", i.e. rank != 0, cpus
        #
        #        hProdCache[:, myDeriv1ColSlice, myDeriv2ColSlice] = self._compute_hproduct_cache(
        #            layout_atom_tree, prod_cache, d_prod_cache1[:, myDeriv1ColSlice],
        #            d_prod_cache2[:, myDeriv2ColSlice], scale_cache, None, myHessianSlice1, myHessianSlice2)
        #        # pass None as comm, *not* mySubSubComm, since we can't do any further parallelization
        #
        #        #NOTE: we only need to gather to the root processor (TODO: update this)
        #        _mpit.gather_slices(deriv2Slices, deriv2Owners, hProdCache, [None, myDeriv1ColSlice],
        #                            2, mySubComm)  # , gather_mem_limit) #gather over col-distribution (Deriv2)
        #        #note: gathering axis 2 of hProdCache[:,myDeriv1ColSlice],
        #        #      dim=(cacheSize,nDerivCols1,nDerivCols2,dim,dim)
        #    else:
        #        #compute "Deriv1" row-derivatives distribution only; don't use column distribution
        #        hProdCache[:, myDeriv1ColSlice] = self._compute_hproduct_cache(
        #            layout_atom_tree, prod_cache, d_prod_cache1[:, myDeriv1ColSlice], d_prod_cache2,
        #            scale_cache, None, myHessianSlice1, wrt_slice2)
        #        # pass None as comm, *not* mySubComm (this is ok, see "if" condition above)
        #
        #    #NOTE: we only need to gather to the root processor (TODO: update this)
        #    _mpit.gather_slices(deriv1Slices, deriv1Owners, hProdCache, [], 1, resource_alloc.comm)
        #    #, gather_mem_limit) #gather over row-distribution (Deriv1)
        #    #note: gathering axis 1 of hProdCache,
        #    #      dim=(cacheSize,nDerivCols1,nDerivCols2,dim,dim)
        #
        #    return hProdCache
        #
        ## ------------------------------------------------------------------

        hProdCache = _np.zeros((cacheSize,) + hessn_shape)
        wrtIndices1 = _slct.indices(wrt_slice1) if (wrt_slice1 is not None) else None
        wrtIndices2 = _slct.indices(wrt_slice2) if (wrt_slice2 is not None) else None

        for iDest, iRight, iLeft in eval_tree:

            #Special case of an "initial operation" that can be filled directly
            if iRight is None:  # then iLeft gives operation:
                opLabel = iLeft
                if opLabel is None:
                    hProdCache[iDest] = _np.zeros(hessn_shape)
                elif not self.model.circuit_layer_operator(opLabel, 'op').has_nonzero_hessian():
                    #all gate elements are at most linear in params, so
                    # all hessians for single- or zero-circuits are zero.
                    hProdCache[iDest] = _np.zeros(hessn_shape)
                else:
                    hoperation = self._hoperation(opLabel,
                                                  wrt_filter1=wrtIndices1,
                                                  wrt_filter2=wrtIndices2)
                    hProdCache[iDest] = hoperation / _np.exp(scale_cache[iDest])
                continue

            # combine iLeft + iRight => i
            # LEXICOGRAPHICAL VS MATRIX ORDER Note: we reverse iLeft <=> iRight from eval_tree because
            # (Dest,iLeft,iRight,iFinal) = tup implies circuit[iDest] = circuit[iLeft] + circuit[iRight], but we want:
            # since then matrixOf(circuit[i]) = matrixOf(circuit[iLeft]) * matrixOf(circuit[iRight])
            L, R = prod_cache[iLeft], prod_cache[iRight]
            dL1, dR1 = d_prod_cache1[iLeft], d_prod_cache1[iRight]
            dL2, dR2 = d_prod_cache2[iLeft], d_prod_cache2[iRight]
            hL, hR = hProdCache[iLeft], hProdCache[iRight]
            # Note: L, R = GxG ; dL,dR = vgs x GxG ; hL,hR = vgs x vgs x GxG

            dLdRa = _np.swapaxes(_np.dot(dL1, dR2), 1, 2)
            dLdRb = _np.swapaxes(_np.dot(dL2, dR1), 1, 2)
            dLdR_sym = dLdRa + _np.swapaxes(dLdRb, 0, 1)

            hProdCache[iDest] = _np.dot(hL, R) + dLdR_sym + _np.transpose(_np.dot(L, hR), (1, 2, 0, 3))

            scale = scale_cache[iDest] - (scale_cache[iLeft] + scale_cache[iRight])
            if abs(scale) > 1e-8:  # _np.isclose(scale,0) is SLOW!
                hProdCache[iDest] /= _np.exp(scale)
                if hProdCache[iDest].max() < _HSMALL and hProdCache[iDest].min() > -_HSMALL:
                    _warnings.warn("Scaled hProd small in order to keep prod managable.")
            elif (_np.count_nonzero(hProdCache[iDest]) and hProdCache[iDest].max() < _HSMALL
                  and hProdCache[iDest].min() > -_HSMALL):
                _warnings.warn("hProd is small (oh well!).")

        return hProdCache

    def create_layout(self, circuits, dataset=None, resource_alloc=None, array_types=('E',),
                      derivative_dimensions=None, verbosity=0, layout_creation_circuit_cache= None, use_old_tree_style: bool = True):
        """
        Constructs an circuit-outcome-probability-array (COPA) layout for a list of circuits.

        Parameters
        ----------
        circuits : list
            The circuits whose outcome probabilities should be included in the layout.

        dataset : DataSet
            The source of data counts that will be compared to the circuit outcome
            probabilities.  The computed outcome probabilities are limited to those
            with counts present in `dataset`.

        resource_alloc : ResourceAllocation
            A available resources and allocation information.  These factors influence how
            the layout (evaluation strategy) is constructed.

        array_types : tuple, optional
            A tuple of string-valued array types.  See :meth:`ForwardSimulator.create_layout`.

        derivative_dimensions : int or tuple[int], optional
            Optionally, the parameter-space dimension used when taking first
            and second derivatives with respect to the cirucit outcome probabilities.  This must be
            non-None when `array_types` contains `'ep'` or `'epp'` types.
            If a tuple, then must be length 1.

        verbosity : int or VerbosityPrinter
            Determines how much output to send to stdout.  0 means no output, higher
            integers mean more output.

        layout_creation_circuit_cache : dict, optional (default None)
            A precomputed dictionary serving as a cache for completed
            circuits. I.e. circuits with prep labels and POVM labels appended.
            Along with other useful pre-computed circuit structures used in layout
            creation.
            
        Returns
        -------
        MatrixCOPALayout
        """
        # There are two types of quantities we adjust to create a good layout: "group-counts" and "processor-counts"
        #  - group counts:  natoms, nblks, nblks2 give how many indpendently computed groups/ranges of circuits,
        #                   1st parameters, and 2nd parameters are used.  Making these larger can reduce memory
        #                   consumption by reducing intermediate memory usage.
        #  - processor counts: na, np, np2 give how many "atom-processors", "param-processors" and "param2-processors"
        #                      are used to process data along each given direction.  These values essentially specify
        #                      how the physical procesors are divided by giving the number of (roughly equal) intervals
        #                      exist along each dimension of the physical processor "grid".  Thus, thees values are set
        #                      based on the total number of cores available and how many dimensions are being computed.

        resource_alloc = _ResourceAllocation.cast(resource_alloc)
        mem_limit = resource_alloc.mem_limit - resource_alloc.allocated_memory \
            if (resource_alloc.mem_limit is not None) else None  # *per-processor* memory limit
        printer = _VerbosityPrinter.create_printer(verbosity, resource_alloc)
        nprocs = resource_alloc.comm_size
        comm = resource_alloc.comm
        if isinstance(derivative_dimensions, int):
            num_params = derivative_dimensions
        elif isinstance(derivative_dimensions, tuple):
            assert len(derivative_dimensions) == 1
            num_params = derivative_dimensions[0]
        else:
            num_params = self.model.num_params
        C = 1.0 / (1024.0**3)

        if mem_limit is not None:
            if mem_limit <= 0:
                raise MemoryError("Attempted layout creation w/memory limit = %g <= 0!" % mem_limit)
            printer.log("Layout creation w/mem limit = %.2fGB" % (mem_limit * C))

        natoms, na, npp, param_dimensions, param_blk_sizes = self._compute_processor_distribution(
            array_types, nprocs, num_params, len(circuits), default_natoms=1)

        if self._mode == "distribute_by_timestamp":
            #Special case: time dependent data that gets grouped & distributed by unique timestamp
            # To to this, we override above values of natoms, na, and npp:
            natoms = 1  # save all processor division for within the (single) atom, for different timestamps
            na, npp = 1, (1, 1)  # save all processor division for within the (single) atom, for different timestamps

        printer.log("MatrixLayout: %d processors divided into %s (= %d) grid along circuit and parameter directions." %
                    (nprocs, ' x '.join(map(str, (na,) + npp)), _np.prod((na,) + npp)))
        printer.log("   %d atoms, parameter block size limits %s" % (natoms, str(param_blk_sizes)))
        assert(_np.prod((na,) + npp) <= nprocs), "Processor grid size exceeds available processors!"

        layout = _MatrixCOPALayout(circuits, self.model, dataset, natoms,
                                   na, npp, param_dimensions, param_blk_sizes, resource_alloc, verbosity, 
                                   layout_creation_circuit_cache=layout_creation_circuit_cache, use_old_tree_style=use_old_tree_style)

        if mem_limit is not None:
            loc_nparams1 = num_params / npp[0] if len(npp) > 0 else 0
            loc_nparams2 = num_params / npp[1] if len(npp) > 1 else 0
            blk1 = param_blk_sizes[0] if len(param_blk_sizes) > 0 else 0
            blk2 = param_blk_sizes[1] if len(param_blk_sizes) > 1 else 0
            if blk1 is None: blk1 = loc_nparams1
            if blk2 is None: blk2 = loc_nparams2
            global_layout = layout.global_layout
            if comm is not None:
                from mpi4py import MPI
                max_local_els = comm.allreduce(layout.num_elements, op=MPI.MAX)    # layout.max_atom_elements
                max_atom_els = comm.allreduce(layout.max_atom_elements, op=MPI.MAX)
                max_local_circuits = comm.allreduce(layout.num_circuits, op=MPI.MAX)
                max_atom_cachesize = comm.allreduce(layout.max_atom_cachesize, op=MPI.MAX)
            else:
                max_local_els = layout.num_elements
                max_atom_els = layout.max_atom_elements
                max_local_circuits = layout.num_circuits
                max_atom_cachesize = layout.max_atom_cachesize
            mem_estimate = _bytes_for_array_types(array_types, global_layout.num_elements, max_local_els, max_atom_els,
                                                  global_layout.num_circuits, max_local_circuits,
                                                  layout._param_dimensions, (loc_nparams1, loc_nparams2),
                                                  (blk1, blk2), max_atom_cachesize,
                                                  self.model.evotype.minimal_dim(self.model.state_space))

            GB = 1.0 / 1024.0**3
            if mem_estimate > mem_limit:
                raise MemoryError("Not enough memory for desired layout! (limit=%.1fGB, required=%.1fGB)" % (
                    mem_limit * GB, mem_estimate * GB))
            else:
                printer.log("   Esimated memory required = %.1fGB" % (mem_estimate * GB))

        return layout
    
    @staticmethod
    def create_copa_layout_circuit_cache(circuits, model, dataset=None):
        """
        Helper function for pre-computing/pre-processing circuits structures
        used in matrix layout creation.
        """
        cache = dict()
        completed_circuits, split_circuits = model.complete_circuits(circuits, return_split=True)

        cache['completed_circuits'] = {ckt: comp_ckt for ckt, comp_ckt in zip(circuits, completed_circuits)}
        cache['split_circuits'] = {ckt: split_ckt for ckt, split_ckt in zip(circuits, split_circuits)}

        if dataset is not None:
            aliases = circuits.op_label_aliases if isinstance(circuits, _CircuitList) else None
            ds_circuits = _lt.apply_aliases_to_circuits(circuits, aliases)
            unique_outcomes_list = []
            for ckt in ds_circuits:
                ds_row = dataset[ckt]
                unique_outcomes_list.append(ds_row.unique_outcomes if ds_row is not None else None)
        else:
            unique_outcomes_list = [None]*len(circuits)

        expanded_circuit_outcome_list = model.bulk_expand_instruments_and_separate_povm(circuits, 
                                                                                        observed_outcomes_list = unique_outcomes_list, 
                                                                                        split_circuits = split_circuits)
        
        expanded_circuit_cache = {ckt: expanded_ckt for ckt,expanded_ckt in zip(circuits, expanded_circuit_outcome_list)}
                    
        cache['expanded_and_separated_circuits'] = expanded_circuit_cache

        expanded_subcircuits_no_spam_cache = dict()
        for expc_outcomes in cache['expanded_and_separated_circuits'].values():
            for sep_povm_c, _ in expc_outcomes.items():  # for each expanded cir from unique_i-th circuit
                exp_nospam_c = sep_povm_c.circuit_without_povm[1:] 
                expanded_subcircuits_no_spam_cache[exp_nospam_c] = exp_nospam_c.expand_subcircuits()

        cache['expanded_subcircuits_no_spam'] = expanded_subcircuits_no_spam_cache

        return cache

    def _scale_exp(self, scale_exps):
        old_err = _np.seterr(over='ignore')
        scaleVals = _np.exp(scale_exps)  # may overflow, but OK if infs occur here
        _np.seterr(**old_err)
        return scaleVals

    def _rho_e_from_spam_tuple(self, spam_tuple):
        # This calculator uses the convention that rho has shape (N,1)
        rholabel, elabel = spam_tuple
        rho = self.model.circuit_layer_operator(rholabel, 'prep').to_dense(on_space='minimal')[:, None]
        E = _np.conjugate(_np.transpose(self.model.circuit_layer_operator(
            elabel, 'povm').to_dense(on_space='minimal')[:, None]))
        return rho, E

    def _probs_from_rho_e(self, rho, e, gs, scale_vals):
        if self.model.evotype == "statevec": raise NotImplementedError("Unitary evolution not fully supported yet!")

        #Compute probability and save in return array
        # want vp[iFinal] = float(dot(e, dot(G, rho)))
        #  vp[i] = sum_k,l e[0,k] gs[i,k,l] rho[l,0] * scale_vals[i]
        #  vp[i] = sum_k e[0,k] dot(gs, rho)[i,k,0]  * scale_vals[i]
        #  vp[i] = dot( e, dot(gs, rho))[0,i,0]      * scale_vals[i]
        #  vp    = squeeze( dot( e, dot(gs, rho)), axis=(0,2) ) * scale_vals
        return _np.squeeze(_np.dot(e, _np.dot(gs, rho)), axis=(0, 2)) * scale_vals
        # shape == (len(circuit_list),) ; may overflow but OK

    def _dprobs_from_rho_e(self, spam_tuple, rho, e, gs, d_gs, scale_vals, wrt_slice=None):
        if self.model.evotype == "statevec": raise NotImplementedError("Unitary evolution not fully supported yet!")

        rholabel, elabel = spam_tuple
        rhoVec = self.model.circuit_layer_operator(rholabel, 'prep')  # distinct from rho,e b/c rho,e are
        EVec = self.model.circuit_layer_operator(elabel, 'povm')   # arrays, these are State/POVMEffect objects
        nCircuits = gs.shape[0]

        nDerivCols = self.model.num_params if wrt_slice is None else _slct.length(wrt_slice)

        # GATE DERIVS (assume d_gs is already sized/filtered) -------------------
        assert(d_gs.shape[1] == nDerivCols), "d_gs must be pre-filtered!"

        #Compute d(probability)/dOps and save in return list (now have G,dG => product, dprod_dOps)
        #  prod, dprod_dOps = G,dG
        # dp_dOps[i,j] = sum_k,l e[0,k] d_gs[i,j,k,l] rho[l,0]
        # dp_dOps[i,j] = sum_k e[0,k] dot( d_gs, rho )[i,j,k,0]
        # dp_dOps[i,j] = dot( e, dot( d_gs, rho ) )[0,i,j,0]
        # dp_dOps      = squeeze( dot( e, dot( d_gs, rho ) ), axis=(0,3))
        old_err2 = _np.seterr(invalid='ignore', over='ignore')
        path = _np.einsum_path('hk,ijkl,lm->ij', e, d_gs, rho, optimize='optimal')
        dp_dOps = _np.einsum('hk,ijkl,lm->ij', e, d_gs, rho, optimize=path[0]) * scale_vals[:, None]
        _np.seterr(**old_err2)
        # may overflow, but OK ; shape == (len(circuit_list), nDerivCols)
        # may also give invalid value due to scale_vals being inf and dot-prod being 0. In
        #  this case set to zero since we can't tell whether it's + or - inf anyway...
        dp_dOps[_np.isnan(dp_dOps)] = 0

        #SPAM -------------

        if self.model._param_interposer is not None:
            #When there is an interposer, we compute derivs wrt *all* the ops params (inefficient?),
            # then apply interposer, then take desired wrt_filter columns:
            nOpDerivCols = self.model._param_interposer.num_op_params

            dp_drhos = _np.zeros((nCircuits, nOpDerivCols))
            _fas(dp_drhos, [None, rhoVec.gpindices],
                 _np.squeeze(_np.dot(_np.dot(e, gs), rhoVec.deriv_wrt_params()),  # *don't* apply wrt filter here
                             axis=(0,)) * scale_vals[:, None])  # may overflow, but OK
            dp_drhos = _np.dot(dp_drhos, self.model._param_interposer.deriv_op_params_wrt_model_params())
            if wrt_slice is not None: dp_drhos = dp_drhos[:, wrt_slice]

            dp_dEs = _np.zeros((nCircuits, nOpDerivCols))
            dp_dAnyE = _np.squeeze(_np.dot(gs, rho), axis=(2,)) * scale_vals[:, None]
            _fas(dp_dEs, [None, EVec.gpindices], _np.dot(dp_dAnyE, EVec.deriv_wrt_params()))
            dp_dEs = _np.dot(dp_dEs, self.model._param_interposer.deriv_op_params_wrt_model_params())
            if wrt_slice is not None: dp_dEs = dp_dEs[:, wrt_slice]

        else:
            #Simpler case of no interposer
            nOpDerivCols = nDerivCols

            rho_wrtFilter, rho_gpindices = self._process_wrt_filter(
                wrt_slice, self.model.circuit_layer_operator(rholabel, 'prep'))
            E_wrtFilter, E_gpindices = self._process_wrt_filter(
                wrt_slice, self.model.circuit_layer_operator(elabel, 'povm'))

            # Get: dp_drhos[i, rho_gpindices] = dot(e,gs[i],drho/drhoP)
            # dp_drhos[i,J0+J] = sum_kl e[0,k] gs[i,k,l] drhoP[l,J]
            # dp_drhos[i,J0+J] = dot(e, gs, drhoP)[0,i,J]
            # dp_drhos[:,J0+J] = squeeze(dot(e, gs, drhoP),axis=(0,))[:,J]
            dp_drhos = _np.zeros((nCircuits, nOpDerivCols))
            _fas(dp_drhos, [None, rho_gpindices],
                 _np.squeeze(_np.dot(_np.dot(e, gs),
                                     rhoVec.deriv_wrt_params(rho_wrtFilter)),
                             axis=(0,)) * scale_vals[:, None])  # may overflow, but OK

            # Get: dp_dEs[i, E_gpindices] = dot(transpose(dE/dEP),gs[i],rho))
            # dp_dEs[i,J0+J] = sum_lj dEPT[J,j] gs[i,j,l] rho[l,0]
            # dp_dEs[i,J0+J] = sum_j dEP[j,J] dot(gs, rho)[i,j]
            # dp_dEs[i,J0+J] = sum_j dot(gs, rho)[i,j,0] dEP[j,J]
            # dp_dEs[i,J0+J] = dot(squeeze(dot(gs, rho),2), dEP)[i,J]
            # dp_dEs[:,J0+J] = dot(squeeze(dot(gs, rho),axis=(2,)), dEP)[:,J]
            dp_dEs = _np.zeros((nCircuits, nOpDerivCols))
            # may overflow, but OK (deriv w.r.t any of self.effects - independent of which)
            dp_dAnyE = _np.squeeze(_np.dot(gs, rho), axis=(2,)) * scale_vals[:, None]
            _fas(dp_dEs, [None, E_gpindices],
                 _np.dot(dp_dAnyE, EVec.deriv_wrt_params(E_wrtFilter)))

        sub_vdp = dp_drhos + dp_dEs + dp_dOps
        return sub_vdp

    def _hprobs_from_rho_e(self, spam_tuple, rho, e, gs, d_gs1, d_gs2, h_gs, scale_vals,
                           wrt_slice1=None, wrt_slice2=None):
        if self.model.evotype == "statevec": raise NotImplementedError("Unitary evolution not fully supported yet!")

        rholabel, elabel = spam_tuple
        rhoVec = self.model.circuit_layer_operator(rholabel, 'prep')  # distinct from rho,e b/c rho,e are
        EVec = self.model.circuit_layer_operator(elabel, 'povm')   # arrays, these are State/POVMEffect objects
        nCircuits = gs.shape[0]

        rho_wrtFilter1, rho_gpindices1 = self._process_wrt_filter(
            wrt_slice1, self.model.circuit_layer_operator(rholabel, 'prep'))
        rho_wrtFilter2, rho_gpindices2 = self._process_wrt_filter(
            wrt_slice2, self.model.circuit_layer_operator(rholabel, 'prep'))
        E_wrtFilter1, E_gpindices1 = self._process_wrt_filter(
            wrt_slice1, self.model.circuit_layer_operator(elabel, 'povm'))
        E_wrtFilter2, E_gpindices2 = self._process_wrt_filter(
            wrt_slice2, self.model.circuit_layer_operator(elabel, 'povm'))

        nDerivCols1 = self.model.num_params if wrt_slice1 is None else _slct.length(wrt_slice1)
        nDerivCols2 = self.model.num_params if wrt_slice2 is None else _slct.length(wrt_slice2)

        #flt1 = self._get_filter_info(wrtSlices1)
        #flt2 = self._get_filter_info(wrtSlices2)

        # GATE DERIVS (assume h_gs is already sized/filtered) -------------------
        assert(h_gs.shape[1] == nDerivCols1), "h_gs must be pre-filtered!"
        assert(h_gs.shape[2] == nDerivCols2), "h_gs must be pre-filtered!"

        #Compute d2(probability)/dGates2 and save in return list
        # d2pr_dOps2[i,j,k] = sum_l,m e[0,l] h_gs[i,j,k,l,m] rho[m,0]
        # d2pr_dOps2[i,j,k] = sum_l e[0,l] dot( d_gs, rho )[i,j,k,l,0]
        # d2pr_dOps2[i,j,k] = dot( e, dot( d_gs, rho ) )[0,i,j,k,0]
        # d2pr_dOps2        = squeeze( dot( e, dot( d_gs, rho ) ), axis=(0,4))
        old_err2 = _np.seterr(invalid='ignore', over='ignore')
        d2pr_dOps2 = _np.squeeze(_np.dot(e, _np.dot(h_gs, rho)), axis=(0, 4)) * scale_vals[:, None, None]
        _np.seterr(**old_err2)

        # may overflow, but OK ; shape == (len(circuit_list), nDerivCols, nDerivCols)
        # may also give invalid value due to scale_vals being inf and dot-prod being 0. In
        #  this case set to zero since we can't tell whether it's + or - inf anyway...
        d2pr_dOps2[_np.isnan(d2pr_dOps2)] = 0

        # SPAM DERIVS (assume d_gs1 and d_gs2 are already sized/filtered) --------
        assert(d_gs1.shape[1] == nDerivCols1), "d_gs1 must be pre-filtered!"
        assert(d_gs2.shape[1] == nDerivCols2), "d_gs1 must be pre-filtered!"

        # Get: d2pr_drhos[i, j, rho_gpindices] = dot(e,d_gs[i,j],drho/drhoP))
        # d2pr_drhos[i,j,J0+J] = sum_kl e[0,k] d_gs[i,j,k,l] drhoP[l,J]
        # d2pr_drhos[i,j,J0+J] = dot(e, d_gs, drhoP)[0,i,j,J]
        # d2pr_drhos[:,:,J0+J] = squeeze(dot(e, d_gs, drhoP),axis=(0,))[:,:,J]
        drho = rhoVec.deriv_wrt_params(rho_wrtFilter2)
        d2pr_drhos1 = _np.zeros((nCircuits, nDerivCols1, nDerivCols2))
        _fas(d2pr_drhos1, [None, None, rho_gpindices2],
             _np.squeeze(_np.dot(_np.dot(e, d_gs1), drho), axis=(0,))
             * scale_vals[:, None, None])  # overflow OK

        # get d2pr_drhos where gate derivatives are wrt the 2nd set of gate parameters
        if d_gs1 is d_gs2 and wrt_slice1 == wrt_slice2:  # TODO: better check for equivalence: maybe let d_gs2 be None?
            assert(nDerivCols1 == nDerivCols2)
            d2pr_drhos2 = _np.transpose(d2pr_drhos1, (0, 2, 1))
        else:
            drho = rhoVec.deriv_wrt_params(rho_wrtFilter1)
            d2pr_drhos2 = _np.zeros((nCircuits, nDerivCols2, nDerivCols1))
            _fas(d2pr_drhos2, [None, None, rho_gpindices1],
                 _np.squeeze(_np.dot(_np.dot(e, d_gs2), drho), axis=(0,))
                 * scale_vals[:, None, None])  # overflow OK
            d2pr_drhos2 = _np.transpose(d2pr_drhos2, (0, 2, 1))

        # Get: d2pr_dEs[i, j, E_gpindices] = dot(transpose(dE/dEP),d_gs[i,j],rho)
        # d2pr_dEs[i,j,J0+J] = sum_kl dEPT[J,k] d_gs[i,j,k,l] rho[l,0]
        # d2pr_dEs[i,j,J0+J] = sum_k dEP[k,J] dot(d_gs, rho)[i,j,k,0]
        # d2pr_dEs[i,j,J0+J] = dot( squeeze(dot(d_gs, rho),axis=(3,)), dEP)[i,j,J]
        # d2pr_dEs[:,:,J0+J] = dot( squeeze(dot(d_gs, rho),axis=(3,)), dEP)[:,:,J]
        d2pr_dEs1 = _np.zeros((nCircuits, nDerivCols1, nDerivCols2))
        dp_dAnyE = _np.squeeze(_np.dot(d_gs1, rho), axis=(3,)) * scale_vals[:, None, None]  # overflow OK
        devec = EVec.deriv_wrt_params(E_wrtFilter2)
        _fas(d2pr_dEs1, [None, None, E_gpindices2],
             _np.dot(dp_dAnyE, devec))

        # get d2pr_dEs where gate derivatives are wrt the 2nd set of gate parameters
        if d_gs1 is d_gs2 and wrt_slice1 == wrt_slice2:  # TODO: better check for equivalence: maybe let d_gs2 be None?
            assert(nDerivCols1 == nDerivCols2)
            d2pr_dEs2 = _np.transpose(d2pr_dEs1, (0, 2, 1))
        else:
            d2pr_dEs2 = _np.zeros((nCircuits, nDerivCols2, nDerivCols1))
            dp_dAnyE = _np.squeeze(_np.dot(d_gs2, rho), axis=(3,)) * scale_vals[:, None, None]  # overflow OK
            devec = EVec.deriv_wrt_params(E_wrtFilter1)
            _fas(d2pr_dEs2, [None, None, E_gpindices1], _np.dot(dp_dAnyE, devec))
            d2pr_dEs2 = _np.transpose(d2pr_dEs2, (0, 2, 1))

        # Get: d2pr_dErhos[i, e_offset[eIndex]:e_offset[eIndex+1], e_offset[rhoIndex]:e_offset[rhoIndex+1]] =
        #    dEP^T * prod[i,:,:] * drhoP
        # d2pr_dErhos[i,J0+J,K0+K] = sum jk dEPT[J,j] prod[i,j,k] drhoP[k,K]
        # d2pr_dErhos[i,J0+J,K0+K] = sum j dEPT[J,j] dot(prod,drhoP)[i,j,K]
        # d2pr_dErhos[i,J0+J,K0+K] = dot(dEPT,prod,drhoP)[J,i,K]
        # d2pr_dErhos[i,J0+J,K0+K] = swapaxes(dot(dEPT,prod,drhoP),0,1)[i,J,K]
        # d2pr_dErhos[:,J0+J,K0+K] = swapaxes(dot(dEPT,prod,drhoP),0,1)[:,J,K]
        d2pr_dErhos1 = _np.zeros((nCircuits, nDerivCols1, nDerivCols2))
        drho = rhoVec.deriv_wrt_params(rho_wrtFilter2)
        dp_dAnyE = _np.dot(gs, drho) * scale_vals[:, None, None]  # overflow OK
        devec = EVec.deriv_wrt_params(E_wrtFilter1)
        _fas(d2pr_dErhos1, (None, E_gpindices1, rho_gpindices2),
             _np.swapaxes(_np.dot(_np.transpose(devec), dp_dAnyE), 0, 1))

        # get d2pr_dEs where e derivatives are wrt the 2nd set of gate parameters
        if wrt_slice1 == wrt_slice2:  # Note: this doesn't involve gate derivatives
            d2pr_dErhos2 = _np.transpose(d2pr_dErhos1, (0, 2, 1))
        else:
            d2pr_dErhos2 = _np.zeros((nCircuits, nDerivCols2, nDerivCols1))
            drho = rhoVec.deriv_wrt_params(rho_wrtFilter1)
            dp_dAnyE = _np.dot(gs, drho) * scale_vals[:, None, None]  # overflow OK
            devec = EVec.deriv_wrt_params(E_wrtFilter2)
            _fas(d2pr_dErhos2, [None, E_gpindices2, rho_gpindices1],
                 _np.swapaxes(_np.dot(_np.transpose(devec), dp_dAnyE), 0, 1))
            d2pr_dErhos2 = _np.transpose(d2pr_dErhos2, (0, 2, 1))

        #Note: these 2nd derivatives are non-zero when the spam vectors have
        # a more than linear dependence on their parameters.
        if self.model.circuit_layer_operator(rholabel, 'prep').has_nonzero_hessian():
            dp_dAnyRho = _np.dot(e, gs).squeeze(0) * scale_vals[:, None]  # overflow OK
            d2pr_d2rhos = _np.zeros((nCircuits, nDerivCols1, nDerivCols2))
            _fas(d2pr_d2rhos, [None, rho_gpindices1, rho_gpindices2],
                 _np.tensordot(dp_dAnyRho, self.model.circuit_layer_operator(rholabel, 'prep').hessian_wrt_params(
                     rho_wrtFilter1, rho_wrtFilter2), (1, 0)))
            # _np.einsum('ij,jkl->ikl', dp_dAnyRho, self.model.circuit_layer_operator(rholabel, 'prep') \
            #    .hessian_wrt_params(rho_wrtFilter1, rho_wrtFilter2))
        else:
            d2pr_d2rhos = 0

        if self.model.circuit_layer_operator(elabel, 'povm').has_nonzero_hessian():
            dp_dAnyE = _np.dot(gs, rho).squeeze(2) * scale_vals[:, None]  # overflow OK
            d2pr_d2Es = _np.zeros((nCircuits, nDerivCols1, nDerivCols2))
            _fas(d2pr_d2Es, [None, E_gpindices1, E_gpindices2],
                 _np.tensordot(dp_dAnyE, self.model.circuit_layer_operator(elabel, 'povm').hessian_wrt_params(
                     E_wrtFilter1, E_wrtFilter2), (1, 0)))
            # _np.einsum('ij,jkl->ikl', dp_dAnyE, self.model.circuit_layer_operator(elabel, 'povm').hessian_wrt_params(
            #    E_wrtFilter1, E_wrtFilter2))
        else:
            d2pr_d2Es = 0

        # END SPAM DERIVS -----------------------

        ret = d2pr_d2rhos + d2pr_dErhos2 + d2pr_drhos2    # wrt rho
        ret += d2pr_dErhos1 + d2pr_d2Es + d2pr_dEs2      # wrt e
        ret += d2pr_drhos1 + d2pr_dEs1 + d2pr_dOps2   # wrt gates

        return ret

    def _bulk_fill_probs_atom(self, array_to_fill, layout_atom, resource_alloc):
        #Free memory from previous subtree iteration before computing caches
        scaleVals = Gs = prodCache = scaleCache = None
        dim = self.model.evotype.minimal_dim(self.model.state_space)
        resource_alloc.check_can_allocate_memory(layout_atom.cache_size * dim**2)  # prod cache

        #Fill cache info
        prodCache, scaleCache = self._compute_product_cache(layout_atom.tree, resource_alloc)

        if not resource_alloc.is_host_leader:
            # (same as "if resource_alloc.host_comm is not None and resource_alloc.host_comm.rank != 0")
            # we cannot further utilize multiplie processors when computing a single block.  The required
            # ending condition is that array_to_fill on each processor has been filled.  But if memory
            # is being shared and resource_alloc contains multiple processors on a single host, we only
            # want *one* (the rank=0) processor to perform the computation, since array_to_fill will be
            # shared memory that we don't want to have muliple procs using simultaneously to compute the
            # same thing.  Thus, we just do nothing on all of the non-root host_comm processors.
            # We could also print a warning (?), or we could carefully guard any shared mem updates
            # using "if resource_alloc.is_host_leader" conditions (if we could use  multiple procs elsewhere).
            return

        #use cached data to final values
        scaleVals = self._scale_exp(layout_atom.nonscratch_cache_view(scaleCache))
        Gs = layout_atom.nonscratch_cache_view(prodCache, axis=0)
        # ( n_circuits, dim, dim )

        old_err = _np.seterr(over='ignore')
        for spam_tuple, (element_indices, tree_indices) in layout_atom.indices_by_spamtuple.items():
            # "element indices" index a circuit outcome probability in array_to_fill's first dimension
            # "tree indices" index a quantity for a no-spam circuit in a computed cache, which correspond
            #  to the the element indices when `spamtuple` is used.
            # (Note: *don't* set dest_indices arg = layout.element_slice, as this is already done by caller)
            rho, E = self._rho_e_from_spam_tuple(spam_tuple)
            _fas(array_to_fill, [element_indices],
                 self._probs_from_rho_e(rho, E, Gs[tree_indices], scaleVals[tree_indices]))
        _np.seterr(**old_err)

    def _bulk_fill_dprobs_atom(self, array_to_fill, dest_param_slice, layout_atom, param_slice, resource_alloc):
        if not self._cache_dops:
            # This call errors because it tries to compute layout_atom.as_layout(resource_alloc),
            # which isn't implemented. Looking at how layout_atom is used in the other branch
            # of this if-statement it isn't clear how to work around this. Can look at 
            # MapForwardSimulator._bulk_fill_dprobs_atom(...).
            # 
            # Verbatim contents:
            #
            #       resource_alloc.check_can_allocate_memory(layout_atom.cache_size * self.model.dim * _slct.length(param_slice))
            #       self.calclib.mapfill_dprobs_atom(self, array_to_fill, slice(0, array_to_fill.shape[0]), dest_param_slice,
            #                                  layout_atom, param_slice, resource_alloc, self.derivative_eps)
            #
            # where
            #
            #       self.calclib = _importlib.import_module("pygsti.forwardsims.mapforwardsim_calc_" + evotype.name).
            # 
            # and an implementation can be found at
            #
            #       /Users/rjmurr/Documents/pg-xfgst/repo/pygsti/forwardsims/mapforwardsim_calc_generic.py.
            #
            # Specifically, in mapfill_probs_atom. But that doesn't do anything like layout_atom.as_layout(resource_alloc) .... :(
            # 

            _DistributableForwardSimulator._bulk_fill_dprobs_atom(self, array_to_fill, dest_param_slice, layout_atom, param_slice, resource_alloc)
            return
        
        dim = self.model.evotype.minimal_dim(self.model.state_space)
        resource_alloc.check_can_allocate_memory(layout_atom.cache_size * dim * dim * _slct.length(param_slice))
        prodCache, scaleCache = self._compute_product_cache(layout_atom.tree, resource_alloc)
        dProdCache = self._compute_dproduct_cache(layout_atom.tree, prodCache, scaleCache,
                                                  resource_alloc, param_slice)
        if not resource_alloc.is_host_leader:
            return  # Non-root host processors aren't used anymore to compute the result on the root proc

        scaleVals = self._scale_exp(layout_atom.nonscratch_cache_view(scaleCache))
        Gs = layout_atom.nonscratch_cache_view(prodCache, axis=0)
        dGs = layout_atom.nonscratch_cache_view(dProdCache, axis=0)

        old_err = _np.seterr(over='ignore')
        for spam_tuple, (element_indices, tree_indices) in layout_atom.indices_by_spamtuple.items():
            rho, E = self._rho_e_from_spam_tuple(spam_tuple)
            _fas(array_to_fill, [element_indices, dest_param_slice], self._dprobs_from_rho_e(
                spam_tuple, rho, E, Gs[tree_indices], dGs[tree_indices], scaleVals[tree_indices], param_slice))

        _np.seterr(**old_err)

    def _bulk_fill_hprobs_atom(self, array_to_fill, dest_param_slice1, dest_param_slice2, layout_atom,
                               param_slice1, param_slice2, resource_alloc):
        dim = self.model.evotype.minimal_dim(self.model.state_space)
        resource_alloc.check_can_allocate_memory(layout_atom.cache_size * dim**2
                                                 * _slct.length(param_slice1) * _slct.length(param_slice2))
        prodCache, scaleCache = self._compute_product_cache(layout_atom.tree, resource_alloc)
        dProdCache1 = self._compute_dproduct_cache(
            layout_atom.tree, prodCache, scaleCache, resource_alloc, param_slice1)  # computed on rank=0 only
        dProdCache2 = dProdCache1 if (param_slice1 == param_slice2) else \
            self._compute_dproduct_cache(layout_atom.tree, prodCache, scaleCache,
                                         resource_alloc, param_slice2)  # computed on rank=0 only
        hProdCache = self._compute_hproduct_cache(layout_atom.tree, prodCache, dProdCache1,
                                                  dProdCache2, scaleCache, resource_alloc,
                                                  param_slice1, param_slice2)  # computed on rank=0 only

        if not resource_alloc.is_host_leader:
            return  # Non-root host processors aren't used anymore to compute the result on the root proc

        scaleVals = self._scale_exp(layout_atom.nonscratch_cache_view(scaleCache))
        Gs = layout_atom.nonscratch_cache_view(prodCache, axis=0)
        dGs1 = layout_atom.nonscratch_cache_view(dProdCache1, axis=0)
        dGs2 = layout_atom.nonscratch_cache_view(dProdCache2, axis=0)
        #( n_circuits, nDerivColsX, dim, dim )

        hGs = layout_atom.nonscratch_cache_view(hProdCache, axis=0)
        #( n_circuits, len(wrt_filter1), len(wrt_filter2), dim, dim )

        old_err = _np.seterr(over='ignore')
        for spam_tuple, (element_indices, tree_indices) in layout_atom.indices_by_spamtuple.items():
            rho, E = self._rho_e_from_spam_tuple(spam_tuple)
            _fas(array_to_fill, [element_indices, dest_param_slice1, dest_param_slice2], self._hprobs_from_rho_e(
                spam_tuple, rho, E, Gs[tree_indices], dGs1[tree_indices], dGs2[tree_indices],
                hGs[tree_indices], scaleVals[tree_indices], param_slice1, param_slice2))

        _np.seterr(**old_err)

    def bulk_product(self, circuits, scale=False, resource_alloc=None):
        """
        Compute the products of many circuits at once.

        Parameters
        ----------
        circuits : list of Circuits
            The circuits to compute products for.  These should *not* have any preparation or
            measurement layers.

        scale : bool, optional
            When True, return a scaling factor (see below).

        resource_alloc : ResourceAllocation
            Available resources for this computation. Includes the number of processors
            (MPI comm) and memory limit.

        Returns
        -------
        prods : numpy array
            Array of shape S x G x G, where:
            - S == the number of operation sequences
            - G == the linear dimension of a operation matrix (G x G operation matrices).
        scaleValues : numpy array
            Only returned when scale == True. A length-S array specifying
            the scaling that needs to be applied to the resulting products
            (final_product[i] = scaleValues[i] * prods[i]).
        """
        resource_alloc = _ResourceAllocation.cast(resource_alloc)
        nCircuits = len(circuits)

        eval_tree = _EvalTree.create(circuits)
        prodCache, scaleCache = self._compute_product_cache(eval_tree, resource_alloc.comm)

        # EvalTree evaluates a "cache" which can contain additional (intermediate) elements
        scaleVals = self._scale_exp(scaleCache[0:nCircuits])
        Gs = prodCache[0:nCircuits]

        if scale:
            return Gs, scaleVals
        else:
            old_err = _np.seterr(over='ignore')
            Gs = _np.swapaxes(_np.swapaxes(Gs, 0, 2) * scaleVals, 0, 2)  # may overflow, but ok
            _np.seterr(**old_err)
            return Gs

    def bulk_dproduct(self, circuits, flat=False, return_prods=False,
                      scale=False, resource_alloc=None, wrt_filter=None):
        """
        Compute the derivative of a many operation sequences at once.

        Parameters
        ----------
        circuits : list of Circuits
            The circuits to compute products for.  These should *not* have any preparation or
            measurement layers.

        flat : bool, optional
            Affects the shape of the returned derivative array (see below).

        return_prods : bool, optional
            when set to True, additionally return the probabilities.

        scale : bool, optional
            When True, return a scaling factor (see below).

        resource_alloc : ResourceAllocation
            Available resources for this computation. Includes the number of processors
            (MPI comm) and memory limit.

        wrt_filter : list of ints, optional
            If not None, a list of integers specifying which gate parameters
            to include in the derivative.  Each element is an index into an
            array of gate parameters ordered by concatenating each gate's
            parameters (in the order specified by the model).  This argument
            is used internally for distributing derivative calculations across
            multiple processors.

        Returns
        -------
        derivs : numpy array
            * if flat == False, an array of shape S x M x G x G, where:
              - S == len(circuits)
              - M == the length of the vectorized model
              - G == the linear dimension of a operation matrix (G x G operation matrices)
              and derivs[i,j,k,l] holds the derivative of the (k,l)-th entry
              of the i-th operation sequence product with respect to the j-th model
              parameter.
            * if flat == True, an array of shape S*N x M where:
              - N == the number of entries in a single flattened gate (ordering same as numpy.flatten),
              - S,M == as above,
              and deriv[i,j] holds the derivative of the (i % G^2)-th entry of
              the (i / G^2)-th flattened operation sequence product  with respect to
              the j-th model parameter.
        products : numpy array
            Only returned when return_prods == True.  An array of shape
            S x G x G; products[i] is the i-th operation sequence product.
        scaleVals : numpy array
            Only returned when scale == True.  An array of shape S such that
            scaleVals[i] contains the multiplicative scaling needed for
            the derivatives and/or products for the i-th operation sequence.
        """
        nCircuits = len(circuits)
        nDerivCols = self.model.num_params if (wrt_filter is None) else _slct.length(wrt_filter)

        wrtSlice = _slct.list_to_slice(wrt_filter) if (wrt_filter is not None) else None
        #TODO: just allow slices as argument: wrt_filter -> wrtSlice?

        resource_alloc = _ResourceAllocation.cast(resource_alloc)

        eval_tree = _EvalTree.create(circuits)
        prodCache, scaleCache = self._compute_product_cache(eval_tree, resource_alloc.comm)
        dProdCache = self._compute_dproduct_cache(eval_tree, prodCache, scaleCache,
                                                  resource_alloc.comm, wrtSlice)

        # EvalTree evaluates a "cache" which can contain additional (intermediate) elements
        scaleVals = self._scale_exp(scaleCache[0:nCircuits])
        Gs = prodCache[0:nCircuits]
        dGs = dProdCache[0:nCircuits]

        if not scale:
            old_err = _np.seterr(over='ignore', invalid='ignore')
            if return_prods:
                Gs = _np.swapaxes(_np.swapaxes(Gs, 0, 2) * scaleVals, 0, 2)  # may overflow, but ok

            # may overflow or get nans (invalid), but ok
            dGs = _np.swapaxes(_np.swapaxes(dGs, 0, 3) * scaleVals, 0, 3)
            # convert nans to zero, as these occur b/c an inf scaleVal is mult by a zero deriv value, and we
            dGs[_np.isnan(dGs)] = 0
            _np.seterr(**old_err)

        if flat:
            # cols = deriv cols, rows = flattened everything else
            dim = self.model.evotype.minimal_dim(self.model.state_space)
            dGs = _np.swapaxes(_np.swapaxes(dGs, 0, 1).reshape(
                (nDerivCols, nCircuits * dim**2)), 0, 1)

        if return_prods:
            return (dGs, Gs, scaleVals) if scale else (dGs, Gs)
        else:
            return (dGs, scaleVals) if scale else dGs

    ## ---------------------------------------------------------------------------------------------
    ## TIME DEPENDENT functionality ----------------------------------------------------------------
    ## ---------------------------------------------------------------------------------------------

    def _ds_quantities(self, timestamp, ds_cache, layout, dataset, TIMETOL=1e-6):
        if timestamp not in ds_cache:
            if 'truncated_ds' not in ds_cache:
                ds_cache['truncated_ds'] = dataset.truncate(layout.circuits)
            trunc_dataset = ds_cache['truncated_ds']

            if 'ds_for_time' not in ds_cache:
                #tStart = _time.time()
                ds_cache['ds_for_time'] = trunc_dataset.split_by_time()
                #print("DB: Split dataset by time in %.1fs (%d timestamps)" % (_time.time() - tStart,
                #                                                              len(ds_cache['ds_for_time'])))

            if timestamp not in ds_cache['ds_for_time']:
                return (None, None, None, None, None)

            #Similar to MDC store's add_count_vectors function -- maybe consolidate in FUTURE?
            counts = _np.empty(layout.num_elements, 'd')
            totals = _np.empty(layout.num_elements, 'd')
            dataset_at_t = ds_cache['ds_for_time'][timestamp]  # trunc_dataset.time_slice(timestamp, timestamp+TIMETOL)

            firsts = []; indicesOfCircuitsWithOmittedData = []
            for (i, circuit) in enumerate(layout.circuits):  # should be 'ds_circuits' really
                inds = layout.indices_for_index(i)
                if circuit in dataset_at_t:
                    cnts = dataset_at_t[circuit].counts
                else:
                    cnts = {}  # Note: this will cause 0 totals, which will need to be handled downstream
                totals[inds] = sum(cnts.values())  # dataset[opStr].total
                counts[inds] = [cnts.get(x, 0) for x in layout.outcomes_for_index(i)]
                lklen = _slct.length(inds)  # consolidate w/ `add_omitted_freqs`?
                if 0 < lklen < self.model.compute_num_outcomes(circuit):
                    firsts.append(_slct.to_array(inds)[0])
                    indicesOfCircuitsWithOmittedData.append(i)

            if len(firsts) > 0:
                firsts = _np.array(firsts, 'i')
                indicesOfCircuitsWithOmittedData = _np.array(indicesOfCircuitsWithOmittedData, 'i')
                #print("DB: SPARSE DATA: %d of %d rows have sparse data" % (len(firsts), len(layout.circuits)))
            else:
                firsts = indicesOfCircuitsWithOmittedData = None

            #if self.circuits.circuit_weights is not None:
            #  SEE add_count_vectors

            nonzero_totals = _np.where(_np.abs(totals) < 1e-10, 1e-10, totals)  # avoid divide-by-zero error on nxt line
            freqs = counts / nonzero_totals
            ds_cache[timestamp] = (counts, totals, freqs, firsts, indicesOfCircuitsWithOmittedData)

        return ds_cache[timestamp]

    def _bulk_fill_timedep_objfn(self, raw_objective, array_to_fill, layout, ds_circuits,
                                 num_total_outcomes, dataset, ds_cache=None):

        assert(self._mode == "distribute_by_timestamp"), \
            ("Must set `distribute_by_timestamp=True` to use a "
             "time-dependent objective function with MatrixForwardSimulator!")

        resource_alloc = layout.resource_alloc()
        atom_resource_alloc = layout.resource_alloc('atom-processing')
        atom_resource_alloc.host_comm_barrier()  # ensure all procs have finished w/shared memory before we begin

        #Split timestamps up between processors - maybe do this in a time-dep layout?
        all_timestamps = {i: t for i, t in enumerate(dataset.timestamps)}
        my_timestamp_inds, timestampOwners, timestamp_processing_ralloc = \
            _mpit.distribute_indices(list(range(len(all_timestamps))), atom_resource_alloc)
        shared_mem_leader = timestamp_processing_ralloc.is_host_leader

        probs_array, probs_array_shm = _smt.create_shared_ndarray(timestamp_processing_ralloc,
                                                                  (layout.num_elements,), 'd')
        # Allocated this way b/c, e.g.,  say we have 4 procs on a single node and 2 timestamps: then
        # timestamp_processing_ralloc will have 2 procs and only the first will fill probs_array below since
        #_bulk_fill_probs_atom assumes it's given shared mem allocated using the resource alloc object it's given.

        array_to_fill[:] = 0.0
        my_array_to_fill = _np.zeros(array_to_fill.shape, 'd')  # purely local array to accumulate results
        assert(my_array_to_fill.shape == (layout.num_elements,))

        for timestamp_index in my_timestamp_inds:
            timestamp = all_timestamps[timestamp_index]

            # compute objective at time timestamp
            counts, totals, freqs, firsts, indicesOfCircuitsWithOmittedData = \
                self._ds_quantities(timestamp, ds_cache, layout, dataset)
            if counts is None: return  # no data at this time => no contribution

            for _, obj in self.model._iter_parameterized_objs():
                obj.set_time(timestamp)
            for opcache in self.model._opcaches.values():
                for obj in opcache.values():
                    obj.set_time(timestamp)

            for atom in layout.atoms:  # layout only holds local atoms
                self._bulk_fill_probs_atom(probs_array[atom.element_slice], atom, timestamp_processing_ralloc)

            timestamp_processing_ralloc.host_comm_barrier()  # don't exit until all proc's array_to_fill is ready
            # (similar to DistributableForwardSimulator._bulk_fill_probs)

            terms = raw_objective.terms(probs_array, counts, totals, freqs)
            if firsts is not None and shared_mem_leader:  # consolidate with `_update_terms_for_omitted_probs`
                omitted_probs = 1.0 - _np.array([_np.sum(probs_array[layout.indices_for_index(i)])
                                                 for i in indicesOfCircuitsWithOmittedData])
                terms[firsts] += raw_objective.zero_freq_terms(totals[firsts], omitted_probs)
            timestamp_processing_ralloc.host_comm_barrier()  # have non-leader procs wait for leaders to set shared mem

            my_array_to_fill += terms

        #collect/gather results (SUM local arrays together)
        resource_alloc.allreduce_sum(array_to_fill, my_array_to_fill, unit_ralloc=timestamp_processing_ralloc)

        _smt.cleanup_shared_ndarray(probs_array_shm)

    def _bulk_fill_timedep_dobjfn(self, raw_objective, array_to_fill, layout, ds_circuits,
                                  num_total_outcomes, dataset, ds_cache=None):

        assert(self._mode == "distribute_by_timestamp"), \
            ("Must set `distribute_by_timestamp=True` to use a "
             "time-dependent objective function with MatrixForwardSimulator!")

        resource_alloc = layout.resource_alloc()
        param_resource_alloc = layout.resource_alloc('param-processing')
        param_resource_alloc.host_comm_barrier()  # ensure all procs have finished w/shared memory before we begin

        #Split timestamps up between processors - maybe do this in a time-dep layout?
        all_timestamps = {i: t for i, t in enumerate(dataset.timestamps)}
        my_timestamp_inds, timestampOwners, timestamp_processing_ralloc = \
            _mpit.distribute_indices(list(range(len(all_timestamps))), param_resource_alloc)
        shared_mem_leader = timestamp_processing_ralloc.is_host_leader

        probs_array, probs_array_shm = _smt.create_shared_ndarray(timestamp_processing_ralloc,
                                                                  (layout.num_elements,), 'd')
        dprobs_array, dprobs_array_shm = _smt.create_shared_ndarray(timestamp_processing_ralloc,
                                                                    (layout.num_elements, self.model.num_params), 'd')
        # Allocated this way b/c, e.g.,  say we have 4 procs on a single node and 2 timestamps: then
        # timestamp_processing_ralloc will have 2 procs and only the first will fill probs_array below since
        #_bulk_fill_probs_atom assumes it's given shared mem allocated using the resource alloc object it's given.

        array_to_fill[:] = 0.0
        my_array_to_fill = _np.zeros(array_to_fill.shape, 'd')  # purely local array to accumulate results
        all_param_slice = slice(0, self.model.num_params)  # All params computed at once for now
        assert(my_array_to_fill.shape == (layout.num_elements, self.model.num_params))

        for timestamp_index in my_timestamp_inds:
            timestamp = all_timestamps[timestamp_index]
            # compute objective at time layout_atom.time
            #print("DB: Rank %d : layout atom for t=" % resource_alloc.comm.rank, layout_atom.timestamp)

            counts, totals, freqs, firsts, indicesOfCircuitsWithOmittedData = \
                self._ds_quantities(timestamp, ds_cache, layout, dataset)

            for _, obj in self.model._iter_parameterized_objs():
                obj.set_time(timestamp)
            for opcache in self.model._opcaches.values():
                for obj in opcache.values():
                    obj.set_time(timestamp)

            for atom in layout.atoms:  # layout only holds local atoms
                self._bulk_fill_probs_atom(probs_array, atom, timestamp_processing_ralloc)
                self._bulk_fill_dprobs_atom(dprobs_array, all_param_slice, atom,
                                            all_param_slice, timestamp_processing_ralloc)

            timestamp_processing_ralloc.host_comm_barrier()  # don't exit until all proc's array_to_fill is ready
            # (similar to DistributableForwardSimulator._bulk_fill_probs)

            if shared_mem_leader:
                if firsts is not None:  # consolidate with TimeIndependentMDCObjectiveFunction.dterms?
                    dprobs_omitted_rowsum = _np.empty((len(firsts), self.model.num_params), 'd')
                    for ii, i in enumerate(indicesOfCircuitsWithOmittedData):
                        dprobs_omitted_rowsum[ii, :] = _np.sum(dprobs_array[layout.indices_for_index(i), :], axis=0)

                dprobs_array *= raw_objective.dterms(probs_array, counts, totals, freqs)[:, None]

                if firsts is not None:  # consolidate with _update_dterms_for_omitted_probs?
                    omitted_probs = 1.0 - _np.array([_np.sum(probs_array[layout.indices_for_index(i)])
                                                     for i in indicesOfCircuitsWithOmittedData])
                    dprobs_array[firsts] -= raw_objective.zero_freq_dterms(totals[firsts], omitted_probs)[:, None] \
                        * dprobs_omitted_rowsum
            timestamp_processing_ralloc.host_comm_barrier()  # have non-leader procs wait for leaders to set shared mem

            my_array_to_fill += dprobs_array

        #collect/gather results (SUM local arrays together)
        resource_alloc.allreduce_sum(array_to_fill, my_array_to_fill, unit_ralloc=timestamp_processing_ralloc)

        _smt.cleanup_shared_ndarray(probs_array_shm)
        _smt.cleanup_shared_ndarray(dprobs_array_shm)

    def bulk_fill_timedep_chi2(self, array_to_fill, layout, ds_circuits, num_total_outcomes, dataset,
                               min_prob_clip_for_weighting, prob_clip_interval, ds_cache=None):
        """
        Compute the chi2 contributions for an entire tree of circuits, allowing for time dependent operations.

        Computation is performed by summing together the contributions for each time the circuit is
        run, as given by the timestamps in `dataset`.

        Parameters
        ----------
        array_to_fill : numpy ndarray
            an already-allocated 1D numpy array of length equal to the
            total number of computed elements (i.e. layout.num_elements)

        layout : CircuitOutcomeProbabilityArrayLayout
            A layout for `array_to_fill`, describing what circuit outcome each
            element corresponds to.  Usually given by a prior call to :meth:`create_layout`.

        ds_circuits : list of Circuits
            the circuits to use as they should be queried from `dataset` (see
            below).  This is typically the same list of circuits used to
            construct `layout` potentially with some aliases applied.

        num_total_outcomes : list or array
            a list of the total number of *possible* outcomes for each circuit
            (so `len(num_total_outcomes) == len(ds_circuits_to_use)`).  This is
            needed for handling sparse data, where `dataset` may not contain
            counts for all the possible outcomes of each circuit.

        dataset : DataSet
            the data set used to compute the chi2 contributions.

        min_prob_clip_for_weighting : float, optional
            Sets the minimum and maximum probability p allowed in the chi^2
            weights: N/(p*(1-p)) by clipping probability p values to lie within
            the interval [ min_prob_clip_for_weighting, 1-min_prob_clip_for_weighting ].

        prob_clip_interval : 2-tuple or None, optional
            (min,max) values used to clip the predicted probabilities to.
            If None, no clipping is performed.

        Returns
        -------
        None
        """
        from pygsti.objectivefns.objectivefns import RawChi2Function as _RawChi2Function
        raw_obj = _RawChi2Function({'min_prob_clip_for_weighting': min_prob_clip_for_weighting},
                                   layout.resource_alloc())
        return self._bulk_fill_timedep_objfn(raw_obj, array_to_fill, layout, ds_circuits, num_total_outcomes,
                                             dataset, ds_cache)

    def bulk_fill_timedep_dchi2(self, array_to_fill, layout, ds_circuits, num_total_outcomes, dataset,
                                min_prob_clip_for_weighting, prob_clip_interval, chi2_array_to_fill=None,
                                ds_cache=None):
        """
        Compute the chi2 jacobian contributions for an entire tree of circuits, allowing for time dependent operations.

        Similar to :meth:`bulk_fill_timedep_chi2` but compute the *jacobian*
        of the summed chi2 contributions for each circuit with respect to the
        model's parameters.

        Parameters
        ----------
        array_to_fill : numpy ndarray
            an already-allocated ExM numpy array where E is the total number of
            computed elements (i.e. layout.num_elements) and M is the
            number of model parameters.

        layout : CircuitOutcomeProbabilityArrayLayout
            A layout for `array_to_fill`, describing what circuit outcome each
            element corresponds to.  Usually given by a prior call to :meth:`create_layout`.

        ds_circuits : list of Circuits
            the circuits to use as they should be queried from `dataset` (see
            below).  This is typically the same list of circuits used to
            construct `layout` potentially with some aliases applied.

        num_total_outcomes : list or array
            a list of the total number of *possible* outcomes for each circuit
            (so `len(num_total_outcomes) == len(ds_circuits_to_use)`).  This is
            needed for handling sparse data, where `dataset` may not contain
            counts for all the possible outcomes of each circuit.

        dataset : DataSet
            the data set used to compute the chi2 contributions.

        min_prob_clip_for_weighting : float, optional
            Sets the minimum and maximum probability p allowed in the chi^2
            weights: N/(p*(1-p)) by clipping probability p values to lie within
            the interval [ min_prob_clip_for_weighting, 1-min_prob_clip_for_weighting ].

        prob_clip_interval : 2-tuple or None, optional
            (min,max) values used to clip the predicted probabilities to.
            If None, no clipping is performed.

        chi2_array_to_fill : numpy array, optional
            when not None, an already-allocated length-E numpy array that is filled
            with the per-circuit chi2 contributions, just like in
            bulk_fill_timedep_chi2(...).

        Returns
        -------
        None
        """
        from pygsti.objectivefns.objectivefns import RawChi2Function as _RawChi2Function
        raw_obj = _RawChi2Function({'min_prob_clip_for_weighting': min_prob_clip_for_weighting},
                                   layout.resource_alloc())
        return self._bulk_fill_timedep_dobjfn(raw_obj, array_to_fill, layout, ds_circuits, num_total_outcomes,
                                              dataset, ds_cache)

    def bulk_fill_timedep_loglpp(self, array_to_fill, layout, ds_circuits, num_total_outcomes, dataset,
                                 min_prob_clip, radius, prob_clip_interval, ds_cache=None):
        """
        Compute the log-likelihood contributions (within the "poisson picture") for an entire tree of circuits.

        Computation is performed by summing together the contributions for each time the circuit is run,
        as given by the timestamps in `dataset`.

        Parameters
        ----------
        array_to_fill : numpy ndarray
            an already-allocated 1D numpy array of length equal to the
            total number of computed elements (i.e. layout.num_elements)

        layout : CircuitOutcomeProbabilityArrayLayout
            A layout for `array_to_fill`, describing what circuit outcome each
            element corresponds to.  Usually given by a prior call to :meth:`create_layout`.

        ds_circuits : list of Circuits
            the circuits to use as they should be queried from `dataset` (see
            below).  This is typically the same list of circuits used to
            construct `layout` potentially with some aliases applied.

        num_total_outcomes : list or array
            a list of the total number of *possible* outcomes for each circuit
            (so `len(num_total_outcomes) == len(ds_circuits_to_use)`).  This is
            needed for handling sparse data, where `dataset` may not contain
            counts for all the possible outcomes of each circuit.

        dataset : DataSet
            the data set used to compute the logl contributions.

        min_prob_clip : float, optional
            The minimum probability treated normally in the evaluation of the
            log-likelihood.  A penalty function replaces the true log-likelihood
            for probabilities that lie below this threshold so that the
            log-likelihood never becomes undefined (which improves optimizer
            performance).

        radius : float, optional
            Specifies the severity of rounding used to "patch" the
            zero-frequency terms of the log-likelihood.

        prob_clip_interval : 2-tuple or None, optional
            (min,max) values used to clip the predicted probabilities to.
            If None, no clipping is performed.

        Returns
        -------
        None
        """
        from pygsti.objectivefns.objectivefns import RawPoissonPicDeltaLogLFunction as _RawPoissonPicDeltaLogLFunction
        raw_obj = _RawPoissonPicDeltaLogLFunction({'min_prob_clip': min_prob_clip, 'radius': radius},
                                                  layout.resource_alloc())
        return self._bulk_fill_timedep_objfn(raw_obj, array_to_fill, layout, ds_circuits, num_total_outcomes,
                                             dataset, ds_cache)

    def bulk_fill_timedep_dloglpp(self, array_to_fill, layout, ds_circuits, num_total_outcomes, dataset,
                                  min_prob_clip, radius, prob_clip_interval, logl_array_to_fill=None, ds_cache=None):
        """
        Compute the ("poisson picture")log-likelihood jacobian contributions for an entire tree of circuits.

        Similar to :meth:`bulk_fill_timedep_loglpp` but compute the *jacobian*
        of the summed logl (in posison picture) contributions for each circuit
        with respect to the model's parameters.

        Parameters
        ----------
        array_to_fill : numpy ndarray
            an already-allocated ExM numpy array where E is the total number of
            computed elements (i.e. layout.num_elements) and M is the
            number of model parameters.

        layout : CircuitOutcomeProbabilityArrayLayout
            A layout for `array_to_fill`, describing what circuit outcome each
            element corresponds to.  Usually given by a prior call to :meth:`create_layout`.

        ds_circuits : list of Circuits
            the circuits to use as they should be queried from `dataset` (see
            below).  This is typically the same list of circuits used to
            construct `layout` potentially with some aliases applied.

        num_total_outcomes : list or array
            a list of the total number of *possible* outcomes for each circuit
            (so `len(num_total_outcomes) == len(ds_circuits_to_use)`).  This is
            needed for handling sparse data, where `dataset` may not contain
            counts for all the possible outcomes of each circuit.

        dataset : DataSet
            the data set used to compute the logl contributions.

        min_prob_clip : float
            a regularization parameter for the log-likelihood objective function.

        radius : float
            a regularization parameter for the log-likelihood objective function.

        prob_clip_interval : 2-tuple or None, optional
            (min,max) values used to clip the predicted probabilities to.
            If None, no clipping is performed.

        logl_array_to_fill : numpy array, optional
            when not None, an already-allocated length-E numpy array that is filled
            with the per-circuit logl contributions, just like in
            bulk_fill_timedep_loglpp(...).

        Returns
        -------
        None
        """
        from pygsti.objectivefns.objectivefns import RawPoissonPicDeltaLogLFunction as _RawPoissonPicDeltaLogLFunction
        raw_obj = _RawPoissonPicDeltaLogLFunction({'min_prob_clip': min_prob_clip, 'radius': radius},
                                                  layout.resource_alloc())
        return self._bulk_fill_timedep_dobjfn(raw_obj, array_to_fill, layout, ds_circuits, num_total_outcomes,
                                              dataset, ds_cache)


class LCSEvalTreeMatrixForwardSimulator(MatrixForwardSimulator):

    def bulk_product(self, circuits, scale=False, resource_alloc=None):
        """
        Compute the products of many circuits at once.

        Parameters
        ----------
        circuits : list of Circuits
            The circuits to compute products for.  These should *not* have any preparation or
            measurement layers.

        scale : bool, optional
            When True, return a scaling factor (see below).

        resource_alloc : ResourceAllocation
            Available resources for this computation. Includes the number of processors
            (MPI comm) and memory limit.

        Returns
        -------
        prods : numpy array
            Array of shape S x G x G, where:
            - S == the number of operation sequences
            - G == the linear dimension of a operation matrix (G x G operation matrices).
        scaleValues : numpy array
            Only returned when scale == True. A length-S array specifying
            the scaling that needs to be applied to the resulting products
            (final_product[i] = scaleValues[i] * prods[i]).
        """
        resource_alloc = _ResourceAllocation.cast(resource_alloc)

        my_data = setup_circuit_list_for_LCS_computations(circuits, None)

        full_tree = CollectionOfLCSEvalTrees(my_data[2], my_data[1], my_data[0])

        full_tree.collapse_circuits_to_process_matrices(self.model)
        Gs = full_tree.reconstruct_full_matrices()

        return Gs

    def _bulk_fill_probs_atom(self, array_to_fill, layout_atom: _MatrixCOPALayoutAtomWithLCS, resource_alloc):
        
        # Overestimate the amount of cache usage by assuming everything is the same size.
        dim = self.model.evotype.minimal_dim(self.model.state_space)
        # resource_alloc.check_can_allocate_memory(len(layout_atom.tree.cache) * dim**2)  # prod cache

        starttime =time.time()
        layout_atom.tree.collapse_circuits_to_process_matrices(self.model)
        endtime = time.time()

        print("Time to collapse the process matrices (s): ", endtime - starttime)
        starttime = time.time()
        Gs = layout_atom.tree.reconstruct_full_matrices()
        endtime = time.time()
        print("Time to reconstruct the whole matrices (s): ", endtime - starttime)

        starttime = time.time()
        old_err = _np.seterr(over='ignore')
        for spam_tuple, (element_indices, tree_indices) in layout_atom.indices_by_spamtuple.items():
            # "element indices" index a circuit outcome probability in array_to_fill's first dimension
            # "tree indices" index a quantity for a no-spam circuit in a computed cache, which correspond
            #  to the the element indices when `spamtuple` is used.
            # (Note: *don't* set dest_indices arg = layout.element_slice, as this is already done by caller)
            rho, E = self._rho_e_from_spam_tuple(spam_tuple)
            _fas(array_to_fill, [element_indices],
                 self._probs_from_rho_e(rho, E, Gs[tree_indices], 1))
        _np.seterr(**old_err)
        endtime = time.time()
        print("Time to complete the spam operations (s): ", endtime - starttime)

    def _bulk_fill_dprobs_atom(self, array_to_fill, dest_param_slice, layout_atom: _MatrixCOPALayoutAtomWithLCS, param_slice, resource_alloc):

        
        eps = 1e-7  # hardcoded?
        if param_slice is None:
            param_slice = slice(0, self.model.num_params)
        param_indices = _slct.to_array(param_slice)

        if dest_param_slice is None:
            dest_param_slice = slice(0, len(param_indices))
        dest_param_indices = _slct.to_array(dest_param_slice)

        iParamToFinal = {i: dest_param_indices[ii] for ii, i in enumerate(param_indices)}

        probs = _np.empty(layout_atom.num_elements, 'd')
        self._bulk_fill_probs_atom(probs, layout_atom, resource_alloc)

        probs2 = _np.empty(layout_atom.num_elements, 'd')
        orig_vec = self.model.to_vector().copy()

        for i in range(self.model.num_params):
            if i in iParamToFinal:
                iFinal = iParamToFinal[i]
                vec = orig_vec.copy(); vec[i] += eps
                self.model.from_vector(vec, close=True)
                self._bulk_fill_probs_atom(probs2, layout_atom, resource_alloc)
                array_to_fill[:, iFinal] = (probs2 - probs) / eps

    def create_layout(self, circuits, dataset=None, resource_alloc=None, array_types=('E', ), derivative_dimensions=None, verbosity=0, layout_creation_circuit_cache=None):
        return super().create_layout(circuits, dataset, resource_alloc, array_types, derivative_dimensions, verbosity, layout_creation_circuit_cache, use_old_tree_style=False)<|MERGE_RESOLUTION|>--- conflicted
+++ resolved
@@ -779,15 +779,8 @@
             scaleCache[iDest] = scaleCache[iLeft] + scaleCache[iRight]
 
             if prodCache[iDest].max() < _PSMALL and prodCache[iDest].min() > -_PSMALL:
-<<<<<<< HEAD
-                nL = max(_nla.norm(L), _np.exp(-scaleCache[iLeft]),  1e-300)
-                nR = max(_nla.norm(R), _np.exp(-scaleCache[iRight]), 1e-300)
-                # ^ I want to allow L,R to be tensor product operators. That precludes
-                #   calling _nla.norm.
-=======
                 nL = max(_nla.norm(L), _np.exp(-scaleCache[iLeft]), 1e-300)
                 nR = max(_nla.norm(R), _np.exp(-scaleCache[iRight]), 1e-300)
->>>>>>> 7ad7b6dc
                 sL, sR = L / nL, R / nR
                 # ^ Again, shows the need to overload division by scalars.
                 prodCache[iDest] = sL @ sR
