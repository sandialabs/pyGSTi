--- conflicted
+++ resolved
@@ -790,11 +790,7 @@
         identity_label : str, optional (default 'I')
             An optional string specifying the label used to denote the identity in basis element labels.
         """
-<<<<<<< HEAD
-        '''
-=======
-        
->>>>>>> 001cbce6
+        
         if isinstance(label, _LocalElementaryErrorgenLabel):
             label = _GlobalElementaryErrorgenLabel.cast(label, self.sslbls, identity_label=identity_label)
 
@@ -828,20 +824,7 @@
                 support, left_support, eetype, [trivial_bel], nontrivial_bels))}
         else:
             raise ValueError("Invalid elementary errorgen type: %s" % str(eetype))
-<<<<<<< HEAD
-
-        return base + indices[label]'''
-        try:
-            return self.labels.index(label)
-        except ValueError as error:
-
-            if ok_if_missing:
-                return None
-            else:
-                raise error
-=======
         return base + indices[label]
->>>>>>> 001cbce6
 
     def create_subbasis(self, sslbl_overlap, retain_max_weights=True):
         """
