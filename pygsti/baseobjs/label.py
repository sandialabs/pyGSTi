--- conflicted
+++ resolved
@@ -13,11 +13,8 @@
 import itertools as _itertools
 import numbers as _numbers
 import sys as _sys
-<<<<<<< HEAD
 import copy as _copy
-=======
 import numpy as _np
->>>>>>> 6625e9d1
 
 
 class Label(object):
