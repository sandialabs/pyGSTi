"""
Defines OrderedDict-derived classes used to store specific pyGSTi objects
"""
# ***************************************************************************************************
# Copyright 2015, 2019, 2025 National Technology & Engineering Solutions of Sandia, LLC (NTESS).
# Under the terms of Contract DE-NA0003525 with NTESS, the U.S. Government retains certain rights
# in this software.
# Licensed under the Apache License, Version 2.0 (the "License"); you may not use this file except
# in compliance with the License.  You may obtain a copy of the License at
# http://www.apache.org/licenses/LICENSE-2.0 or in the LICENSE file in the root pyGSTi directory.
# ***************************************************************************************************

import copy as _copy
import numbers as _numbers
import sys as _sys
import numpy as _np

from pygsti.baseobjs.nicelyserializable import NicelySerializable as _NicelySerializable


class StateSpace(_NicelySerializable):
    """
    Base class for defining a state space (Hilbert or Hilbert-Schmidt space).

    This base class just sets the API for a "state space" in pyGSTi, accessed
    as the direct sum of one or more tensor products of Hilbert spaces.
    """

    @classmethod
    def cast(cls, obj):
        """
        Casts `obj` into a :class:`StateSpace` object if possible.

        If `obj` is already of this type, it is simply returned without modification.

        Parameters
        ----------
        obj : StateSpace or int or list
            Either an already-built state space object or an integer specifying the number of qubits,
            or a list of labels as would be provided to the first argument of :meth:`ExplicitStateSpace.__init__`.

        Returns
        -------
        StateSpace
        """
        if isinstance(obj, StateSpace):
            return obj
        if isinstance(obj, int) or all([isinstance(x, int) or (isinstance(x, str) and x.startswith('Q')) for x in obj]):
            return QubitSpace(obj)
        return ExplicitStateSpace(obj)

    def __init__(self):
        super().__init__()

    @property
    def udim(self):
        """
        Integer Hilbert (unitary operator) space dimension of this quantum state space.

        Raises an error if this space is *not* a quantum state space.
        """
        raise NotImplementedError("Derived classes should implement this!")

    @property
    def dim(self):
        """Integer Hilbert-Schmidt (super-operator) or classical dimension of this state space."""
        raise NotImplementedError("Derived classes should implement this!")

    @property
    def num_qubits(self):  # may raise ValueError if the state space doesn't consist entirely of qubits
        """
        The number of qubits in this quantum state space.

        Raises a ValueError if this state space doesn't consist entirely of qubits.
        """
        raise NotImplementedError("Derived classes should implement this!")

    @property
    def num_qudits(self):  # may raise ValueError if the state space doesn't consist entirely of qubits
        """
        The number of qudits in this quantum state space.

        Raises a ValueError if this state space doesn't consist entirely of qudits.
        """
        raise NotImplementedError("Derived classes should implement this!")

    @property
    def num_tensor_product_blocks(self):
        """
        The number of tensor-product blocks which are direct-summed to get the final state space.

        Returns
        -------
        int
        """
        raise NotImplementedError("Derived classes should implement this!")

    @property
    def sole_tensor_product_block_labels(self):
        """
        The labels of the first and only tensor product block within this state space.

        If there are multiple blocks, a ValueError is raised.
        """
        if self.num_tensor_product_blocks > 1:
            raise ValueError(("Attribute `sole_tensor_product_block_labels` was used but this state space has"
                              " %d blocks!") % self.num_tensor_product_blocks)
        return self.tensor_product_block_labels(0)

    @property
    def tensor_product_blocks_labels(self):
        """
        The labels for all the tensor-product blocks.

        Returns
        -------
        tuple of tuples
        """
        raise NotImplementedError("Derived classes should implement this!")

    @property
    def tensor_product_blocks_dimensions(self):
        """
        The superoperator dimensions for all the tensor-product blocks.

        Returns
        -------
        tuple of tuples
        """
        raise NotImplementedError("Derived classes should implement this!")

    @property
    def tensor_product_blocks_udimensions(self):
        """
        The unitary operator dimensions for all the tensor-product blocks.

        Returns
        -------
        tuple of tuples
        """
        raise NotImplementedError("Derived classes should implement this!")

    @property
    def tensor_product_blocks_types(self):
        """
        The type (quantum vs classical) of all the tensor-product blocks.

        Returns
        -------
        tuple of tuples
        """
        raise NotImplementedError("Derived classes should implement this!")

    def label_dimension(self, label):
        """
        The superoperator dimension of the given label (from any tensor product block)

        Parameters
        ----------
        label : str or int
            The label whose dimension should be retrieved.

        Returns
        -------
        int
        """
        raise NotImplementedError("Derived classes should implement this!")

    def label_udimension(self, label):
        """
        The unitary operator dimension of the given label (from any tensor product block)

        Parameters
        ----------
        label : str or int
            The label whose dimension should be retrieved.

        Returns
        -------
        int
        """
        raise NotImplementedError("Derived classes should implement this!")

    def label_tensor_product_block_index(self, label):
        """
        The index of the tensor product block containing the given label.

        Parameters
        ----------
        label : str or int
            The label whose index should be retrieved.

        Returns
        -------
        int
        """
        raise NotImplementedError("Derived classes should implement this!")

    def label_type(self, label):
        """
        The type (quantum or classical) of the given label (from any tensor product block).

        Parameters
        ----------
        label : str or int
            The label whose type should be retrieved.

        Returns
        -------
        str
        """
        raise NotImplementedError("Derived classes should implement this!")

    def tensor_product_block_labels(self, i_tpb):
        """
        The labels for the `iTBP`-th tensor-product block.

        Parameters
        ----------
        i_tpb : int
            Tensor-product block index.

        Returns
        -------
        tuple
        """
        return self.tensor_product_blocks_labels[i_tpb]

    def tensor_product_block_dimensions(self, i_tpb):
        """
        The superoperator dimensions for the factors in the `iTBP`-th tensor-product block.

        Parameters
        ----------
        i_tpb : int
            Tensor-product block index.

        Returns
        -------
        tuple
        """
        return self.tensor_product_blocks_dimensions[i_tpb]

    def tensor_product_block_udimensions(self, i_tpb):
        """
        The unitary-operator dimensions for the factors in the `iTBP`-th tensor-product block.

        Parameters
        ----------
        i_tpb : int
            Tensor-product block index.

        Returns
        -------
        tuple
        """
        return self.tensor_product_blocks_dimensions[i_tpb]

    def copy(self):
        """
        Return a copy of this StateSpace.

        Returns
        -------
        StateSpace
        """
        return _copy.deepcopy(self)

    def is_compatible_with(self, other_state_space):
        """
        Whether another state space is compatible with this one.

        Two state spaces are considered "compatible" when their overall dimensions
        agree (even if their tensor product block structure and labels do not).
        (This checks whether the Hilbert spaces are isomorphic.)

        Parameters
        ----------
        other_state_space : StateSpace
            The state space to check compatibility with.

        Returns
        -------
        bool
        """
        try:
            if self.num_qubits == other_state_space.num_qubits:
                return True
        except Exception:
            if self.udim == other_state_space.udim:
                return True
        return False

    @property
    def is_entirely_qubits(self):
        """
        Whether this state space is just the tensor product of qubit subspaces.

        Returns
        -------
        bool
        """
        try:
            self.num_qubits
            return True
        except Exception:
            return False

    def is_entire_space(self, labels):
        """
        True if this state space is a single tensor product block with (exactly, in order) the given set of labels.

        Parameters
        ----------
        labels : iterable
            the labels to test.

        Returns
        -------
        bool
        """
        return (self.num_tensor_product_blocks == 1
                and self.tensor_product_block_labels(0) == tuple(labels))

    def contains_labels(self, labels):
        """
        True if this state space contains all of a given set of labels.

        Parameters
        ----------
        labels : iterable
            the labels to test.

        Returns
        -------
        bool
        """
        return all((self.contains_label(lbl) for lbl in labels))

    def contains_label(self, label):
        """
        True if this state space contains a given label.

        Parameters
        ----------
        label : str or int
            the label to test for.

        Returns
        -------
        bool
        """
        for i in range(self.num_tensor_product_blocks):
            if label in self.tensor_product_block_labels(i): return True
        return False

    @property
    def common_dimension(self):
        """
        Returns the common super-op dimension of all the labels in this space.

        If not all the labels in this space have the same dimension, then
        `None` is returned to indicate this.

        This property is useful when working with stencils, where operations
        are created for a "stencil space" that is not exactly a subspace of
        a StateSpace space but will be mapped to one in the future.

        Returns
        -------
        int or None
        """
        tpb_dims = self.tensor_product_blocks_dimensions
        if len(tpb_dims) == 0: return 0

        ref_dim = tpb_dims[0][0]
        if all([dim == ref_dim for dims in tpb_dims for dim in dims]):
            return ref_dim
        else:
            return None

    @property
    def common_udimension(self):
        """
        Returns the common unitary-op dimension of all the labels in this space.

        If not all the labels in this space have the same dimension, then
        `None` is returned to indicate this.

        This property is useful when working with stencils, where operations
        are created for a "stencil space" that is not exactly a subspace of
        a StateSpace space but will be mapped to one in the future.

        Returns
        -------
        int or None
        """
        tpb_udims = self.tensor_product_blocks_udimensions
        if len(tpb_udims) == 0: return 0

        ref_udim = tpb_udims[0][0]
        if all([udim == ref_udim for udims in tpb_udims for udim in udims]):
            return ref_udim
        else:
            return None

    def create_subspace(self, labels):
        """
        Create a sub-`StateSpace` object from a set of existing labels.

        Parameters
        ----------
        labels : iterable
            The labels to include in the returned state space.

        Returns
        -------
        StateSpace
        """
        # Default, generic, implementation constructs an explicit state space
        labels = set(labels)
        sub_tpb_labels = []
        sub_tpb_udims = []
        sub_tpb_types = []
        for lbls, udims, typs in zip(self.tensor_product_blocks_labels, self.tensor_product_blocks_udimensions,
                                     self.tensor_product_blocks_types):
            sub_lbls = []; sub_udims = []; sub_types = []
            for lbl, udim, typ in zip(lbls, udims, typs):
                if lbl in labels:
                    sub_lbls.append(lbl)
                    sub_udims.append(udim)
                    sub_types.append(typ)
                    labels.remove(lbl)
            if len(sub_lbls) > 0:
                sub_tpb_labels.append(sub_lbls)
                sub_tpb_udims.append(sub_udims)
                sub_tpb_types.append(sub_types)
        assert(len(labels) == 0), "One or more elements of `labels` is not a valid label for this state space!"
        return ExplicitStateSpace(sub_tpb_labels, sub_tpb_udims, sub_tpb_types)

    def intersection(self, other_state_space):
        """
        Create a state space whose labels are the intersection of the labels of this space and one other.

        Dimensions associated with the labels are preserved, as is the ordering of tensor product blocks.
        If the two spaces have the same label, but their dimensions or indices do not agree, an
        error is raised.

        Parameters
        ----------
        other_state_space : StateSpace
            The other state space.

        Returns
        -------
        StateSpace
        """
        ret_tpb_labels = []
        ret_tpb_udims = []
        ret_tpb_types = []

        for iTPB, (lbls, udims, typs) in enumerate(zip(self.tensor_product_blocks_labels,
                                                       self.tensor_product_blocks_udimensions,
                                                       self.tensor_product_blocks_types)):
            ret_lbls = []; ret_udims = []; ret_types = []
            for lbl, udim, typ in zip(lbls, udims, typs):
                if other_state_space.contains_label(lbl):
                    other_iTPB = other_state_space.label_tensor_product_block_index(lbl)
                    other_udim = other_state_space.label_udimension(lbl)
                    other_typ = other_state_space.label_type(lbl)
                    if other_iTPB != iTPB or other_udim != udim or other_typ != typ:
                        raise ValueError(("Cannot take state space intersection: repeated label '%s' has inconsistent index,"
                                          " dim, or type!") % str(lbl))
                    ret_lbls.append(lbl)
                    ret_udims.append(udim)
                    ret_types.append(typ)

            if len(ret_lbls) > 0:
                ret_tpb_labels.append(ret_lbls)
                ret_tpb_udims.append(ret_udims)
                ret_tpb_types.append(ret_types)

        return ExplicitStateSpace(ret_tpb_labels, ret_tpb_udims, ret_tpb_types)

    def union(self, other_state_space):
        """
        Create a state space whose labels are the union of the labels of this space and one other.

        Dimensions associated with the labels are preserved, as is the tensor product block index.
        If the two spaces have the same label, but their dimensions or indices do not agree, an
        error is raised.

        Parameters
        ----------
        other_state_space : StateSpace
            The other state space.

        Returns
        -------
        StateSpace
        """
        ret_tpb_labels = []
        ret_tpb_udims = []
        ret_tpb_types = []

        # Step 1: add all of the labels of `self`, checking that overlaps are consistent as we go:
        for iTPB, (lbls, udims, typs) in enumerate(zip(self.tensor_product_blocks_labels,
                                                       self.tensor_product_blocks_udimensions,
                                                       self.tensor_product_blocks_types)):
            ret_lbls = []; ret_udims = []; ret_types = []
            for lbl, udim, typ in zip(lbls, udims, typs):
                if other_state_space.contains_label(lbl):
                    other_iTPB = other_state_space.label_tensor_product_block_index(lbl)
                    other_udim = other_state_space.label_udimension(lbl)
                    other_typ = other_state_space.label_type(lbl)
                    if other_iTPB != iTPB or other_udim != udim or other_typ != typ:
                        raise ValueError(("Cannot take state space union: repeated label '%s' has inconsistent index,"
                                          " dim, or type!") % str(lbl))
                ret_lbls.append(lbl)
                ret_udims.append(udim)
                ret_types.append(typ)
            ret_tpb_labels.append(ret_lbls)
            ret_tpb_udims.append(ret_udims)
            ret_tpb_types.append(ret_types)

        # Step 2: add any non-overlapping labels from other_state_space
        for iTPB, (lbls, udims, typs) in enumerate(zip(other_state_space.tensor_product_blocks_labels,
                                                       other_state_space.tensor_product_blocks_udimensions,
                                                       other_state_space.tensor_product_blocks_types)):
            for lbl, udim, typ in zip(lbls, udims, typs):
                if not self.contains_label(lbl):
                    ret_tpb_labels[iTPB].append(lbl)
                    ret_tpb_udims[iTPB].append(udim)
                    ret_tpb_types[iTPB].append(typ)

        return ExplicitStateSpace(ret_tpb_labels, ret_tpb_udims, ret_tpb_types)
    

    def difference(self, other_state_space):
        """
        Create a state space whose labels are the difference of the labels of this space and one other.
        I.e. a state space containing the labels of this space which don't appear in the other.

        Dimensions associated with the labels are preserved, as is the tensor product block index.
        If the two spaces have the same label, but their dimensions or indices do not agree, an
        error is raised.

        Parameters
        ----------
        other_state_space : StateSpace
            The other state space.

        Returns
        -------
        StateSpace
        """
        ret_tpb_labels = []
        ret_tpb_udims = []
        ret_tpb_types = []

        for iTPB, (lbls, udims, typs) in enumerate(zip(self.tensor_product_blocks_labels,
                                                       self.tensor_product_blocks_udimensions,
                                                       self.tensor_product_blocks_types)):
            ret_lbls = []; ret_udims = []; ret_types = []
            for lbl, udim, typ in zip(lbls, udims, typs):
                #If the label does appear in the other state space, verify that the 
                #properties of the label are consistently defined accross the two state spaces
                #otherwise raise an error.
                if other_state_space.contains_label(lbl):
                    other_iTPB = other_state_space.label_tensor_product_block_index(lbl)
                    other_udim = other_state_space.label_udimension(lbl)
                    other_typ = other_state_space.label_type(lbl)
                    if other_iTPB != iTPB or other_udim != udim or other_typ != typ:
                        raise ValueError(("Cannot take state space difference: repeated label '%s' has inconsistent index,"
                                          " dim, or type!") % str(lbl))
                    continue
                #Otherwise add this to the state space.
                else:
                    ret_lbls.append(lbl)
                    ret_udims.append(udim)
                    ret_types.append(typ)

            if len(ret_lbls) > 0:
                ret_tpb_labels.append(ret_lbls)
                ret_tpb_udims.append(ret_udims)
                ret_tpb_types.append(ret_types)

        return ExplicitStateSpace(ret_tpb_labels, ret_tpb_udims, ret_tpb_types)

    def create_stencil_subspace(self, labels):
        """
        Create a template sub-`StateSpace` object from a set of potentially stencil-type labels.

        That is, the elements of `labels` don't need to actually exist
        within this state space -- they may be stencil labels that will
        resolve to a label in this state space later on.

        Parameters
        ----------
        labels : iterable
            The labels to include in the returned state space.

        Returns
        -------
        StateSpace
        """
        common_udim = self.common_udimension
        if common_udim is None:
            raise ValueError("Can only create stencil sub-StateSpace for a state space with a common label dimension!")
        num_labels = len(labels)
        return ExplicitStateSpace(tuple(range(num_labels)), (common_udim,) * num_labels)
        # Note: this creates quantum-type sectors because integer labels are used (OK?)

    def __repr__(self):
        return self.__class__.__name__ + "[" + str(self) + "]"

    def __hash__(self):
        return hash((self.tensor_product_blocks_labels,
                     self.tensor_product_blocks_dimensions,
                     self.tensor_product_blocks_types))

    def __eq__(self, other_statespace):
        if isinstance(other_statespace, StateSpace):
            return (self.tensor_product_blocks_labels == other_statespace.tensor_product_blocks_labels
                    and self.tensor_product_blocks_dimensions == other_statespace.tensor_product_blocks_dimensions
                    and self.tensor_product_blocks_types == other_statespace.tensor_product_blocks_types)
        else:
            return False  # this state space is not equal to anything that isn't another state space

    @property
    def state_space_labels(self):
        """
        Return a tuple corresponding to the concatenation of the
        constituent state space labels within each tensor product
        block of this `StateSpace` object.

        Returns
        -------
        flattened_state_space_label_list : tuple
            A tuple containing a flattened list of all of the state
            space labels appearing within the tensor product blocks
            of this `StateSpace` objects label list.
        """
        flattened_state_space_label_list = []
        for blk in self.tensor_product_blocks_labels:
            for lbl in blk:
                flattened_state_space_label_list.append(lbl)
        return tuple(flattened_state_space_label_list)


class QuditSpace(StateSpace):
    """
    A state space consisting of N qudits.
    """

    def __init__(self, nqudits_or_labels, udim_or_udims):
        super().__init__()
        if isinstance(nqudits_or_labels, int):
            self._qudit_labels = tuple(range(nqudits_or_labels))
        else:
            self._qudit_labels = tuple(nqudits_or_labels)

        if isinstance(udim_or_udims, int):
            self._qudit_udims = tuple([udim_or_udims] * len(self._qudit_labels))
        else:
            self._qudit_udims = tuple(udim_or_udims)
            assert(len(self._qudit_udims) == len(self._qudit_labels)), \
                "`udim_or_udims` must either be an interger or have length equal to the number of qudits!"
    
        #This state space is effectively static, so we can precompute the hash for it for performance
        self._hash = hash((self.tensor_product_blocks_labels,
                           self.tensor_product_blocks_dimensions,
                           self.tensor_product_blocks_types))
    
    def __hash__(self):
        return self._hash
    
    #pickle management functions
    def __getstate__(self):
        state_dict = self.__dict__
        return state_dict

    def __setstate__(self, state_dict):
        for k, v in state_dict.items():
            self.__dict__[k] = v
        #reinitialize the hash
        self._hash = hash((self.tensor_product_blocks_labels,
                           self.tensor_product_blocks_dimensions,
                           self.tensor_product_blocks_types))

    def _to_nice_serialization(self):
        state = super()._to_nice_serialization()
        state.update({'qudit_labels': self._qudit_labels,
                      'qudit_udims': self._qudit_udims})
        return state

    @classmethod
    def _from_nice_serialization(cls, state):
        return cls(state['qudit_labels'], state['qudit_udims'])

    @property
    def qudit_labels(self):
        """The labels of the qudits in this state space."""
        return self._qudit_labels

    @property
    def qudit_udims(self):
        """Integer Hilbert (unitary operator) space dimensions of the qudits in ths quantum state space."""
<<<<<<< HEAD
        return self._qudit_udims
=======
>>>>>>> 3944ca53

    @property
    def udim(self):
        """
        Integer Hilbert (unitary operator) space dimension of this quantum state space.
        """
        return _np.prod(self._qudit_udims)

    @property
    def dim(self):
        """Integer Hilbert-Schmidt (super-operator) or classical dimension of this state space."""
        return self.udim**2

    @property
    def num_qudits(self):  # may raise ValueError if the state space doesn't consist entirely of qudits
        """
        The number of qubits in this quantum state space.
        """
        return len(self._qudit_labels)

    @property
    def num_tensor_product_blocks(self):
        """
        Get the number of tensor-product blocks which are direct-summed to get the final state space.

        Returns
        -------
        int
        """
        return 1

    @property
    def tensor_product_blocks_labels(self):
        """
        Get the labels for all the tensor-product blocks.

        Returns
        -------
        tuple of tuples
        """
        return (self._qudit_labels,)

    @property
    def tensor_product_blocks_dimensions(self):
        """
        Get the superoperator dimensions for all the tensor-product blocks.

        Returns
        -------
        tuple of tuples
        """
        return (tuple([udim**2 for udim in self._qudit_udims]),)

    @property
    def tensor_product_blocks_udimensions(self):
        """
        Get the unitary operator dimensions for all the tensor-product blocks.

        Returns
        -------
        tuple of tuples
        """
        return (self._qudit_udims,)

    @property
    def tensor_product_blocks_types(self):
        """
        Get the type (quantum vs classical) of all the tensor-product blocks.

        Returns
        -------
        tuple of tuples
        """
        return (('Q',) * len(self._qudit_labels))

    def label_dimension(self, label):
        """
        The superoperator dimension of the given label (from any tensor product block)

        Parameters
        ----------
        label : str or int
            The label whose dimension should be retrieved.

        Returns
        -------
        int
        """
        if label in self._qudit_labels:
            i = self._qudit_labels.index(label)
            return self._qudit_udims[i]**2
        else:
            raise KeyError("Invalid qudit label: %s" % label)

    def label_udimension(self, label):
        """
        The unitary operator dimension of the given label (from any tensor product block)

        Parameters
        ----------
        label : str or int
            The label whose dimension should be retrieved.

        Returns
        -------
        int
        """
        if label in self._qudit_labels:
            i = self._qudit_labels.index(label)
            return self._qudit_udims[i]
        else:
            raise KeyError("Invalid qudit label: %s" % label)

    def label_tensor_product_block_index(self, label):
        """
        The index of the tensor product block containing the given label.

        Parameters
        ----------
        label : str or int
            The label whose index should be retrieved.

        Returns
        -------
        int
        """
        if label in self._qudit_labels:
            return 0
        else:
            raise KeyError("Invalid qudit label: %s" % label)

    def label_type(self, label):
        """
        The type (quantum or classical) of the given label (from any tensor product block).

        Parameters
        ----------
        label : str or int
            The label whose type should be retrieved.

        Returns
        -------
        str
        """
        if label in self._qudit_labels:
            return 'Q'
        else:
            raise KeyError("Invalid qudit label: %s" % label)

    def __str__(self):
        return 'QuditSpace(' + str(self._qudit_labels) + ")"


class QubitSpace(QuditSpace):
    """
    A state space consisting of N qubits.
    """

    def __init__(self, nqubits_or_labels):
        super().__init__(nqubits_or_labels, 2)

    def _to_nice_serialization(self):
        state = super()._to_nice_serialization()
        state.update({'qubit_labels': self.qubit_labels})
        return state

    @classmethod
    def _from_nice_serialization(cls, state):
        return cls(state['qubit_labels'])

    @property
    def udim(self):
        """
        Integer Hilbert (unitary operator) space dimension of this quantum state space.
        """
        return 2**self.num_qubits

    @property
    def dim(self):
        """Integer Hilbert-Schmidt (super-operator) or classical dimension of this state space."""
        return 4**self.num_qubits

    @property
    def qubit_labels(self):
        """The labels of the qubits"""
        return self._qudit_labels

    @property
    def num_qubits(self):  # may raise ValueError if the state space doesn't consist entirely of qubits
        """
        The number of qubits in this quantum state space.
        """
        return len(self.qubit_labels)

    @property
    def num_tensor_product_blocks(self):
        """
        Get the number of tensor-product blocks which are direct-summed to get the final state space.

        Returns
        -------
        int
        """
        return 1

    @property
    def tensor_product_blocks_labels(self):
        """
        Get the labels for all the tensor-product blocks.

        Returns
        -------
        tuple of tuples
        """
        return (self.qubit_labels,)

    @property
    def tensor_product_blocks_dimensions(self):
        """
        Get the superoperator dimensions for all the tensor-product blocks.

        Returns
        -------
        tuple of tuples
        """
        return ((4,) * self.num_qubits,)

    @property
    def tensor_product_blocks_udimensions(self):
        """
        Get the unitary operator dimensions for all the tensor-product blocks.

        Returns
        -------
        tuple of tuples
        """
        return ((2,) * self.num_qubits,)

    @property
    def tensor_product_blocks_types(self):
        """
        Get the type (quantum vs classical) of all the tensor-product blocks.

        Returns
        -------
        tuple of tuples
        """
        return (('Q',) * self.num_qubits,)

    def label_dimension(self, label):
        """
        The superoperator dimension of the given label (from any tensor product block)

        Parameters
        ----------
        label : str or int
            The label whose dimension should be retrieved.

        Returns
        -------
        int
        """
        if label in self.qubit_labels:
            return 4
        else:
            raise KeyError("Invalid qubit label: %s" % label)

    def label_udimension(self, label):
        """
        The unitary operator dimension of the given label (from any tensor product block)

        Parameters
        ----------
        label : str or int
            The label whose dimension should be retrieved.

        Returns
        -------
        int
        """
        if label in self.qubit_labels:
            return 2
        else:
            raise KeyError("Invalid qubit label: %s" % label)

    def label_tensor_product_block_index(self, label):
        """
        The index of the tensor product block containing the given label.

        Parameters
        ----------
        label : str or int
            The label whose index should be retrieved.

        Returns
        -------
        int
        """
        if label in self.qubit_labels:
            return 0
        else:
            raise KeyError("Invalid qubit label: %s" % label)

    def label_type(self, label):
        """
        The type (quantum or classical) of the given label (from any tensor product block).

        Parameters
        ----------
        label : str or int
            The label whose type should be retrieved.

        Returns
        -------
        str
        """
        if label in self.qubit_labels:
            return 'Q'
        else:
            raise KeyError("Invalid qubit label: %s" % label)

    def __str__(self):
        if len(self.qubit_labels) <= 10:
            return 'QubitSpace(' + str(self.qubit_labels) + ")"
        else:
            return 'QubitSpace(' + str(len(self.qubit_labels)) + ")"


class ExplicitStateSpace(StateSpace):
    """
    A customizable definition of a state space.

    An ExplicitStateSpace object describes, using string/int labels, how an entire
    Hilbert state space is decomposed into the direct sum of terms which
    themselves are tensor products of smaller (typically qubit-sized) Hilbert
    spaces.

    Parameters
    ----------
    label_list : str or int or iterable
        Most generally, this can be a list of tuples, where each tuple
        contains the state-space labels (which can be strings or integers)
        for a single "tensor product block" formed by taking the tensor
        product of the spaces asociated with the labels.  The full state
        space is the direct sum of all the tensor product blocks.
        E.g. `[('Q0','Q1'), ('Q2',)]`.

        If just an iterable of labels is given, e.g. `('Q0','Q1')`, it is
        assumed to specify the first and only tensor product block.

        If a single state space label is given, e.g. `'Q2'`, then it is
        assumed to completely specify the first and only tensor product
        block.

    udims : int or iterable, optional
        The dimension of each state space label as an integer, tuple of
        integers, or list or tuples of integers to match the structure
        of `label_list`. e.g., if `label_list=('Q0','Q1')` then `udims` should
        be a tuple of 2 integers, or if label_list='Q0' then `udims` should be an
        integer.  Values specify unitary evolution state-space
        dimensions, i.e. 2 for a qubit, 3 for a qutrit, etc.  If None, then the
        dimensions are inferred, if possible, from the following naming rules:

        - if the label starts with 'L', udim=1 (a single Level)
        - if the label starts with 'Q' OR is an int, udim=2 (a Qubit)
        - if the label starts with 'T', udim=3 (a quTrit)

    types : str or iterable, optional
        A list of label types, either `'Q'` or `'C'` for "quantum" and
        "classical" respectively, indicating the type of state-space
        associated with each label.  Like `dims`, `types` must match
        the structure of `label_list`.  A quantum state space of dimension
        `d` is a `d`-by-`d` density matrix, whereas a classical state space
        of dimension d is a vector of `d` probabilities.  If `None`, then
        all labels are assumed to be quantum.
    """

    def __init__(self, label_list, udims=None, types=None):

        #Allow initialization via another CustomStateSpace object
        #if isinstance(label_list, CustomStateSpace):
        #    assert(dims is None and types is None), "Clobbering non-None 'dims' and/or 'types' arguments"
        #    dims = [tuple((label_list.labeldims[lbl] for lbl in tpbLbls))
        #            for tpbLbls in label_list.labels]
        #    types = [tuple((label_list.label_types[lbl] for lbl in tpbLbls))
        #             for tpbLbls in label_list.labels]
        #    label_list = label_list.labels

        #Step1: convert label_list (and dims, if given) to a list of
        # elements describing each "tensor product block" - each of
        # which is a tuple of string labels.
        super().__init__()

        def is_label(x):
            """ Return whether x is a valid space-label """
            return isinstance(x, str) or isinstance(x, _numbers.Integral)

        if is_label(label_list):
            label_list = [(label_list,)]
            if udims is not None: udims = [(udims,)]
            if types is not None: types = [(types,)]
        else:
            #label_list must be iterable if it's not a string
            label_list = list(label_list)

        if len(label_list) > 0 and is_label(label_list[0]):
            # assume we've just been give the labels for a single tensor-prod-block
            label_list = [label_list]
            if udims is not None: udims = [udims]
            if types is not None: types = [types]

        self._labels = tuple([tuple(tpbLabels) for tpbLabels in label_list])

        #Type check - labels must be strings or ints
        for tpbLabels in self._labels:  # loop over tensor-prod-blocks
            for lbl in tpbLabels:
                if not is_label(lbl):
                    raise ValueError("'%s' is an invalid state-space label (must be a string or integer)" % lbl)

        # Get the type of each labeled space
        self.label_types = {}
        if types is None:  # use defaults
            for tpbLabels in self._labels:  # loop over tensor-prod-blocks
                for lbl in tpbLabels:
                    self.label_types[lbl] = 'C' if (isinstance(lbl, str) and lbl.startswith('C')) else 'Q'  # default
        else:
            for tpbLabels, tpbTypes in zip(self._labels, types):
                for lbl, typ in zip(tpbLabels, tpbTypes):
                    self.label_types[lbl] = typ

        # Get the dimension of each labeled space
        self.label_udims = {}
        self.label_dims = {}
        if udims is None:
            for tpbLabels in self._labels:  # loop over tensor-prod-blocks
                for lbl in tpbLabels:
                    if isinstance(lbl, _numbers.Integral): d = 2  # ints = qubits
                    elif lbl.startswith('T'): d = 3  # qutrit
                    elif lbl.startswith('Q'): d = 2  # qubits
                    elif lbl.startswith('L'): d = 1  # single level
                    elif lbl.startswith('C'): d = 2  # classical bits
                    else: raise ValueError("Cannot determine state-space dimension from '%s'" % lbl)
                    self.label_udims[lbl] = d
                    self.label_dims[lbl] = d**2 if (isinstance(lbl, _numbers.Integral) or lbl[0] in ('Q', 'T')) else d
        else:
            for tpbLabels, tpbDims in zip(self._labels, udims):
                for lbl, udim in zip(tpbLabels, tpbDims):
                    self.label_udims[lbl] = udim
                    self.label_dims[lbl] = udim**2

        # Store the starting index (within the density matrix / state vec) of
        # each tensor-product-block (TPB), and which labels belong to which TPB
        self.tpb_index = {}

        self.tpb_dims = []
        self.tpb_udims = []
        for iTPB, tpbLabels in enumerate(self._labels):
            float_prod = _np.prod(_np.array([self.label_dims[lbl] for lbl in tpbLabels], 'd'))
            if float_prod >= float(_sys.maxsize):  # too many qubits to hold dimension in an integer
                self.tpb_dims.append(_np.inf)
            else:
                self.tpb_dims.append(int(_np.prod([self.label_dims[lbl] for lbl in tpbLabels])))

            float_prod = _np.prod(_np.array([self.label_udims[lbl] for lbl in tpbLabels], 'd'))
            if float_prod >= float(_sys.maxsize):  # too many qubits to hold dimension in an integer
                self.tpb_udims.append(_np.inf)
            else:
                self.tpb_udims.append(int(_np.prod([self.label_udims[lbl] for lbl in tpbLabels])))

            self.tpb_index.update({lbl: iTPB for lbl in tpbLabels})

        self._dim = sum(self.tpb_dims)
        self._udim = sum(self.tpb_udims)

        self._nqubits = self._nqudits = None
        if len(self._labels) == 1:
            if all([v == 2 for v in self.label_udims.values()]):
                self._nqudits = self._nqubits = len(self._labels[0])  # there's a well-defined number of qubits
            elif all([typ == 'Q' for typ in self.label_types.values()]):
                self._nqudits = len(self._labels[0])

        #This state space is effectively static, so we can precompute the hash for it for performance
        self._hash = hash((self.tensor_product_blocks_labels,
                           self.tensor_product_blocks_dimensions,
                           self.tensor_product_blocks_types))
    
    def __hash__(self):
        return self._hash
    
    #pickle management functions
    def __getstate__(self):
        state_dict = self.__dict__
        return state_dict

    def __setstate__(self, state_dict):
        for k, v in state_dict.items():
            self.__dict__[k] = v
        #reinitialize the hash
        self._hash = hash((self.tensor_product_blocks_labels,
                           self.tensor_product_blocks_dimensions,
                           self.tensor_product_blocks_types))

    def _to_nice_serialization(self):
        state = super()._to_nice_serialization()
        state.update({'labels': self._labels,
                      'unitary_space_dimensions': [[self.label_udims[l] for l in tpb] for tpb in self._labels],
                      'types': [[self.label_types[l] for l in tpb] for tpb in self._labels]
                      })
        return state

    @classmethod
    def _from_nice_serialization(cls, state):
        return cls(state['labels'], state['unitary_space_dimensions'], state['types'])

    @property
    def labels(self):
        """
        The labels for all the tensor-product blocks.

        Returns
        -------
        tuple of tuples
        """
        return self._labels

    @property
    def udim(self):
        """
        Integer Hilbert (unitary operator) space dimension of this quantum state space.

        Raises an error if this space is *not* a quantum state space.
        """
        return self._udim

    @property
    def dim(self):
        """Integer Hilbert-Schmidt (super-operator) or classical dimension of this state space."""
        return self._dim

    @property
    def num_qubits(self):  # may raise ValueError if the state space doesn't consist entirely of qubits
        """
        The number of qubits in this quantum state space.

        Raises a ValueError if this state space doesn't consist entirely of qubits.
        """
        if self._nqubits is None:
            raise ValueError("This state space is not a tensor product of qubit factors spaces!")
        return self._nqubits

    @property
    def num_qudits(self):  # may raise ValueError if the state space doesn't consist entirely of qubits
        """
        The number of qudits in this quantum state space.

        Raises a ValueError if this state space doesn't consist entirely of qudits.
        """
        if self._nqudits is None:
            raise ValueError("This state space is not a tensor product of qubit factors spaces!")
        return self._nqudits

    @property
    def num_tensor_product_blocks(self):
        """
        The number of tensor-product blocks which are direct-summed to get the final state space.

        Returns
        -------
        int
        """
        return len(self._labels)

    @property
    def tensor_product_blocks_labels(self):
        """
        The labels for all the tensor-product blocks.

        Returns
        -------
        tuple of tuples
        """
        return self._labels

    @property
    def tensor_product_blocks_dimensions(self):
        """
        The superoperator dimensions for all the tensor-product blocks.

        Returns
        -------
        tuple of tuples
        """
        return tuple([tuple([self.label_dims[lbl] for lbl in tpb_labels]) for tpb_labels in self._labels])

    @property
    def tensor_product_blocks_udimensions(self):
        """
        The unitary operator dimensions for all the tensor-product blocks.

        Returns
        -------
        tuple of tuples
        """
        return tuple([tuple([self.label_udims[lbl] for lbl in tpb_labels]) for tpb_labels in self._labels])

    @property
    def tensor_product_blocks_types(self):
        """
        The type (quantum vs classical) of all the tensor-product blocks.

        Returns
        -------
        tuple of tuples
        """
        return tuple([tuple([self.label_types[lbl] for lbl in tpb_labels]) for tpb_labels in self._labels])

    def label_dimension(self, label):
        """
        The superoperator dimension of the given label (from any tensor product block)

        Parameters
        ----------
        label : str or int
            The label whose dimension should be retrieved.

        Returns
        -------
        int
        """
        return self.label_dims[label]

    def label_udimension(self, label):
        """
        The unitary operator dimension of the given label (from any tensor product block)

        Parameters
        ----------
        label : str or int
            The label whose dimension should be retrieved.

        Returns
        -------
        int
        """
        return self.label_udims[label]

    def label_tensor_product_block_index(self, label):
        """
        The index of the tensor product block containing the given label.

        Parameters
        ----------
        label : str or int
            The label whose index should be retrieved.

        Returns
        -------
        int
        """
        return self.tpb_index[label]

    def label_type(self, label):
        """
        The type (quantum or classical) of the given label (from any tensor product block).

        Parameters
        ----------
        label : str or int
            The label whose type should be retrieved.

        Returns
        -------
        str
        """
        return self.label_types[label]

    def __str__(self):
        if len(self._labels) == 0: return "ZeroDimSpace"
        return ' + '.join(
            ['*'.join(["%s(%d%s)" % (lbl, self.label_dims[lbl], 'c' if (self.label_types[lbl] == 'C') else '')
                       for lbl in tpb]) for tpb in self._labels])


def default_space_for_dim(dim):
    """
    Create a state space for a given superoperator dimension.

    Parameters
    ----------
    dim : int
        The dimension.

    Returns
    -------
    StateSpace
    """
    nqubits = int(round(_np.log2(dim) / 2))
    if 4**nqubits == dim:
        return QubitSpace(nqubits)
    else:
        udim = int(round(_np.sqrt(dim)))
        assert(udim**2 == dim), "`dim` must be a perfect square: %d is not" % dim
        return ExplicitStateSpace(('all',), udims=(udim,), types=('quantum',))


def fdefault_space_for_udim(udim):
    """
    Create a state space for a given unitary operator dimension.

    Parameters
    ----------
    dim : int
        The dimension.

    Returns
    -------
    StateSpace
    """
    nqubits = int(round(_np.log2(udim)))
    if 2**nqubits == udim:
        return QubitSpace(nqubits)
    else:
        return ExplicitStateSpace(('all',), udims=(udim,), types=('quantum',))


def default_space_for_num_qubits(num_qubits):
    """
    Create a state space for a given number of qubits.

    Parameters
    ----------
    num_qubits : int
        The number of qubits.

    Returns
    -------
    QubitStateSpace
    """
    return QubitSpace(num_qubits)<|MERGE_RESOLUTION|>--- conflicted
+++ resolved
@@ -706,10 +706,7 @@
     @property
     def qudit_udims(self):
         """Integer Hilbert (unitary operator) space dimensions of the qudits in ths quantum state space."""
-<<<<<<< HEAD
         return self._qudit_udims
-=======
->>>>>>> 3944ca53
 
     @property
     def udim(self):
