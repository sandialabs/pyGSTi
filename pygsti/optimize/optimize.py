"""
Optimization (minimization) functions
"""
#***************************************************************************************************
# Copyright 2015, 2019, 2025 National Technology & Engineering Solutions of Sandia, LLC (NTESS).
# Under the terms of Contract DE-NA0003525 with NTESS, the U.S. Government retains certain rights
# in this software.
# Licensed under the Apache License, Version 2.0 (the "License"); you may not use this file except
# in compliance with the License.  You may obtain a copy of the License at
# http://www.apache.org/licenses/LICENSE-2.0 or in the LICENSE file in the root pyGSTi directory.
#***************************************************************************************************

import os as _os
import sys as _sys
import time as _time

import numpy as _np
import scipy.optimize as _spo

try:
    from scipy.optimize import Result as _optResult  # for earlier scipy versions
except:
    from scipy.optimize import OptimizeResult as _optResult  # for later scipy versions

from pygsti.optimize.customcg import fmax_cg
from pygsti.baseobjs.verbosityprinter import VerbosityPrinter as _VerbosityPrinter


def minimize(fn, x0, method='cg', callback=None,
             tol=1e-10, maxiter=1000000, maxfev=None,
             stopval=None, jac=None, verbosity=0, **addl_kwargs):
    """
    Minimizes the function fn starting at x0.

    This is a gateway function to all other minimization routines within this
    module, providing a common interface to many different minimization methods
    (including and extending beyond those available from scipy.optimize).

    Parameters
    ----------
    fn : function
        The function to minimize.

    x0 : numpy array
        The starting point (argument to fn).

    method : string, optional
        Which minimization method to use.  Allowed values are:
        "simplex" : uses _fmin_simplex
        "supersimplex" : uses _fmin_supersimplex
        "customcg" : uses fmax_cg (custom CG method)
        "brute" : uses scipy.optimize.brute
        "basinhopping" : uses scipy.optimize.basinhopping with L-BFGS-B
        "swarm" : uses _fmin_particle_swarm
        "evolve" : uses _fmin_evolutionary (which uses DEAP)
        < methods available from scipy.optimize.minimize >

    callback : function, optional
        A callback function to be called in order to track optimizer progress.
        Should have signature: myCallback(x, f=None, accepted=None).  Note that
        `create_objfn_printer(...)` function can be used to create a callback.

    tol : float, optional
        Tolerance value used for all types of tolerances available in a given method.

    maxiter : int, optional
        Maximum iterations.

    maxfev : int, optional
        Maximum function evaluations; used only when available, and defaults to maxiter.

    stopval : float, optional
        For basinhopping method only.  When f <= stopval then basinhopping outer loop
        will terminate.  Useful when a bound on the minimum is known.

    jac : function
        Jacobian function.

    verbosity : int
        Level of detail to print to stdout.

    addl_kwargs : dict
        Additional arguments for the specific optimizer being used.

    Returns
    -------
    scipy.optimize.Result object
        Includes members 'x', 'fun', 'success', and 'message'.
    """

    if maxfev is None: maxfev = maxiter
    printer = _VerbosityPrinter.create_printer(verbosity)

    #Run Minimization Algorithm
    if method == 'simplex':
        solution = _fmin_simplex(fn, x0, slide=1.0, tol=tol, maxiter=maxiter, **addl_kwargs)

    elif method == 'supersimplex':
        if 'abs_outer_tol' not in addl_kwargs: addl_kwargs['abs_outer_tol'] = 1e-6
        if 'inner_tol' not in addl_kwargs: addl_kwargs['inner_tol'] = 1e-6
        if 'min_inner_maxiter' not in addl_kwargs: addl_kwargs['min_inner_maxiter'] = 100
        if 'max_inner_maxiter' not in addl_kwargs: addl_kwargs['max_inner_maxiter'] = 100
        solution = _fmin_supersimplex(fn, x0, rel_outer_tol=tol, max_outer_iter=maxiter, callback=callback,
                                      printer=printer, **addl_kwargs)

    elif method == 'customcg':
        def fn_to_max(x):
            """ Function to maximize """
            f = fn(x); return -f if f is not None else None

        if jac is not None:
            def dfdx_and_bdflag(x):
                """ Returns derivative and boundary flag """
                j = -jac(x)
                bd = _np.zeros(len(j))  # never say fn is on boundary, since this is an analytic derivative
                return j, bd
        else:
            dfdx_and_bdflag = None

        # Note: even though we maximize, return value is negated to conform to min routines
        solution = fmax_cg(fn_to_max, x0, maxiter, tol, dfdx_and_bdflag, None)

    elif method == 'brute':
        ranges = [(0.0, 1.0)] * len(x0); Ns = 4  # params for 'brute' algorithm
        xmin, _ = _spo.brute(fn, ranges, (), Ns)  # jac=jac
        #print "DEBUG: Brute fmin = ",fmin
        solution = _spo.minimize(fn, xmin, method="Nelder-Mead", options={}, tol=tol, callback=callback, jac=jac)

    elif method == 'basinhopping':
        def _basin_callback(x, f, accept):
            if callback is not None: callback(x, f=f, accepted=accept)
            if stopval is not None and f <= stopval:
                return True  # signals basinhopping to stop
            return False
        solution = _spo.basinhopping(fn, x0, niter=maxiter, T=2.0, stepsize=1.0,
                                     callback=_basin_callback, minimizer_kwargs={'method': "L-BFGS-B", 'jac': jac})

        #DEBUG -- follow with Nelder Mead to make sure basinhopping found a minimum. (It seems to)
        #print "DEBUG: running Nelder-Mead:"
        #opts = { 'maxfev': maxiter, 'maxiter': maxiter }
        #solution = _spo.minimize(fn, solution.x, options=opts, method="Nelder-Mead", tol=1e-8, callback=callback)
        #print "DEBUG: done: best f = ",solution.fun

        solution.success = True  # basinhopping doesn't seem to set this...

    elif method == 'swarm':
        solution = _fmin_particle_swarm(fn, x0, tol, maxiter, printer, popsize=1000)  # , callback = callback)

    elif method == 'evolve':
        solution = _fmin_evolutionary(fn, x0, num_generations=maxiter, num_individuals=500, printer=printer)

#    elif method == 'homebrew':
#      solution = fmin_homebrew(fn, x0, maxiter)

    else:
        #Set options for different algorithms
        opts = {'maxiter': maxiter, 'disp': False}
        if method == "BFGS": opts['gtol'] = tol  # gradient norm tolerance
        elif method == "L-BFGS-B": opts['gtol'] = opts['ftol'] = tol  # gradient norm and fractional y-tolerance
        elif method == "Nelder-Mead": opts['maxfev'] = maxfev  # max fn evals (note: ftol and xtol can also be set)

<<<<<<< HEAD
        solution = _spo.minimize(fn, x0, options=opts, method=method, tol=tol, callback=callback, jac=jac)
=======
        solution = _spo.minimize(fn, x0, options=opts, method=method, tol=tol, callback=callback, jac=jac)  

>>>>>>> cc47666c
    return solution


def _fmin_supersimplex(fn, x0, abs_outer_tol, rel_outer_tol, inner_tol, max_outer_iter,
                       min_inner_maxiter, max_inner_maxiter, callback, printer):
    """
    Minimize a function using repeated applications of the simplex algorithm.

    By varying the maximum number of iterations and repeatedly calling scipy's
    Nelder-Mead simplex optimization, this function performs as a robust (but
    slow) minimization.

    Parameters
    ----------
    fn : function
        The function to minimize.

    x0 : numpy array
        The starting point (argument to fn).

    abs_outer_tol : float
        Absolute tolerance of outer loop

    rel_outer_tol : float
        Relative tolerance of outer loop

    inner_tol : float
        Tolerance fo inner loop

    max_outer_iter : int
        Maximum number of outer-loop iterations

    min_inner_maxiter : int
        Minimum number of inner-loop iterations

    max_inner_maxiter : int
        Maxium number of outer-loop iterations

    printer : VerbosityPrinter
        Printer for displaying output status messages.

    Returns
    -------
    scipy.optimize.Result object
        Includes members 'x', 'fun', 'success', and 'message'.
    """
    f_init = fn(x0)
    f_final = f_init - 10 * abs_outer_tol  # prime the loop
    x_start = x0

    i = 1
    cnt_at_same_maxiter = 1
    inner_maxiter = min_inner_maxiter

    def check_convergence(fi, ff):  # absolute and relative tolerance exit condition
        return ((fi - ff) < abs_outer_tol) or abs(fi - ff) / max(abs(ff), abs_outer_tol) < rel_outer_tol

    def check_convergence_str(fi, ff):  # for printing status messages
        return "abs=%g, rel=%g" % (fi - ff, abs(fi - ff) / max(abs(ff), abs_outer_tol))

    for i in range(max_outer_iter):
        # increase inner_maxiter if seems to be converging
        if check_convergence(f_init, f_final) and inner_maxiter < max_inner_maxiter:
            inner_maxiter *= 10; cnt_at_same_maxiter = 1

        # reduce inner_maxiter if things aren't progressing (hail mary)
        if cnt_at_same_maxiter > 10 and inner_maxiter > min_inner_maxiter:
            inner_maxiter /= 10; cnt_at_same_maxiter = 1

        printer.log("Supersimplex: outer iteration %d (inner_maxiter = %d)" % (i, inner_maxiter))
        f_init = f_final
        cnt_at_same_maxiter += 1

        opts = {'maxiter': inner_maxiter, 'maxfev': inner_maxiter, 'disp': False}
        inner_solution = _spo.minimize(fn, x_start, options=opts, method='Nelder-Mead',
                                       callback=callback, tol=inner_tol)

        if not inner_solution.success:
            printer.log("WARNING: Supersimplex inner loop failed (tol=%g, maxiter=%d): %s"
                        % (inner_tol, inner_maxiter, inner_solution.message), 2)

        f_final = inner_solution.fun
        x_start = inner_solution.x
        printer.log("Supersimplex: outer iteration %d gives min = %f (%s)" % (i, f_final,
                                                                              check_convergence_str(f_init, f_final)))
        if inner_maxiter >= max_inner_maxiter:  # to exit, we must be have been using our *maximum* inner_maxiter
            if check_convergence(f_init, f_final): break  # converged!

    solution = _optResult()
    solution.x = inner_solution.x
    solution.fun = inner_solution.fun
    if i < max_outer_iter:
        solution.success = True
    else:
        solution.success = False
        solution.message = "Maximum iterations exceeded"
    return solution


def _fmin_simplex(fn, x0, slide=1.0, tol=1e-8, maxiter=1000):
    """
    Minimizes a function using a custom simplex implmentation.

    This was used primarily to check scipy's Nelder-Mead method
    and runs much slower, so there's not much reason for using
    this method.

    Parameters
    ----------
    fn : function
        The function to minimize.

    x0 : numpy array
        The starting point (argument to fn).

    slide : float, optional
        Affects initial simplex point locations

    tol : float, optional
        Relative tolerance as a convergence criterion.

    maxiter : int, optional
        Maximum iterations.

    Returns
    -------
    scipy.optimize.Result object
        Includes members 'x', 'fun', 'success', and 'message'.
    """

    # Setup intial values
    n = len(x0)
    f = _np.zeros(n + 1)
    x = _np.zeros((n + 1, n))

    x[0] = x0

    # Setup intial X range
    for i in range(1, n + 1):
        x[i] = x0
        x[i, i - 1] = x0[i - 1] + slide

    # Setup intial functions based on x's just defined
    for i in range(n + 1):
        f[i] = fn(x[i])

    # Main Loop operation, loops infinitly until break condition
    counter = 0
    while True:
        low = _np.argmin(f)
        high = _np.argmax(f)
        counter += 1

        # Compute Migration
        d = (-(n + 1) * x[high] + sum(x)) / n

        # Break if value is close
        if _np.sqrt(_np.dot(d, d) / n) < tol or counter == maxiter:
            solution = _optResult()
            solution.x = x[low]; solution.fun = f[low]
            if counter < maxiter:
                solution.success = True
            else:
                solution.success = False
                solution.message = "Maximum iterations exceeded"
            return solution

        newX = x[high] + 2.0 * d
        newF = fn(newX)

        if newF <= f[low]:
            # Bad news, new value is lower than any other point => replace high point with new values
            x[high] = newX
            f[high] = newF
            newX = x[high] + d
            newF = fn(newX)

            # Check if need to expand
            if newF <= f[low]:
                x[high] = newX
                f[high] = newF

        else:
            # Good news, new value is higher than lowest point

            # Check if need to contract
            if newF <= f[high]:
                x[high] = newX
                f[high] = newF
            else:
                # Contraction
                newX = x[high] + 0.5 * d
                newF = fn(newX)
                if newF <= f[high]:
                    x[high] = newX
                    f[high] = newF
                else:
                    for i in range(len(x)):
                        if i != low:
                            x[i] = (x[i] - x[low])
                            f[i] = fn(x[i])


#TODO err_crit is never used?
def _fmin_particle_swarm(f, x0, err_crit, iter_max, printer, popsize=100, c1=2, c2=2):
    """
    A simple implementation of the Particle Swarm Optimization Algorithm.

    (Pradeep Gowda 2009-03-16)

    Parameters
    ----------
    f : function
        The function to minimize.

    x0 : numpy array
        The starting point (argument to fn).

    err_crit : float
        Critical error (i.e. tolerance).  Stops when error < err_crit.

    iter_max : int
        Maximum iterations.

    popsize : int, optional
        Population size.  Larger populations are better at finding the global
        optimum but make the algorithm take longer to run.

    c1 : float, optional
        Coefficient describing a particle's affinity for it's (local) maximum.

    c2 : float, optional
        Coefficient describing a particle's affinity for the best maximum any
        particle has seen (the current global max).

    Returns
    -------
    scipy.optimize.Result object
        Includes members 'x', 'fun', 'success', and 'message'.
    """
    dimensions = len(x0)
    LARGE = 1e10

    class Particle:
        """ Particle "container" class """
        pass

    #initialize the particles
    particles = []
    for i in range(popsize):
        p = Particle()
        p.params = x0 + 2 * (_np.random.random(dimensions) - 0.5)
        p.best = p.params[:]
        p.fitness = LARGE  # large == bad fitness
        p.v = _np.zeros(dimensions)
        particles.append(p)

    # let the first particle be the global best
    gbest = particles[0]; ibest = 0
    # bDoLocalFitnessOpt = False

    #DEBUG
    #if False:
    #    import pickle as _pickle
    #    bestGaugeMx = _pickle.load(open("bestGaugeMx.debug"))
    #    lbfgsbGaugeMx = _pickle.load(open("lbfgsbGaugeMx.debug"))
    #    cgGaugeMx = _pickle.load(open("cgGaugeMx.debug"))
    #    initialGaugeMx = x0.reshape( (4,4) )
    #
    #    #DEBUG: dump line cut to plot
    #    nPts = 100
    #    print "DEBUG: best offsets = \n", bestGaugeMx - initialGaugeMx
    #    print "DEBUG: lbfgs offsets = \n", lbfgsbGaugeMx - initialGaugeMx
    #    print "DEBUG: cg offsets = \n", cgGaugeMx - initialGaugeMx
    #
    #    print "# DEBUG plot"
    #    #fDebug = open("x0ToBest.dat","w")
    #    #fDebug = open("x0ToLBFGS.dat","w")
    #    fDebug = open("x0ToCG.dat","w")
    #    #fDebug = open("LBFGSToBest.dat","w")
    #    #fDebug = open("CGToBest.dat","w")
    #    #fDebug = open("CGToLBFGS.dat","w")
    #
    #    for i in range(nPts+1):
    #        alpha = float(i) / nPts
    #        #matM = (1.0-alpha) * initialGaugeMx + alpha*bestGaugeMx
    #        #matM = (1.0-alpha) * initialGaugeMx + alpha*lbfgsbGaugeMx
    #        matM = (1.0-alpha) * initialGaugeMx + alpha*cgGaugeMx
    #        #matM = (1.0-alpha) * lbfgsbGaugeMx + alpha*bestGaugeMx
    #        #matM = (1.0-alpha) * cgGaugeMx + alpha*bestGaugeMx
    #        #matM = (1.0-alpha) * cgGaugeMx + alpha*lbfgsbGaugeMx
    #        print >> fDebug, "%g %g" % (alpha, f(matM.flatten()))
    #    exit()
    #
    #
    #    fDebug = open("lineDataFromX0.dat","w")
    #    min_offset = -1; max_offset = 1
    #    for i in range(nPts+1):
    #        offset = min_offset + float(i)/nPts * (max_offset-min_offset)
    #        print >> fDebug, "%g" % offset,
    #
    #        for k in range(len(x0)):
    #            x = x0.copy(); x[k] += offset
    #            try:
    #                print >> fDebug, " %g" % f(x),
    #            except:
    #                print >> fDebug, " nan",
    #        print >> fDebug, ""
    #
    #    print >> fDebug, "#END DEBUG plot"
    #    exit()
    #END DEBUG

    #err = 1e10
    for iter_num in range(iter_max):
        w = 1.0  # - i/iter_max

        #bDoLocalFitnessOpt = bool(iter_num > 20 and abs(lastBest-gbest.fitness) < 0.001 and iter_num % 10 == 0)
        # lastBest = gbest.fitness
        # minDistToBest = 1e10; minV = 1e10; maxV = 0 #DEBUG

        for (ip, p) in enumerate(particles):
            fitness = f(p.params)

            #if bDoLocalFitnessOpt:
            #    opts = {'maxiter': 100, 'maxfev': 100, 'disp': False }
            #    local_soln = _spo.minimize(f,p.params,options=opts, method='L-BFGS-B',callback=None, tol=1e-2)
            #    p.params = local_soln.x
            #    fitness = local_soln.fun

            if fitness < p.fitness:  # low 'fitness' is good b/c we're minimizing
                p.fitness = fitness
                p.best = p.params

            if fitness < gbest.fitness:
                gbest = p; ibest = ip

            v = w * p.v + c1 * _np.random.random() * (p.best - p.params) \
                + c2 * _np.random.random() * (gbest.params - p.params)
            p.params = p.params + v
            for (i, pv) in enumerate(p.params):
                p.params[i] = ((pv + 1) % 2) - 1  # periodic b/c on box between -1 and 1

            #from .. import tools as tools_
            #matM = p.params.reshape( (4,4) )  #DEBUG
            #minDistToBest = min(minDistToBest, _tools.frobeniusdist(
            #                                    bestGaugeMx,matM)) #DEBUG
            #minV = min( _np.linalg.norm(v), minV)
            #maxV = max( _np.linalg.norm(v), maxV)

        #print "DB: min diff from best = ", minDistToBest #DEBUG
        #print "DB: min,max v = ", (minV,maxV)

        #if False: #bDoLocalFitnessOpt:
        #    opts = {'maxiter': 100, 'maxfev': 100, 'disp': False }
        #    print "initial fun = ",gbest.fitness,
        #    local_soln = _spo.minimize(f,gbest.params,options=opts, method='L-BFGS-B',callback=None, tol=1e-5)
        #    gbest.params = local_soln.x
        #    gbest.fitness = local_soln.fun
        #    print "  final fun = ",gbest.fitness

        printer.log("Iter %d: global best = %g (index %d)" % (iter_num, gbest.fitness, ibest))

        #if err < err_crit:  break  #TODO: stopping condition

    ## Uncomment to print particles
    #for p in particles:
    #    print 'params: %s, fitness: %s, best: %s' % (p.params, p.fitness, p.best)

    solution = _optResult()
    solution.x = gbest.params; solution.fun = gbest.fitness
    solution.success = True
#    if iter_num < maxiter:
#        solution.success = True
#    else:
#        solution.success = False
#        solution.message = "Maximum iterations exceeded"
    return solution


def _fmin_evolutionary(f, x0, num_generations, num_individuals, printer):
    """
    Minimize a function using an evolutionary algorithm.

    Uses python's deap package to perform an evolutionary
    algorithm to find a function's global minimum.

    Parameters
    ----------
    f : function
        The function to minimize.

    x0 : numpy array
        The starting point (argument to fn).

    num_generations : int
        The number of generations to carry out. (similar to the number
        of iterations)

    num_individuals : int
        The number of individuals in each generation.  More individuals
        make finding the global optimum more likely, but take longer
        to run.

    Returns
    -------
    scipy.optimize.Result object
        Includes members 'x', 'fun', 'success', and 'message'.
    """

    import deap.creator as _creator
    import deap.base as _base
    import deap.tools as _tools
    numParams = len(x0)

    # Create the individual class
    _creator.create("FitnessMin", _base.Fitness, weights=(-1.0,))
    _creator.create("Individual", list, fitness=_creator.FitnessMin)

    # Create initialization functions
    toolbox = _base.Toolbox()
    toolbox.register("random", _np.random.random)
    toolbox.register("individual", _tools.initRepeat, _creator.Individual,
                     toolbox.random, n=numParams)  # fn to init an individual from a list of numParams random numbers
    # fn to create a population (still need to specify n)
    toolbox.register("population", _tools.initRepeat, list, toolbox.individual)

    # Create operation functions
    def _evaluate(individual):
        return f(_np.array(individual)),  # note: must return a tuple

    toolbox.register("mate", _tools.cxTwoPoint)
    toolbox.register("mutate", _tools.mutGaussian, mu=0, sigma=0.5, indpb=0.1)
    toolbox.register("select", _tools.selTournament, tournsize=3)
    toolbox.register("evaluate", _evaluate)

    # Create the population
    pop = toolbox.population(n=num_individuals)

    # Evaluate the entire population
    fitnesses = list(map(toolbox.evaluate, pop))
    for ind, fit in zip(pop, fitnesses):
        ind.fitness.values = fit

    PROB_TO_CROSS = 0.5
    PROB_TO_MUTATE = 0.2

    # Initialize statistics
    stats = _tools.Statistics(key=lambda ind: ind.fitness.values)
    stats.register("avg", _np.mean)
    stats.register("std", _np.std)
    stats.register("min", _np.min)
    stats.register("max", _np.max)
    logbook = _tools.Logbook()

    #Run algorithm
    for g in range(num_generations):
        record = stats.compile(pop)
        logbook.record(gen=g, **record)
        printer.log("Gen %d: %s" % (g, record))

        # Select the next generation individuals
        offspring = toolbox.select(pop, len(pop))
        # Clone the selected individuals
        offspring = list(map(toolbox.clone, offspring))

        # Apply crossover on the offspring
        for child1, child2 in zip(offspring[::2], offspring[1::2]):
            if _np.random.random() < PROB_TO_CROSS:
                toolbox.mate(child1, child2)
                del child1.fitness.values
                del child2.fitness.values

        # Apply mutation on the offspring
        for mutant in offspring:
            if _np.random.random() < PROB_TO_MUTATE:
                toolbox.mutate(mutant)
                del mutant.fitness.values

        # Evaluate the individuals with an invalid fitness
        invalid_ind = [ind for ind in offspring if not ind.fitness.valid]
        fitnesses = toolbox.map(toolbox.evaluate, invalid_ind)
        for ind, fit in zip(invalid_ind, fitnesses):
            ind.fitness.values = fit

        # The population is entirely replaced by the offspring
        pop[:] = offspring

    #get best individual and return params
    indx_min_fitness = _np.argmin([ind.fitness.values[0] for ind in pop])
    best_params = _np.array(pop[indx_min_fitness])

    solution = _optResult()
    solution.x = best_params; solution.fun = pop[indx_min_fitness].fitness.values[0]
    solution.success = True
    return solution


def create_objfn_printer(obj_func, start_time=None):
    """
    Create a callback function that prints the value of an objective function.

    Parameters
    ----------
    obj_func : function
        The objective function to print.

    start_time : float , optional
        A reference starting time to use when printing elapsed times. If None,
        then the system time when this function is called is used (which is
        often what you want).

    Returns
    -------
    function
        A callback function which prints obj_func.
    """
    if start_time is None:
        start_time = _time.time()  # for reference point of obj func printer

    def print_obj_func(x, f=None, accepted=None):
        """Just print the objective function value (used to monitor convergence in a callback) """
        if f is not None and accepted is not None:
            print("%5ds %22.10f %s" % (_time.time() - start_time, f, 'accepted' if accepted else 'not accepted'))
        else:
            result = obj_func(x)
            duration = _time.time() - start_time
            try:
                print("%5ds %22.10f" % (duration, result))
            except TypeError:  # Objfun returns vector, not scalar
                print('%5ds %s' % (duration, result))
    return print_obj_func


def _fwd_diff_jacobian(f, x0, eps=1e-10):
    y0 = f(x0).copy()
    M = len(y0)
    N = len(x0)
    jac = _np.empty((M, N), 'd')

    for j in range(N):
        #print('Adding eps to {}'.format(j))
        xj = x0.copy(); xj[j] += eps
        yj = f(xj).copy()
        #print('y0, yj')
        #print(y0[48:52])
        #print(yj[48:52])
        df = (yj - y0) / eps  # df_dxj
        jac[:, j] = df
        #print(df[48:52])

    return jac


def check_jac(f, x0, jac_to_check, eps=1e-10, tol=1e-6, err_type='rel',
              verbosity=1):
    """
    Checks a jacobian function using finite differences.

    Parameters
    ----------
    f : function
        The function to check.

    x0 : numpy array
        The point at which to check the jacobian.

    jac_to_check : function
        A function which should compute the jacobian of f at x0.

    eps : float, optional
        Epsilon to use in finite difference calculations of jacobian.

    tol : float, optional
        The allowd tolerance on the relative differene between the
        values of the finite difference and jac_to_check jacobians
        if err_type == 'rel' or the absolute difference if err_type == 'abs'.

    err_type : {'rel', 'abs'), optional
        How to interpret `tol` (see above).

    verbosity : int, optional
        Controls how much detail is printed to stdout.

    Returns
    -------
    errSum : float
        The total error between the jacobians.
    errs : list
        List of (row,col,err) tuples giving the error for each row and column.
    ffd_jac : numpy array
        The computed forward-finite-difference jacobian.
    """
    orig_stdout = _sys.stdout
    devnull = open(_os.devnull, 'w')

    try:
        _sys.stdout = devnull  # redirect stdout to null during the many f(x) calls
        fd_jac = _fwd_diff_jacobian(f, x0, eps)
    finally:
        _sys.stdout = orig_stdout
        devnull.close()

    assert(jac_to_check.shape == fd_jac.shape)
    M, N = jac_to_check.shape

    errSum = 0; errs = []
    if err_type == 'rel':
        for i in range(M):
            for j in range(N):
                err = _np.abs(fd_jac[i, j] - jac_to_check[i, j]) / (_np.abs(fd_jac[i, j]) + 1e-10)
                if err > tol: errs.append((i, j, err))
                errSum += err

    elif err_type == 'abs':
        for i in range(M):
            for j in range(N):
                err = _np.abs(fd_jac[i, j] - jac_to_check[i, j])
                if err > tol:
                    errs.append((i, j, err))
                    if verbosity > 1:
                        print("JAC CHECK (%d,%d): %g vs %g (diff = %g)" %
                              (i, j, fd_jac[i, j], jac_to_check[i, j], fd_jac[i, j] - jac_to_check[i, j]))
                errSum += err

    errs.sort(key=lambda x: -x[2])

    if len(errs) > 0:
        maxabs = _np.max(_np.abs(jac_to_check))
        max_err_ratio = _np.max([x[2] / maxabs for x in errs])
        if verbosity > 0:
            if max_err_ratio > 0.01:
                print("Warning: jacobian_check has max err/jac_max = %g (jac_max = %g)" % (max_err_ratio, maxabs))

    if verbosity > 0:
        print("check_jac %s [err = %g]" % (("ERROR" if len(errs) else "OK"), errSum))

    return errSum, errs, fd_jac<|MERGE_RESOLUTION|>--- conflicted
+++ resolved
@@ -159,12 +159,8 @@
         elif method == "L-BFGS-B": opts['gtol'] = opts['ftol'] = tol  # gradient norm and fractional y-tolerance
         elif method == "Nelder-Mead": opts['maxfev'] = maxfev  # max fn evals (note: ftol and xtol can also be set)
 
-<<<<<<< HEAD
-        solution = _spo.minimize(fn, x0, options=opts, method=method, tol=tol, callback=callback, jac=jac)
-=======
         solution = _spo.minimize(fn, x0, options=opts, method=method, tol=tol, callback=callback, jac=jac)  
 
->>>>>>> cc47666c
     return solution
 
 
