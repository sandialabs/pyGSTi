"""
Defines the PrefixTable class.
"""
#***************************************************************************************************
# Copyright 2015, 2019, 2025 National Technology & Engineering Solutions of Sandia, LLC (NTESS).
# Under the terms of Contract DE-NA0003525 with NTESS, the U.S. Government retains certain rights
# in this software.
# Licensed under the Apache License, Version 2.0 (the "License"); you may not use this file except
# in compliance with the License.  You may obtain a copy of the License at
# http://www.apache.org/licenses/LICENSE-2.0 or in the LICENSE file in the root pyGSTi directory.
#***************************************************************************************************

import collections as _collections
import networkx as _nx
from math import ceil
from pygsti.baseobjs import Label as _Label
from pygsti.circuits.circuit import SeparatePOVMCircuit as _SeparatePOVMCircuit


class PrefixTable(object):
    """
    An ordered list ("table") of circuits to evaluate, where common prefixes can be cached.

    """

    def __init__(self, circuits_to_evaluate, max_cache_size):
        """
        Creates a "prefix table" for evaluating a set of circuits.

        The table is list of tuples, where each element contains
        instructions for evaluating a particular operation sequence:

        (iDest, iStart, tuple_of_following_items, iCache)

        Means that circuit[iDest] = cached_circuit[iStart] + tuple_of_following_items,
        and that the resulting state should be stored at cache index iCache (for
        later reference as an iStart value).  The ordering of the returned list
        specifies the evaluation order.

        `iDest` is always in the range [0,len(circuits_to_evaluate)-1], and
        indexes the result computed for each of the circuits.

        Parameters
        ----------


        circuit_parameter_sensitivities : 
            A map between the circuits in circuits_to_evaluate and the indices of the model parameters
            to which these circuits depend.

        Returns
        -------
        tuple
            A tuple of `(table_contents, cache_size)` where `table_contents` is a list
            of tuples as given above and `cache_size` is the total size of the state
            cache used to hold intermediate results.
        """

        #Sort the operation sequences "alphabetically", so that it's trivial to find common prefixes
        circuits_to_sort_by = [cir.circuit_without_povm if isinstance(cir, _SeparatePOVMCircuit) else cir
                               for cir in circuits_to_evaluate]  # always Circuits - not SeparatePOVMCircuits
        #with the current logic in _build_table a candidate circuit is only treated as a possible prefix if
        #it is shorter than the one it is being evaluated as a prefix for. So it should work to sort these
        #circuits by length for the purposes of the current logic.
        sorted_circuits_to_sort_by = sorted(list(enumerate(circuits_to_sort_by)), key=lambda x: len(x[1]))
        orig_indices, sorted_circuits_to_evaluate = zip(*[(i, circuits_to_evaluate[i]) for i, _ in sorted_circuits_to_sort_by])
        
        self.sorted_circuits_to_evaluate = sorted_circuits_to_evaluate
        self.orig_indices = orig_indices

        #get the circuits in a form readily usable for comparisons
        circuit_reps, circuit_lens = _circuits_to_compare(sorted_circuits_to_evaluate)
        self.circuit_reps = circuit_reps


        if max_cache_size is None or max_cache_size > 0:
            #CACHE assessment pass: figure out what's worth keeping in the cache.
            # In this pass, we cache *everything* and keep track of how many times each
            # original index (after it's cached) is utilized as a prefix for another circuit.
            # Not: this logic could be much better, e.g. computing a cost savings for each
            #  potentially-cached item and choosing the best ones, and proper accounting
            #  for chains of cached items.
            cache_hits = _cache_hits(self.circuit_reps, circuit_lens)
        else:
            cache_hits = [None]*len(self.circuit_reps)

        table_contents, curCacheSize = _build_table(sorted_circuits_to_evaluate, cache_hits,
                                                    max_cache_size, self.circuit_reps, circuit_lens,
                                                    orig_indices)

        #FUTURE: could perform a second pass, and if there is
        # some threshold number of elements which share the
        # *same* iStart and the same beginning of the
        # 'remaining' part then add a new "extra" element
        # (beyond the #circuits index) which computes
        # the shared prefix and insert this into the eval
        # order.
        self.contents = table_contents
        self.cache_size = curCacheSize
        self.circuits_evaluated = circuits_to_sort_by 


    def __len__(self):
        return len(self.contents)
    
    def num_state_propagations(self):
        """
        Return the number of state propagation operations (excluding the action of POVM effects) 
        required for the evaluation strategy given by this PrefixTable.
        """
        return sum(self.num_state_propagations_by_circuit().values())
    
    def num_state_propagations_by_circuit(self):
        """
        Return the number of state propagation operations per-circuit 
        (excluding the action of POVM effects) required for the evaluation strategy 
        given by this PrefixTable, returned as a dictionary with keys corresponding to
        circuits and values corresponding to the number of state propagations
        required for that circuit.
        """
        state_props_by_circuit = {}
        for i, istart, remainder, _ in self.contents:
            if len(self.circuits_evaluated[i][0])>0 and self.circuits_evaluated[i][0] == _Label('rho0') and istart is None:
                state_props_by_circuit[self.circuits_evaluated[i]] = len(remainder)-1
            else:
                state_props_by_circuit[self.circuits_evaluated[i]] = len(remainder)
            
        return state_props_by_circuit
    
    def num_state_propagations_by_circuit_no_caching(self):
        """
        Return the number of state propagation operations per-circuit 
        (excluding the action of POVM effects) required for an evaluation strategy 
        without caching, returned as a dictionary with keys corresponding to
        circuits and values corresponding to the number of state propagations
        required for that circuit.
        """
        state_props_by_circuit = {}
        for circuit in self.circuits_evaluated:
            if len(circuit)>0 and circuit[0] == _Label('rho0'):
                state_props_by_circuit[circuit] = len(circuit[1:])
            else:
                state_props_by_circuit[circuit] = len(circuit)
        return state_props_by_circuit
    
    def num_state_propagations_no_caching(self):
        """
        Return the total number of state propagation operations
        (excluding the action of POVM effects) required for an evaluation strategy 
        without caching.
        """
        return sum(self.num_state_propagations_by_circuit_no_caching().values())

    def find_splitting_new(self, max_sub_table_size=None, num_sub_tables=None, initial_cost_metric='size',
                           rebalancing_cost_metric='propagations', imbalance_threshold=1.2, minimum_improvement_threshold=.1,
                           verbosity=0):
        """
        Find a partition of the indices of this table to define a set of sub-tables with the desire properties.

        This is done in order to reduce the maximum size of any tree (useful for
        limiting memory consumption or for using multiple cores).  Must specify
        either max_sub_tree_size or num_sub_trees.

        Parameters
        ----------
        max_sub_table_size : int, optional
            The maximum size (i.e. list length) of each sub-table.  If the
            original table is smaller than this size, no splitting will occur.
            If None, then there is no limit.

        num_sub_tables : int, optional
            The maximum size (i.e. list length) of each sub-table.  If the
            original table is smaller than this size, no splitting will occur.

        imbalance_threshold : float, optional (default 1.2)
            This number serves as a tolerance parameter for a final load balancing refinement
            to the splitting. The value coresponds to a threshold value of the ratio of the heaviest
            to the lightest subtree such that ratios below this value are considered sufficiently
            balanced and processing stops.

        minimum_improvement_threshold : float, optional (default .1)
            A parameter for the final load balancing refinement process that sets a minimum balance
            improvement (improvement to the ratio of the sizes of two subtrees) such that a rebalancing
            step is considered worth performing (even if it would otherwise bring the imbalance parameter
            described above in `imbalance_threshold` below the target value) .
                    
        verbosity : int, optional (default 0)
            How much detail to send to stdout.

        Returns
        -------
        list
            A list of sets of elements to place in sub-tables.
        """

        table_contents = self.contents
        if max_sub_table_size is None and num_sub_tables is None:
            return [set(range(len(table_contents)))]  # no splitting needed

        if max_sub_table_size is not None and num_sub_tables is not None:
            raise ValueError("Cannot specify both max_sub_table_size and num_sub_tables")
        if num_sub_tables is not None and num_sub_tables <= 0:
            raise ValueError("Error: num_sub_tables must be > 0!")

        #Don't split at all if it's unnecessary
        if max_sub_table_size is None or len(table_contents) < max_sub_table_size:
            if num_sub_tables is None or num_sub_tables == 1:
                return [set(range(len(table_contents)))]
            
        #construct a tree structure describing the prefix strucure of the circuit set.
        circuit_tree = _build_prefix_tree(self.sorted_circuits_to_evaluate, self.circuit_reps, self.orig_indices)
        circuit_tree_nx = circuit_tree.to_networkx_graph()
        
        if num_sub_tables is not None:
            max_max_sub_table_size = len(self.sorted_circuits_to_evaluate)
            initial_max_sub_table_size = ceil(len(self.sorted_circuits_to_evaluate)/num_sub_tables)
            cut_edges, new_roots, tree_levels, subtree_weights = tree_partition_kundu_misra(circuit_tree_nx, max_weight=initial_max_sub_table_size,
                                                                            weight_key= 'cost' if initial_cost_metric=='size' else 'prop_cost',
                                                                            return_levels_and_weights=True)

            if len(new_roots) > num_sub_tables: #iteratively row the maximum subtree size until we either hit or are less than the target.
                last_seen_sub_max_sub_table_size_val = None
                feasible_range = [initial_max_sub_table_size+1, max_max_sub_table_size-1]
                #bisect on max_sub_table_size until we find the smallest value for which len(new_roots) <= num_sub_tables
                while feasible_range[0] < feasible_range[1]:
                    current_max_sub_table_size = (feasible_range[0] + feasible_range[1])//2
                    cut_edges, new_roots = tree_partition_kundu_misra(circuit_tree_nx, max_weight=current_max_sub_table_size,
                                                                      weight_key='cost' if initial_cost_metric=='size' else 'prop_cost',
                                                                      test_leaves=False, precomp_levels=tree_levels, precomp_weights=subtree_weights)                    
                    if len(new_roots) > num_sub_tables:
                        feasible_range[0] = current_max_sub_table_size+1
                    else:
                        last_seen_sub_max_sub_table_size_val = (cut_edges, new_roots) #In the multiple root setting I am seeing some strange
                        #non-monotonicity, so add this as a fall back in case the final result anomalously has len(roots)>num_sub_tables
                        feasible_range[1] = current_max_sub_table_size
                if len(new_roots)>num_sub_tables and last_seen_sub_max_sub_table_size_val is not None: #fallback
                    cut_edges, new_roots = last_seen_sub_max_sub_table_size_val

                #only apply the cuts now that we have found our starting point.
                partitioned_tree = _copy_networkx_graph(circuit_tree_nx)
                 #update the propagation cost attribute of the promoted nodes.
                #only do this at this point to reduce the need for copying
                for edge in cut_edges:
                    partitioned_tree.nodes[edge[1]]['prop_cost'] += partitioned_tree.edges[edge[0], edge[1]]['promotion_cost']
                partitioned_tree.remove_edges_from(cut_edges)
               
            #if we have hit the number of partitions, great, we're done!
            if len(new_roots) == num_sub_tables:
                #only apply the cuts now that we have found our starting point.
                partitioned_tree = _copy_networkx_graph(circuit_tree_nx)
                 #update the propagation cost attribute of the promoted nodes.
                #only do this at this point to reduce the need for copying
                for edge in cut_edges:
                    partitioned_tree.nodes[edge[1]]['prop_cost'] += partitioned_tree.edges[edge[0], edge[1]]['promotion_cost']
                partitioned_tree.remove_edges_from(cut_edges)
                pass
            #if we have fewer subtables then we need to look whether or not we should strictly
            #hit the number of partitions, or whether we allow for fewer than the requested number to be returned.
            if len(new_roots) < num_sub_tables:
                #Perform bisection operations on the heaviest subtrees until we hit the target number.
                while len(new_roots) < num_sub_tables:
                    partitioned_tree, new_roots, cut_edges = _bisection_pass(partitioned_tree, cut_edges, new_roots, num_sub_tables,
                                                                             weight_key='cost' if rebalancing_cost_metric=='size' else 'prop_cost')
            #add in a final refinement pass to improve the balancing across subtrees.
            partitioned_tree, new_roots, addl_cut_edges = _refinement_pass(partitioned_tree, new_roots, 
                                                                           weight_key='cost' if rebalancing_cost_metric=='size' else 'prop_cost', 
                                                                           imbalance_threshold= imbalance_threshold, 
                                                                           minimum_improvement_threshold= minimum_improvement_threshold)
        else:
            cut_edges, new_roots = tree_partition_kundu_misra(circuit_tree_nx, max_weight = max_sub_table_size,
                                                              weight_key='cost' if initial_cost_metric=='size' else 'prop_cost')
            partitioned_tree = _copy_networkx_graph(circuit_tree_nx)
            for edge in cut_edges:
                    partitioned_tree.nodes[edge[1]]['prop_cost'] += partitioned_tree.edges[edge[0], edge[1]]['promotion_cost']
            partitioned_tree.remove_edges_from(cut_edges)
        
        #Collect the original circuit indices for each of the parititioned subtrees.
        orig_index_groups = []
        for root in new_roots:
            if isinstance(root,tuple):
                ckts = []
                for elem in root:
                    ckts.extend(_collect_orig_indices(partitioned_tree, elem))
                orig_index_groups.append(ckts)
            else:
                orig_index_groups.append(_collect_orig_indices(partitioned_tree, root))

        return orig_index_groups
        

    def find_splitting(self, max_sub_table_size=None, num_sub_tables=None, cost_metric="size", verbosity=0):
        """
        Find a partition of the indices of this table to define a set of sub-tables with the desire properties.

        This is done in order to reduce the maximum size of any tree (useful for
        limiting memory consumption or for using multiple cores).  Must specify
        either max_sub_tree_size or num_sub_trees.

        Parameters
        ----------
        max_sub_table_size : int, optional
            The maximum size (i.e. list length) of each sub-table.  If the
            original table is smaller than this size, no splitting will occur.
            If None, then there is no limit.

        num_sub_tables : int, optional
            The maximum size (i.e. list length) of each sub-table.  If the
            original table is smaller than this size, no splitting will occur.

        verbosity : int, optional
            How much detail to send to stdout.

        Returns
        -------
        list
            A list of sets of elements to place in sub-tables.
        """
        table_contents = self.contents
        if max_sub_table_size is None and num_sub_tables is None:
            return [set(range(len(table_contents)))]  # no splitting needed

        if max_sub_table_size is not None and num_sub_tables is not None:
            raise ValueError("Cannot specify both max_sub_table_size and num_sub_tables")
        if num_sub_tables is not None and num_sub_tables <= 0:
            raise ValueError("Error: num_sub_tables must be > 0!")

        #Don't split at all if it's unnecessary
        if max_sub_table_size is None or len(table_contents) < max_sub_table_size:
            if num_sub_tables is None or num_sub_tables == 1:
                return [set(range(len(table_contents)))]

        def nocache_create_equal_size_subtables():
            """ A shortcut for special case when there is no cache so each
                circuit can be evaluated independently """
            N = len(table_contents)
            subTables = [set(range(i, N, num_sub_tables)) for i in range(num_sub_tables)]
            totalCost = N
            return subTables, totalCost

        def create_subtables(max_cost, max_cost_rate=0, max_num=None):
            """
            Find a set of subtables by iterating through the table
            and placing "break" points when the cost of evaluating the
            subtable exceeds some 'max_cost'.  This ensure ~ equal cost
            tables, but doesn't ensure any particular number of them.

            max_cost_rate can be set to implement a varying max_cost
            over the course of the iteration.
            """

            if cost_metric == "applies":
                def cost_fn(rem): return len(rem)  # length of remainder = #-apply ops needed
            elif cost_metric == "size":
                def cost_fn(rem): return 1  # everything costs 1 in size of table
            else: raise ValueError("Uknown cost metric: %s" % cost_metric)

            subTables = []
            curSubTable = set()  # destination index of 0th evaluant
            curTableCost = 0  # remainder length of 0th evaluant
            totalCost = 0
            cacheIndices = [None] * self.cache_size
            contents_by_idest = {tup[0]: tup for tup in table_contents}  # for fast lookup by a circuit index
            used_indices = set()  # so we don't add an index to two sub-tables (even though they may
            # need to compute the index in the end)

            def traverse_index(idest, istart, remainder, current_table):
                """Get the set of indices you'd need to add along with and including `k`, and their cost."""
                cost = cost_fn(remainder)
                inds = set([idest])
                assert(idest not in used_indices)

                if istart is not None and cacheIndices[istart] not in current_table:
                    #we need to add the table elements traversed by following istart
                    j = istart  # index into cache
                    while j is not None:
                        j_circuit = cacheIndices[j]  # cacheIndices[ istart ]
                        if j_circuit not in used_indices: inds.add(j_circuit)
                        _, jStart, jrem, _ = contents_by_idest[j_circuit]
                        cost += cost_fn(jrem)  # remainder
                        j = jStart
                return inds, cost

            for idest, istart, remainder, iCache in table_contents:
                if iCache is not None:
                    cacheIndices[iCache] = idest

                #compute the cost (additional #applies) which results from
                # adding this element (idest) to the current sub-table.
                inds, cost = traverse_index(idest, istart, remainder, curSubTable)

                if curTableCost + cost < max_cost or (max_num is not None and len(subTables) == max_num - 1):
                    #Just add current string to current table
                    curTableCost += cost
                    curSubTable.update(inds)
                    used_indices.update(inds)
                else:
                    #End the current table and begin a new one
                    #print("cost %d+%d exceeds %d" % (curTableCost,cost,max_cost))
                    subTables.append(curSubTable)
                    totalCost += curTableCost
                    curSubTable, curTableCost = traverse_index(idest, istart, remainder, set())
                    used_indices.update(curSubTable)
                    #print("Added new table w/initial cost %d" % (cost))

                max_cost += max_cost_rate

            subTables.append(curSubTable)
            totalCost += curTableCost
            return subTables, totalCost

        def _get_num_applies(content):
            """
            Gets the number of "apply" operations required to compute this prefix tree (an int)
            """
            ops = 0
            for _, _, remainder, _ in content:
                ops += len(remainder)
            return ops

        ##################################################################
        # Find a list of where the current table should be broken        #
        ##################################################################

        if num_sub_tables is not None and self.cache_size == 0:
            subTableSetList, totalCost = nocache_create_equal_size_subtables()

        elif num_sub_tables is not None:

            #Optimize max-cost to get the right number of tables
            # (but this can yield tables with unequal lengths or cache sizes,
            # which is what we're often after for memory reasons)
            if cost_metric == "applies":
                maxCost = _get_num_applies(table_contents) / num_sub_tables
            else: maxCost = len(table_contents) / num_sub_tables
            maxCostLowerBound, maxCostUpperBound = maxCost, None
            maxCostRate, rateLowerBound, rateUpperBound = 0, -1.0, +1.0
            failsafe_maxcost_and_rate = None
            #OLD (& incorrect) vals were 0, -1.0/len(self), +1.0/len(self),
            #   though current -1,1 vals are probably overly conservative...
            resultingSubtables = num_sub_tables + 1  # just to prime the loop
            iteration = 0
            #print("DEBUG: targeting %d sub-tables" % num_sub_tables)

            #Iterate until the desired number of subtables have been found.
            while resultingSubtables != num_sub_tables:
                subTableSetList, totalCost = create_subtables(maxCost, maxCostRate)
                resultingSubtables = len(subTableSetList)
                #print("DEBUG: resulting sub-tables = %d (cost %g) w/maxCost = %g [%s,%s] & rate = %g [%g,%g]" %
                #      (resultingSubtables, totalCost, maxCost, str(maxCostLowerBound), str(maxCostUpperBound),
                #       maxCostRate, rateLowerBound, rateUpperBound))

                #DEBUG
                #totalSet = set()
                #for s in subTableSetList:
                #    totalSet.update(s)
                #print("DB: total set length = ",len(totalSet))
                #assert(len(totalSet) == len(self))

                #Perform binary search in maxCost then maxCostRate to find
                # desired final subtable count.
                if maxCostUpperBound is None or abs(maxCostLowerBound - maxCostUpperBound) > 1.0:
                    # coarse adjust => vary maxCost
                    last_maxCost = maxCost
                    if resultingSubtables <= num_sub_tables:  # too few tables: reduce maxCost
                        maxCost = (maxCost + maxCostLowerBound) / 2.0
                        maxCostUpperBound = last_maxCost
                    else:  # too many tables: raise maxCost
                        failsafe_maxcost_and_rate = (maxCost, maxCostRate)  # just in case
                        if maxCostUpperBound is None:
                            maxCost = totalCost  # / num_sub_tables
                        else:
                            maxCost = (maxCost + maxCostUpperBound) / 2.0
                            maxCostLowerBound = last_maxCost
                else:
                    # fine adjust => vary maxCostRate
                    last_maxRate = maxCostRate
                    if resultingSubtables <= num_sub_tables:  # too few tables reduce maxCostRate
                        maxCostRate = (maxCostRate + rateLowerBound) / 2.0
                        rateUpperBound = last_maxRate
                    else:  # too many tables: increase maxCostRate
                        failsafe_maxcost_and_rate = (maxCost, maxCostRate)  # just in case
                        maxCostRate = (maxCostRate + rateUpperBound) / 2.0
                        rateLowerBound = last_maxRate

                iteration += 1
                if iteration >= 100:
                    #Force the correct number of tables using the max_cost & rate that produced the smallest number of
                    # sub-tables greater than the target number.
                    print("WARNING: Forcing splitting into %d tables after 100 iterations (achieved %d)!"
                          % (num_sub_tables, resultingSubtables))
                    subTableSetList, totalCost = create_subtables(failsafe_maxcost_and_rate[0],
                                                                  failsafe_maxcost_and_rate[1], max_num=num_sub_tables)
                    assert(len(subTableSetList) == num_sub_tables)  # ensure the loop exits now (~= break)
                    break  # or could set resultingSubtables = len(subTableSetList)

        else:  # max_sub_table_size is not None
            subTableSetList, totalCost = create_subtables(
                max_sub_table_size, max_cost_rate=0, cost_metric="size")

        assert(sum(map(len, subTableSetList)) == len(self)), "sub-table sets are not disjoint!"
        return subTableSetList
    

class PrefixTableJacobian(object):
    """
    An ordered list ("table") of circuits to evaluate, where common prefixes can be cached.
    Specialized for purposes of jacobian calculations.

    """

    def __init__(self, circuits_to_evaluate, max_cache_size, parameter_circuit_dependencies=None):
        """
        Creates a "prefix table" for evaluating a set of circuits.

        The table is list of tuples, where each element contains
        instructions for evaluating a particular operation sequence:

        (iDest, iStart, tuple_of_following_items, iCache)

        Means that circuit[iDest] = cached_circuit[iStart] + tuple_of_following_items,
        and that the resulting state should be stored at cache index iCache (for
        later reference as an iStart value).  The ordering of the returned list
        specifies the evaluation order.

        `iDest` is always in the range [0,len(circuits_to_evaluate)-1], and
        indexes the result computed for each of the circuits.

        Parameters
        ----------


        circuit_parameter_sensitivities : 
            A map between the circuits in circuits_to_evaluate and the indices of the model parameters
            to which these circuits depend.

        Returns
        -------
        tuple
            A tuple of `(table_contents, cache_size)` where `table_contents` is a list
            of tuples as given above and `cache_size` is the total size of the state
            cache used to hold intermediate results.
        """
        #Sort the operation sequences "alphabetically", so that it's trivial to find common prefixes        
        circuits_to_sort_by = [cir.circuit_without_povm if isinstance(cir, _SeparatePOVMCircuit) else cir
                               for cir in circuits_to_evaluate]  # always Circuits - not SeparatePOVMCircuits
        sorted_circuits_to_sort_by = sorted(list(enumerate(circuits_to_sort_by)), key=lambda x: len(x[1]))
        sorted_circuits_to_evaluate = [(i, circuits_to_evaluate[i]) for i, _ in sorted_circuits_to_sort_by]
        #create a map from sorted_circuits_to_sort_by by can be used to quickly sort each of the parameter
        #dependency lists.
        fast_sorting_map = {circuits_to_evaluate[i]:j for j, (i, _) in enumerate(sorted_circuits_to_sort_by)} 

        #also need a map from circuits to their original indices in circuits_to_evaluate
        #for the purpose of setting the correct destination indices in the evaluation instructions.
        circuit_to_orig_index_map = {circuit: i for i,circuit in enumerate(circuits_to_evaluate)}

        #use this map to sort the parameter_circuit_dependencies sublists.
        sorted_parameter_circuit_dependencies = []
        sorted_parameter_circuit_dependencies_orig_indices = []
        for sublist in parameter_circuit_dependencies:
            sorted_sublist = [None]*len(sorted_circuits_to_evaluate)
            for ckt in sublist:
                sorted_sublist[fast_sorting_map[ckt]] = ckt
            
            #filter out instances of None to get the correctly sized and sorted
            #sublist.
            filtered_sorted_sublist = [val for val in sorted_sublist if val is not None]
            orig_index_sublist = [circuit_to_orig_index_map[ckt] for ckt in filtered_sorted_sublist]
            
            sorted_parameter_circuit_dependencies.append(filtered_sorted_sublist)
            sorted_parameter_circuit_dependencies_orig_indices.append(orig_index_sublist)

        sorted_circuit_reps = []
        sorted_circuit_lengths = []
        for sublist in sorted_parameter_circuit_dependencies:
            circuit_reps, circuit_lengths = _circuits_to_compare(sublist)
            sorted_circuit_reps.append(circuit_reps)
            sorted_circuit_lengths.append(circuit_lengths)

        #Intuition: The sorted circuit lists should likely break into equivalence classes, wherein multiple
        #parameters will have the same dependent circuits. This is because in typical models parameters
        #appear in blocks corresponding to a particular gate label, and so most of the time it should be the
        #case that the list fractures into all those circuits containing a particular label.
        #This intuition probably breaks down for ImplicitOpModels with complicated layer rules for which
        #the breaking into equivalence classes may have limited savings.
        unique_parameter_circuit_dependency_classes = {}
        for i, sublist in enumerate(sorted_circuit_reps):
            if unique_parameter_circuit_dependency_classes.get(sublist, None) is None:
                unique_parameter_circuit_dependency_classes[sublist] = [i]
            else:
                unique_parameter_circuit_dependency_classes[sublist].append(i)
        
        self.unique_parameter_circuit_dependency_classes = unique_parameter_circuit_dependency_classes

        #the keys of the dictionary already give the needed circuit rep lists for 
        #each class, also grab the appropriate list of length for each class.
        sorted_circuit_lengths_by_class = [sorted_circuit_lengths[class_indices[0]] 
                                           for class_indices in unique_parameter_circuit_dependency_classes.values()]
        
        #also need representatives fo the entries in sorted_parameter_circuit_dependencies for each class,
        #and for sorted_parameter_circuit_dependencies_orig_indices
        sorted_parameter_circuit_dependencies_by_class = [sorted_parameter_circuit_dependencies[class_indices[0]] 
                                                          for class_indices in unique_parameter_circuit_dependency_classes.values()]
        sorted_parameter_circuit_dependencies_orig_indices_by_class = [sorted_parameter_circuit_dependencies_orig_indices[class_indices[0]] 
                                                                       for class_indices in unique_parameter_circuit_dependency_classes.values()]
        
        #now we can just do the calculation for each of these equivalence classes.

        #get the cache hits for all of the parameter circuit dependency sublists
        if max_cache_size is None or max_cache_size > 0:
            cache_hits_by_class = []
            #CACHE assessment pass: figure out what's worth keeping in the cache.
            # In this pass, we cache *everything* and keep track of how many times each
            # original index (after it's cached) is utilized as a prefix for another circuit.
            # Not: this logic could be much better, e.g. computing a cost savings for each
            #  potentially-cached item and choosing the best ones, and proper accounting
            #  for chains of cached items.
            for circuit_reps, circuit_lengths in zip(unique_parameter_circuit_dependency_classes.keys(), 
                                                     sorted_circuit_lengths_by_class):
                cache_hits_by_class.append(_cache_hits(circuit_reps, circuit_lengths))
        else:
            cache_hits_by_class = [None]*len(unique_parameter_circuit_dependency_classes)
                
        #next construct a prefix table for each sublist.
        table_contents_by_class = []
        cache_size_by_class = []
        for sublist, cache_hits, circuit_reps, circuit_lengths, orig_indices in zip(sorted_parameter_circuit_dependencies_by_class, 
                                                                                    cache_hits_by_class,
                                                                                    unique_parameter_circuit_dependency_classes.keys(),
                                                                                    sorted_circuit_lengths_by_class,
                                                                                    sorted_parameter_circuit_dependencies_orig_indices_by_class):
            table_contents, curCacheSize = _build_table(sublist, cache_hits,
                                                        max_cache_size, circuit_reps, circuit_lengths,
                                                        orig_indices)
            table_contents_by_class.append(table_contents)
            cache_size_by_class.append(curCacheSize)

        #FUTURE: could perform a second pass, and if there is
        # some threshold number of elements which share the
        # *same* iStart and the same beginning of the
        # 'remaining' part then add a new "extra" element
        # (beyond the #circuits index) which computes
        # the shared prefix and insert this into the eval
        # order.

        #map back from equivalence classes to by parameter.
        table_contents_by_parameter = [None]*len(parameter_circuit_dependencies)
        cache_size_by_parameter = [None]*len(parameter_circuit_dependencies)
        for table_contents, cache_size, param_class in zip(table_contents_by_class, cache_size_by_class,
                                                           unique_parameter_circuit_dependency_classes.values()):
            for idx in param_class:
                table_contents_by_parameter[idx] = table_contents
                cache_size_by_parameter[idx] = cache_size

        self.contents_by_parameter = table_contents_by_parameter
        self.cache_size_by_parameter = cache_size_by_parameter
        self.parameter_circuit_dependencies = sorted_parameter_circuit_dependencies


#---------Helper Functions------------#

def _circuits_to_compare(sorted_circuits_to_evaluate):
        
    bare_circuits = [cir.circuit_without_povm if isinstance(cir, _SeparatePOVMCircuit) else cir
                            for cir in sorted_circuits_to_evaluate]
    distinct_line_labels = set([cir.line_labels for cir in bare_circuits])
    
    circuit_lens = [None]*len(sorted_circuits_to_evaluate)
    if len(distinct_line_labels) == 1:
        circuit_reps = [None]*len(sorted_circuits_to_evaluate)
        for i, cir in enumerate(bare_circuits):
            circuit_reps[i] = cir.layertup
            circuit_lens[i] = len(circuit_reps[i])
    else:
        circuit_reps = bare_circuits
        for i, cir in enumerate(sorted_circuits_to_evaluate):
            circuit_lens[i] = len(circuit_reps[i])

    return tuple(circuit_reps), tuple(circuit_lens)

def _cache_hits(circuit_reps, circuit_lengths):

    #CACHE assessment pass: figure out what's worth keeping in the cache.
    # In this pass, we cache *everything* and keep track of how many times each
    # original index (after it's cached) is utilized as a prefix for another circuit.
    # Not: this logic could be much better, e.g. computing a cost savings for each
    #  potentially-cached item and choosing the best ones, and proper accounting
    #  for chains of cached items.
    
    cacheIndices = []  # indices into circuits_to_evaluate of the results to cache
    cache_hits = [0]*len(circuit_reps)

    for i in range(len(circuit_reps)):
        circuit = circuit_reps[i] 
        L = circuit_lengths[i]  # can be a Circuit or a label tuple
        for cached_index in reversed(cacheIndices):
            candidate = circuit_reps[cached_index]
            Lc = circuit_lengths[cached_index]
            if L >= Lc > 0 and circuit[0:Lc] == candidate:  # a cache hit!
                cache_hits[cached_index] += 1
                break  # stop looking through cache
        cacheIndices.append(i)  # cache *everything* in this pass

    return cache_hits

def _build_table(sorted_circuits_to_evaluate, cache_hits, max_cache_size, circuit_reps, circuit_lengths,
                 orig_indices):

    # Build prefix table: construct list, only caching items with hits > 0 (up to max_cache_size)
    cacheIndices = []  # indices into circuits_to_evaluate of the results to cache
    table_contents = [None]*len(sorted_circuits_to_evaluate)
    curCacheSize = 0
    for j, (i, _) in zip(orig_indices,enumerate(sorted_circuits_to_evaluate)):
        
        circuit_rep = circuit_reps[i] 
        L = circuit_lengths[i]

        #find longest existing prefix for circuit by working backwards
        # and finding the first string that *is* a prefix of this string
        # (this will necessarily be the longest prefix, given the sorting)
        for i_in_cache in range(curCacheSize - 1, -1, -1):  # from curCacheSize-1 -> 0
            candidate = circuit_reps[cacheIndices[i_in_cache]]
            Lc = circuit_lengths[cacheIndices[i_in_cache]]
            if L >= Lc > 0 and circuit_rep[0:Lc] == candidate:  # ">=" allows for duplicates
                iStart = i_in_cache  # an index into the *cache*, not into circuits_to_evaluate
                remaining = circuit_rep[Lc:]  # *always* a SeparatePOVMCircuit or Circuit
                break
        else:  # no break => no prefix
            iStart = None
            remaining = circuit_rep

        # if/where this string should get stored in the cache
        if (max_cache_size is None or curCacheSize < max_cache_size) and cache_hits[i]:
            iCache = len(cacheIndices)
            cacheIndices.append(i); curCacheSize += 1
        else:  # don't store in the cache
            iCache = None

        #Add instruction for computing this circuit
        table_contents[i] = (j, iStart, remaining, iCache)

    return table_contents, curCacheSize

#helper method for building a tree showing the connections between different circuits
#for the purposes of prefix-based evaluation.
def _build_prefix_tree(sorted_circuits_to_evaluate, circuit_reps, orig_indices):
    #assume the input circuits have already been sorted by length.
    circuit_tree = Tree()
    for j, (i, _) in zip(orig_indices,enumerate(sorted_circuits_to_evaluate)):
        circuit_rep = circuit_reps[i]
        #the first layer should be a state preparation. If this isn't in a root in the
        #tree add it.
        root_node = circuit_tree.get_root_node(circuit_rep[0])
        if root_node is None and len(circuit_rep)>0:
            #cost is the number of propagations, so exclude the initial state prep
            root_node = RootNode(circuit_rep[0], cost=0) 
            circuit_tree.add_root(root_node)
        
        current_node = root_node
        for layerlbl in circuit_reps[i][1:]:
            child_node = current_node.get_child_node(layerlbl)
            if child_node is None:
                child_node = ChildNode(layerlbl, parent=current_node)
            current_node = child_node
        #when we get to the end of the circuit add a pointer on the
        #final node to the original index of this circuit in the
        #circuit list.
        current_node.add_orig_index(j)

    return circuit_tree


#----------------------Helper classes for managing circuit evaluation tree. --------------#
class TreeNode:
    def __init__(self, value, children=None, orig_indices=None):
        """
        Parameters
        ----------
        value : any
            The value to be stored in the node.

        children : list, optional (default is None)
            A list of child nodes. If None, initializes an empty list.

        orig_indices : list, optional (default is None)
            A list of original indices. If None, initializes an empty list.
        """
        self.value = value
        self.children = [] if children is None else children
        self.orig_indices = [] if orig_indices is None else orig_indices #make this a list to allow for duplicates

    def add_child(self, child_node):
        """
        Add a child node to the current node.

        Parameters
        ----------
        child_node : TreeNode
            The child node to be added.
        """

        self.children.append(child_node)

    def remove_child(self, child_node):
        """
        Remove a child node from the current node.

        Parameters
        ----------
        child_node : TreeNode
            The child node to be removed.
        """
        self.children = [child for child in self.children if child is not child_node]

    def get_child_node(self, value):
        """
        Get the child node associated with the input value. If that node is not present, return None.

        Parameters
        ----------
        value : any
            The value to search for in the child nodes.

        Returns
        -------
        TreeNode or None
            The child node with the specified value, or None if not found.
        """

        for node in self.children:
            if node.value == value:
                return node
        #if we haven't returned already it is because there wasn't a corresponding root,
        #so return None
        return None

    def add_orig_index(self, value):
        """
        Add an original index to the node.

        Parameters
        ----------
        value : int
            The original index to be added.
        """
        self.orig_indices.append(value)

    def traverse(self):
        """
        Traverse the tree in pre-order and return a list of node values.

        Returns
        -------
        list
            A list of node values in pre-order traversal.
        """

        nodes = []
        stack = [self]
        while stack:
            node = stack.pop()
            nodes.append(node.value)
            stack.extend(reversed(node.children))  # Add children to stack in reverse order for pre-order traversal
        return nodes

    def get_descendants(self):
        """
        Get all descendant node values of the current node in pre-order traversal.

        Returns
        -------
        list
            A list of descendant node values.
        """
        descendants = []
        stack = self.children[:]
        while stack:
            node = stack.pop()
            descendants.append(node.value)
            stack.extend(reversed(node.children))  # Add children to stack in reverse order for pre-order traversal
        return descendants
    
    def total_orig_indices(self):
        """
        Calculate the total number of orig_indices values for this node and all of its descendants.
        """
        total = len(self.orig_indices)
        for child in self.get_descendants():
            total += len(child.orig_indices)
        return total

    def print_tree(self, level=0, prefix=""):
        """
        Print the tree structure starting from the current node.

        Parameters
        ----------
        level : int, optional (default 0)
            The current level in the tree.
        prefix : str, optional (default "")
            The prefix for the current level.
        """
        connector = "├── " if level > 0 else ""
        print(prefix + connector + str(self.value) +', ' + str(self.orig_indices))
        for i, child in enumerate(self.children):
            if i == len(self.children) - 1:
                child.print_tree(level + 1, prefix + ("    " if level > 0 else ""))
            else:
                child.print_tree(level + 1, prefix + ("│   " if level > 0 else ""))

#create a class for RootNodes that includes additional initial cost information.
class RootNode(TreeNode):
    """
    Class for representing a root node for a tree, along with the corresponding metadata
    specific to root nodes.
    """

    def __init__(self, value, cost=0, tree=None, children=None, orig_indices=None):
        """
        Initialize a RootNode with a value, optional cost, optional tree, optional children, and optional original indices.

        Parameters
        ----------
        value : any
            The value to be stored in the node.
        cost : int, optional (default is 0)
            The initial cost associated with the root node.
        tree : Tree, optional (default is None)
            The tree to which this root node belongs.
        children : list, optional (default is None)
            A list of child nodes. If None, initializes an empty list.
        orig_indices : list, optional (default is None)
            A list of original indices. If None, initializes an empty list.
        """
        super().__init__(value, children, orig_indices)
        self.cost = cost
        self.tree = tree
        
class ChildNode(TreeNode):
    """
    Class for representing a child node for a tree, along with the corresponding metadata
    specific to child nodes.
    """
    def __init__(self, value, parent=None, children=None, orig_indices=None):
        """
        Parameters
        ----------
        value : any
            The value to be stored in the node.
        parent : TreeNode, optional (default is None)
            The parent node.
        children : list, optional (default is None)
            A list of child nodes. If None, initializes an empty list.
        orig_indices : list, optional (default is None)
            A list of original indices. If None, initializes an empty list.
        """
        super().__init__(value, children, orig_indices)
        self.parent = parent
        if parent is not None:
            parent.add_child(self)

    def get_ancestors(self):
        """
        Get all ancestor nodes of the current node up to the root node.

        Returns
        -------
        list
            A list of ancestor nodes.
        """
        ancestors = []
        node = self
        while node:
            ancestors.append(node)
            if isinstance(node, RootNode):
                break
            node = node.parent
        return ancestors

    def calculate_promotion_cost(self):
        """
        Calculate the cost of promoting this child node to a root node. This
        corresponds to the sum of the cost of this node's current root, plus
        the total number of ancestors (less the root).
        """
        ancestors = self.get_ancestors()
        ancestor_count = len(ancestors) - 1
        current_root = self.get_root()
        current_root_cost = current_root.cost
        return ancestor_count + current_root_cost

    def promote_to_root(self):
        """
        Promote this child node to a root node, updating the tree structure accordingly.
        """
        # Calculate the cost (I know this is code duplication, but in this case
        #we need the intermediate values as well).
        ancestors = self.get_ancestors()
        ancestor_count = len(ancestors) - 1
        current_root = self.get_root()
        current_root_cost = current_root.cost
        new_root_cost = ancestor_count + current_root_cost

        # Remove this node from its parent's children
        if self.parent:
            self.parent.remove_child(self)

        # Create a new RootNode
        ancestor_values = [ancestor.value for ancestor in reversed(ancestors)]
        if isinstance(ancestor_values[0], tuple):
            ancestor_values = list(ancestor_values[0]) + ancestor_values[1:]
        new_root_value = tuple(ancestor_values)
        new_root = RootNode(new_root_value, cost=new_root_cost, tree=current_root.tree, children=self.children,
                            orig_indices=self.orig_indices)

        # Update the children of the new RootNode
        for child in new_root.children:
            child.parent = new_root

        # Add the new RootNode to the tree
        if new_root.tree:
            new_root.tree.add_root(new_root)

        # Delete this ChildNode
        del self

    def get_root(self):
        """
        Get the root node of the current node.

        Returns
        -------
        RootNode
            The root node of the current node.
        """
        node = self
        while node.parent and not isinstance(node.parent, RootNode):
            node = node.parent
        return node.parent

class Tree:
    """
    Container class for storing a tree structure (technically a forest, as there
    can be multiple roots).
    """
    def __init__(self, roots=None):
        """
        Parameters
        ----------
        roots: list of RootNode, optional (default None)
            List of roots for this tree structure.
        """
        self.roots = []
        self.root_set = set(self.roots)
    
    def get_root_node(self, value):
        """
        Get the root node associated with the input value. If that node is not present, return None.

        Parameters
        ----------
        value : any
            The value to search for in the root nodes.

        Returns
        -------
        RootNode or None
            The root node with the specified value, or None if not found.
        """

        for node in self.roots:
            if node.value == value:
                return node
        #if we haven't returned already it is because there wasn't a corresponding root,
        #so return None
        return None

    def add_root(self, root_node):
        """
        Add a root node to the tree.

        Parameters
        ----------
        root_node : RootNode
            The root node to be added.
        """

        root_node.tree = self
        self.roots.append(root_node)
        self.root_set.add(root_node)

    def remove_root(self, root_node):
        """
        Remove a root node from the tree.

        Parameters
        ----------
        root_node : RootNode
            The root node to be removed.
        """

        root_node.tree = None
        self.roots = [root for root in self.roots if root is not root_node]
    
    def total_orig_indices(self):
        """
        Calculate the total number of original indices for all root nodes and their descendants.
        """
        return sum([root.total_orig_indices() for root in self.roots])

    def traverse(self):
        """
        Traverse the entire tree in pre-order and return a list of node values.

        Returns
        -------
        list
            A list of node values in pre-order traversal.
        """
        nodes = []
        for root in self.roots:
            nodes.extend(root.traverse())
        return nodes
    
    def count_nodes(self):
        """
        Count the total number of nodes in the tree.
        """
        count = 0
        stack = self.roots[:]
        while stack:
            node = stack.pop()
            count += 1
            stack.extend(node.children)
        return count

    def print_tree(self):
        """
        Print the entire tree structure.
        """
        for root in self.roots:
            root.print_tree()
    
    def calculate_cost(self):
        """
        Calculate the total cost of the tree, including root costs and promotion costs for child nodes.
        See `RootNode` and `ChildNode`.
        """
        total_cost = sum([root.cost for root in self.roots])
        total_nodes = self.count_nodes()
        total_child_nodes = total_nodes - len(self.roots)
        return total_cost + total_child_nodes
    
    def to_networkx_graph(self):
        """
        Convert the tree to a NetworkX directed graph with node and edge attributes.

        Returns
        -------
        networkx.DiGraph
            The NetworkX directed graph representation of the tree.
        """
        G = _nx.DiGraph()
        stack = [(None, root) for root in self.roots]
        insertion_order = 0
        while stack:
            parent, node = stack.pop()
            node_id = id(node)
            prop_cost = node.cost if isinstance(node, RootNode) else 1
            G.add_node(node_id, cost=len(node.orig_indices), orig_indices=tuple(node.orig_indices), 
                       label=node.value, prop_cost = prop_cost,
                       insertion_order=insertion_order)
            insertion_order+=1
            if parent is not None:
                parent_id = id(parent)
                edge_cost = node.calculate_promotion_cost()
                G.add_edge(parent_id, node_id, promotion_cost=edge_cost)
            for child in node.children:
                stack.append((node, child))

        #if there are multiple roots then add an additional virtual root node as the
        #parent for all of these roots to enable partitioning with later algorithms.
        if len(self.roots)>1:
            G.add_node('virtual_root', cost = 0, orig_indices=(), label = (), prop_cost=0, insertion_order=-1)
            for root in self.roots:
                G.add_edge('virtual_root', id(root), promotion_cost=0)

        return G

#--------------- Tree Partitioning Algorithm Helpers (+NetworkX Utilities)-----------------#

def _draw_graph(G, node_label_key='label', edge_label_key='promotion_cost', figure_size=(10,10)):
    """
    Draw the NetworkX graph with node labels.
    
    Parameters
    ----------
    G : networkx.Graph
        The networkx Graph object to draw.
    
    node_label_key : str, optional (default 'label')
        Optional key for the node attribute to use for the node labels.
    
    edge_label_key : str, optional (default 'cost')
        Optional key for the edge attribute to use for the edge labels.
    
    figure_size : tuple of floats, optional (default (10,10))
        An optional size specifier passed into the matplotlib figure
        constructor to set the plot size.
    """
<<<<<<< HEAD
    import matplotlib.pyplot as plt
    
=======
    try:
        import matplotlib.pyplot as plt
    except ImportError as e:
        msg = 'The function `_draw_graph` requires the installation of matplotlib.'\
              +'Please ensure this is properly installed and try again.'
        print(msg)
        raise e

>>>>>>> bcb8ac20
    plt.figure(figsize=figure_size)
    pos = _nx.nx_agraph.graphviz_layout(G, prog="dot", args="-Granksep=5 -Gnodesep=10")
    labels = _nx.get_node_attributes(G, node_label_key)
    _nx.draw(G, pos, labels=labels, with_labels=True, node_size=500, node_color='lightblue', font_size=6, font_weight='bold')
    edge_labels = _nx.get_edge_attributes(G, edge_label_key)
    _nx.draw_networkx_edge_labels(G, pos, edge_labels=edge_labels)
    plt.show()

def _copy_networkx_graph(G):
    """
    Create a new independent copy of a NetworkX directed graph with node and edge attributes that
    match the original graph. Specialized to copying graphs with the known attributes set by the
    `to_networkx_graph` method of the `Tree` class.

    Parameters
    ----------
    G : networkx.DiGraph
        The original NetworkX directed graph.

    Returns
    -------
    networkx.DiGraph
        The new independent copy of the NetworkX directed graph.
    """
    new_G = _nx.DiGraph()

    # Copy nodes with attributes
    for node, data in G.nodes(data=True):
        new_G.add_node(node, cost = data['cost'], orig_indices=data['orig_indices'], 
                       label= data['label'] , prop_cost = data['prop_cost'],
                       insertion_order=data['insertion_order'])

    # Copy edges with attributes
    for u, v, data in G.edges(data=True):
        new_G.add_edge(u, v, promotion_cost = data['promotion_cost'])

    return new_G

def _find_root(tree):
    """
    Find the root node of a directed tree.

    Parameters
    ----------
    tree : networkx.DiGraph
        The directed tree.
    
    Returns
    -------
    networkx node corresponding to the root.
    """

    # The root node will have no incoming edges
    for node in tree.nodes():
        if tree.in_degree(node) == 0:
            return node
    raise ValueError("The input graph is not a valid tree (no root found).")

def _compute_subtree_weights(tree, root, weight_key):
    """
    This function computes the total weight of each subtree in a directed tree.
    The weight of a subtree is defined as the sum of the weights of all nodes
    in that subtree, including the root of the subtree.

    Parameters
    ----------
    tree : networkx.DiGraph
        The directed tree.
    
    root: networkx node 
        The root node of the tree.
    
    weight_key : str
        A string corresponding to the node attribute to use as the weights.

    Returns
    -------
    A dictionary where keys are nodes and values are the total weights of the subtrees rooted at those nodes.
    """

    subtree_weights = {} # {node: 0 for node in tree.nodes()}
    stack = [root]
    visited = set()

    # First pass: calculate the subtree weights in a bottom-up manner
    while stack:
        node = stack.pop()
        if node in visited:
            # All children have been processed, now process the node itself
            subtree_weight = tree.nodes[node][weight_key]
            for child in tree.successors(node):
                subtree_weight += subtree_weights[child]
            subtree_weights[node] = subtree_weight
        else:
            # Process the node after its children
            visited.add(node)
            stack.append(node)
            for child in tree.successors(node):
                if child not in visited:
                    stack.append(child)

    return subtree_weights

def _partition_levels(tree, root):
    """
    Partition the nodes of a rooted directed tree into levels based on their distance from the root.

    Parameters
    ----------
    tree : networkx.DiGraph 
        The directed tree.
    root : networkx node
        The root node of the tree.

    Returns
    -------
    list of sets: 
        A list where each set contains nodes that are equidistant from the root.
    """
    # Initialize a dictionary to store the level of each node
    levels = {}
    # Initialize a queue for BFS
    queue = _collections.deque([(root, 0)])
    
    while queue:
        node, level = queue.popleft()
        if level not in levels:
            levels[level] = set()
        levels[level].add(node)
        
        for child in tree.successors(node):
            queue.append((child, level + 1))
    
    tree_nodes = tree.nodes
    # Convert the levels dictionary to a list of sets ordered by level
    sorted_levels = []
    for level in sorted(levels.keys()):
        # Sort nodes at each level by 'insertion_order' attribute
        sorted_nodes = sorted(levels[level], key=lambda node: tree_nodes[node]['insertion_order'])
        sorted_levels.append(sorted_nodes)
    
    return sorted_levels


def _partition_levels_and_compute_subtree_weights(tree, root, weight_key):
    """
    Partition the nodes of a rooted directed tree into levels based on their distance from the root
    and compute the total weight of each subtree.

    Parameters
    ----------
    tree : networkx.DiGraph 
        The directed tree.
    root : networkx node
        The root node of the tree.
    weight_key : str
        A string corresponding to the node attribute to use as the weights.

    Returns
    -------
    tuple:
        - list of sets: A list where each set contains nodes that are equidistant from the root.
        - dict: A dictionary where keys are nodes and values are the total weights of the subtrees rooted at those nodes.
    """
    # Initialize a dictionary to store the level of each node
    levels = {}
    # Initialize a dictionary to store the subtree weights
    subtree_weights = {}
    # Initialize a queue for BFS
    queue = _collections.deque([(root, 0)])
    # Initialize a stack for DFS to compute subtree weights
    stack = []
    visited = set()

    #I think this returns a view, so grab this ahead of time in case
    #there is overhead with that.
    tree_nodes = tree.nodes

    #successors is kind of an expensive call and we use at least twice
    #per node, so let's just compute it once and cache in a dict.
    node_successors = {node: list(tree.successors(node)) for node in tree_nodes}

    while queue:
        node, level = queue.popleft()
        if node not in visited:
            visited.add(node)
            if level not in levels:
                levels[level] = set()
            levels[level].add(node)
            stack.append(node)
            for child in node_successors[node]:
                queue.append((child, level + 1))

    # Compute subtree weights in a bottom-up manner
    while stack:
        node = stack.pop()
        subtree_weight = tree_nodes[node][weight_key]
        for child in node_successors[node]:
            subtree_weight += subtree_weights[child]
        subtree_weights[node] = subtree_weight

    # Convert the levels dictionary to a list of sets ordered by level
    sorted_levels = []
    for level in sorted(levels.keys()):
        # Sort nodes at each level by 'insertion_order' attribute
        sorted_nodes = sorted(levels[level], key=lambda node: tree_nodes[node]['insertion_order'])
        sorted_levels.append(sorted_nodes)

    return sorted_levels, subtree_weights


def _find_leaves(tree):
    """
    Find all leaf nodes in a directed tree.

    Parameters
    ----------
    tree : networkx.DiGraph
        The directed tree.

    Returns
    -------
    A list of leaf nodes.
    """
    leaf_nodes = set([node for node in tree.nodes() if tree.out_degree(node) == 0])
    return leaf_nodes
        
def _path_to_root(tree, node, root):
    """
    Return a list of nodes along the path from the given node to the root.

    Parameters
    ----------
    tree : networkx.DiGraph 
        The directed tree.
    node : networkx node
        The starting node.
    root : networkx node
        The root node of the tree.

    Returns
    -------
    A list of nodes along the path from the given node to the root.
    """
    path = []
    current_node = node

    while current_node != root:
        path.append(current_node)
        #note: for a tree structure there should be just one predecessor
        #so not worried about nondeterminism, if we every apply this to another
        #graph structure this needs to be reevaluated.
        predecessors = list(tree.predecessors(current_node))
        current_node = predecessors[0]
    path.append(root)

    return path

def _get_subtree(tree, root):
    """
    Return a new graph corresponding to the subtree rooted at the given node.

    Parameters
    ----------
    tree : networkx.DiGraph
        The directed tree.
    
    root : networkx node
        The root node of the subtree.

    Returns
    -------
    subtree : networkx.DiGraph
        A new directed graph corresponding to the subtree rooted at the given node.
    """
    # Create a new directed graph for the subtree
    subtree = _nx.DiGraph()
    
    # Use a queue to perform BFS and add nodes and edges to the subtree
    queue = [root]
    while queue:
        node = queue.pop(0)
        subtree.add_node(node, **tree.nodes[node])
        for child in tree.successors(node):
            subtree.add_edge(node, child, **tree.edges[node, child])
            queue.append(child)
    
    return subtree

def _collect_orig_indices(tree, root):
    """
    Collect all values of the 'orig_indices' node attributes in the subtree rooted at the given node.
    The 'orig_indices' values are tuples, and the function flattens these tuples into a single list.

    Parameters
    ----------
    tree : networkx.DiGraph
        The directed tree.
    
    root : networkx node
        The root node of the subtree.

    Returns
    -------
    list
        A flattened list of all values of the 'orig_indices' node attributes in the subtree.
    """
    orig_indices_list = []
    queue = [root]
    
    #TODO: See if this would be any faster with one of the dfs/bfs iterators in networkx
    while queue:
        node = queue.pop()
        orig_indices_list.extend(tree.nodes[node]['orig_indices'])
        for child in tree.successors(node):
            queue.append(child)
    
    return sorted(orig_indices_list) #sort it to account for any nondeterministic traversal order.

def _process_node_km(node, tree, subtree_weights, cut_edges, max_weight, root, new_roots):
    """
    Helper function for Kundu-Misra algorithm. This function processes each node
    by cutting edges with the highest weight children until the node's subtree weight
    is below the maximum weight threshold, updating the subtree weights of any ancestors
    as needed.
    """

    #if the subtree weight of this node is less than max weight we can stop right away
    #and avoid the sorting of the child weights.
    if subtree_weights[node]<=max_weight:
        return
    
    tree_nodes = tree.nodes
    #otherwise we will sort the weights of the child nodes to get the heaviest weight ones.
    #sorting by insertion order to ensure determinism.
    weighted_children = [(child, subtree_weights[child]) for child in 
                         sorted(tree.successors(node), key=lambda node: tree_nodes[node]['insertion_order']) ]
    sorted_weighted_children = sorted(weighted_children, key = lambda x: x[1], reverse=True)
    
    #get the path of nodes up to the root which need to have their weights updated upon edge removal.
    nodes_to_update = _path_to_root(tree, node, root)
        
    #remove the weightiest children until the weight is below the maximum weight.
    removed_child_index = 0 #track the index of the child being removed.
    while subtree_weights[node]>max_weight:
        removed_child =  sorted_weighted_children[removed_child_index][0]
        #add the edge to this child to the list of those cut.
        cut_edges.append((node, removed_child))
        new_roots.append(removed_child)
        removed_child_weight = subtree_weights[removed_child]
        #update the subtree weight of the current node and all parents up to the root.
        for node_to_update in nodes_to_update:
            subtree_weights[node_to_update]-= removed_child_weight
        #update index:
        removed_child_index+=1

def tree_partition_kundu_misra(tree, max_weight, weight_key='cost', test_leaves = True,
                               return_levels_and_weights=False, precomp_levels = None,
                               precomp_weights = None):
    """
    Algorithm for optimal minimum cardinality k-partition of tree (a partition
    of a tree into cluster of size at most k) based on a slightly less sophisticated
    implementation of the algorithm from "A Linear Tree Partitioning Algorithm"
    by Kundu and Misra (SIAM J. Comput. Vol. 6, No. 1, March 1977). Less sophisiticated
    because the strictly linear time implementation uses linear-time median estimation
    routine, while this implementation uses sorting (n log(n)-time), in practice it is
    likely that the highly-optimized C implementation of sorting would beat an uglier
    python implementation of median finding for most problem instances of interest anyhow.

    Parameters
    ----------
    tree : networkx.DiGraph
        An input graph representing the directed tree to perform partitioning on.
    
    max_weight : int
        Maximum node weight allowed for each partition.
    
    weight_key : str, optional (default 'cost')
        An optional string denoting the node attribute label to use for node weights
        in partitioning.

    test_leaves : bool, optional (default True)
        When True an initial test is performed to ensure that the weight of the leaves are all
        less than the maximum weight. Only turn off if you know for certain this is true.

    return_levels_and_weights : bool, optional (default False)
        If True return the constructed tree level structure (the lists of nodes partitioned
        by distance from the root) and subtree weights.

    precomp_levels : list of sets, optional (default None)
        A list where each set contains nodes that are equidistant from the root.

    precomp_weights : dict, optional (default None)
        A dictionary where keys are nodes and values are the total weights of the subtrees rooted at those nodes.
        
    Returns
    -------
    partitioned_tree : networkx.DiGraph
        A new DiGraph corresponding to the partitioned tree. I.e. a copy of the original
        tree with the requisite edge cuts performed.
 
    cut_edges : list of tuples
        A list of the parent-child node pairs whose edges were cut in partitioning the tree.

    
    """
    #create a copy of the input tree:
    #tree = _copy_networkx_graph(tree)
    
    cut_edges = [] #list of cut edges.
    new_roots = [] #list of the subtree root node in the partitioned tree

    #find the root node of tree:
    root = _find_root(tree)
    new_roots.append(root)

    tree_nodes = tree.nodes

    if test_leaves:
        #find the leaves:
        leaves = _find_leaves(tree)
        #make sure that the weights of the leaves are all less than the maximum weight.
        msg = 'The maximum node weight for at least one leaf is greater than the maximum weight, no partition possible.'
        assert all([tree_nodes[leaf][weight_key]<=max_weight for leaf in leaves]), msg
        
    #precompute a list of subtree weights which will be dynamically updated as we make cuts. Also
    #parition tree into levels based on distance from root.
    if precomp_levels is None and precomp_weights is None:
        tree_levels, subtree_weights = _partition_levels_and_compute_subtree_weights(tree, root, weight_key)
    else:
        tree_levels = precomp_levels if precomp_levels is not None else _partition_levels(tree, root)
        subtree_weights = precomp_weights.copy() if precomp_weights is not None else _compute_subtree_weights(tree, root, weight_key)
        
    #the subtree_weights get modified in-place by _process_node_km, so create a copy for the return value.
    if return_levels_and_weights:
        subtree_weights_orig = subtree_weights.copy()

    #begin processing the nodes level-by-level.
    for level in reversed(tree_levels):
        for node in level:
            _process_node_km(node, tree, subtree_weights, cut_edges, max_weight, root, new_roots)

    #sort the new root nodes in case there are determinism issues
    new_roots = sorted(new_roots, key=lambda node: tree_nodes[node]['insertion_order'])    
    
    if return_levels_and_weights:
        return cut_edges, new_roots, tree_levels, subtree_weights_orig
    else:
        return cut_edges, new_roots

def _bisect_tree(tree, subtree_root, subtree_weights, weight_key, root_cost = 0, target_proportion = .5):
    #perform a bisection on the subtree. Loop through the tree beginning at the root,
    #and find as cheap as possible of an edge which when cut approximately bisects the tree based on cost.
    
    heaviest_subtree_levels = _partition_levels(tree, subtree_root)
    new_subtree_cost = {}
    
    new_subtree_cost[subtree_root] =  subtree_weights[subtree_root]
    for i, level in enumerate(heaviest_subtree_levels[1:]): #skip the root.
        for node in level:
            #calculate the cost of a new subtree rooted at this node. This is the current cost
            #plus the current level plus the propagation cost of the current root.
            new_subtree_cost[node] = subtree_weights[node] + i + root_cost if weight_key == 'prop_cost' else subtree_weights[node]
    
    #find the node that results in as close as possible to a bisection of the subtree
    #in terms of propagation cost.
    target_prop_cost = new_subtree_cost[subtree_root] * target_proportion
    closest_node = subtree_root
    closest_distance = new_subtree_cost[subtree_root]
    for node, cost in new_subtree_cost.items(): #since the nodes in each level are sorted this should be alright for determinism.
        current_distance = abs(cost - target_prop_cost)
        if current_distance < closest_distance:
            closest_distance = current_distance
            closest_node = node
    #we now have the node which when promoted to a root produces the tree closest to a bisection in terms of propagation
    #cost possible. Let's perform that bisection now.
    if closest_node is not subtree_root:
        #since a tree should only be one predecessor, so don't need to worry about determinism.
        cut_edge = (list(tree.predecessors(closest_node))[0], closest_node)
        return cut_edge, (new_subtree_cost[closest_node], subtree_weights[subtree_root] - subtree_weights[closest_node])
    else:
        return None, None

def _bisection_pass(partitioned_tree, cut_edges, new_roots, num_sub_tables, weight_key):
    partitioned_tree = _copy_networkx_graph(partitioned_tree)
    subtree_weights = [(root, _compute_subtree_weights(partitioned_tree, root, weight_key)) for root in new_roots]
    sorted_subtree_weights = sorted(subtree_weights, key=lambda x: x[1][x[0]], reverse=True)

    #perform a bisection on the heaviest subtree. Loop through the tree beginning at the root,
    #and find as cheap as possible of an edge which when cut approximately bisects the tree based on cost.
    for i in range(len(sorted_subtree_weights)):
        heaviest_subtree_root = sorted_subtree_weights[i][0]
        heaviest_subtree_weights = sorted_subtree_weights[i][1]
        root_cost =  partitioned_tree.nodes[heaviest_subtree_root][weight_key] if weight_key == 'prop_cost' else 0
        cut_edge, new_subtree_costs = _bisect_tree(partitioned_tree, heaviest_subtree_root, heaviest_subtree_weights, weight_key, root_cost)
        if cut_edge is not None:
            cut_edges.append(cut_edge)
            new_roots.append(cut_edge[1])
            #cut the prescribed edge.
            partitioned_tree.remove_edge(cut_edge[0], cut_edge[1])
        #check whether we need to continue paritioning subtrees.
        if len(new_roots) == num_sub_tables:
            break
    #sort the new root nodes in case there are determinism issues
    new_roots = sorted(new_roots, key=lambda node: partitioned_tree.nodes[node]['insertion_order'])    

    return partitioned_tree, new_roots, cut_edges

def _refinement_pass(partitioned_tree, roots, weight_key, imbalance_threshold=1.2, minimum_improvement_threshold = .1):
    #refine the partitioning to improve the balancing of the specified weights across the
    #subtrees.
    #start by recomputing the latest subtree weights and ranking them from heaviest to lightest.
    partitioned_tree = _copy_networkx_graph(partitioned_tree)
    subtree_weights = [(root, _compute_subtree_weights(partitioned_tree, root, weight_key)) for root in roots]
    sorted_subtree_weights = sorted(subtree_weights, key=lambda x: x[1][x[0]], reverse=True)

    partitioned_tree_nodes = partitioned_tree.nodes

    #Strategy: pair heaviest and lightest subtrees and identify the subtree in the heaviest that could be
    #snipped out and added to the lightest to bring their weights as close as possible.
    #Next do this for the second heaviest and second lightest, etc. 
    #Only do so while the imbalance threshold, the ratio between the heaviest and lightest subtrees, is
    #above a specified threshold.
    heavy_light_pairs = _pair_elements(sorted_subtree_weights)
    heavy_light_pair_indices = _pair_elements(list(range(len(sorted_subtree_weights))))
    heavy_light_weights = [(sorted_subtree_weights[i][1][sorted_subtree_weights[i][0]], sorted_subtree_weights[j][1][sorted_subtree_weights[j][0]])
                          for i,j in heavy_light_pair_indices]
    heavy_light_ratios = [weight_1/weight_2 for weight_1,weight_2 in heavy_light_weights]

    heavy_light_pairs_to_balance = heavy_light_pairs if len(sorted_subtree_weights)%2==0 else heavy_light_pairs[0:-1]
    new_roots = []
    addl_cut_edges = []
    pair_iter = iter(range(len(heavy_light_pairs_to_balance)))
    for i in pair_iter:
        #if the ratio is above the threshold then try a rebalancing
        #step.
        if heavy_light_ratios[i] > imbalance_threshold:
            #calculate the fraction of the heavy tree that would be needed to bring the weight of the
            #lighter tree in line.
            root_cost =  partitioned_tree_nodes[heavy_light_pairs[i][0][0]][weight_key] if weight_key == 'prop_cost' else 0

            rebalancing_target_fraction = (.5*(heavy_light_weights[i][0] - heavy_light_weights[i][1]))/heavy_light_weights[i][0]
            cut_edge, new_subtree_weights =_bisect_tree(partitioned_tree, heavy_light_pairs[i][0][0], heavy_light_pairs[i][0][1], 
                                                        weight_key, root_cost = root_cost,
                                                        target_proportion = rebalancing_target_fraction)
            #before applying the edge cut check whether the edge we found was close enough
            # to bring us below the threshold.
            if cut_edge is not None:
                new_light_tree_weight = new_subtree_weights[0] + heavy_light_weights[i][1]
                new_heavy_tree_weight = new_subtree_weights[1]
                new_heavy_light_ratio = new_heavy_tree_weight/new_light_tree_weight
                if new_heavy_light_ratio > imbalance_threshold and \
                    (heavy_light_ratios[i] - new_heavy_light_ratio)<minimum_improvement_threshold:
                    #We're only as good as the worst balancing, so if we are unable to 
                    #balance below the threshold and the improvement is below some minimum threshold 
                    #then we won't make an update and will terminate. 
                    #Maybe we should throw a warning too?
                    #but it isn't clear whether that would just be confusing to end-users who wouldn't
                    #know what was meant or if it was important.
                    #also add the roots of any of the pairs we haven't yet processed.
                    remaining_indices = [i] + [j for j in pair_iter]
                    for idx in remaining_indices:
                        new_roots.extend((heavy_light_pairs[idx][0][0], heavy_light_pairs[idx][1][0]))
                    break

                else:
                    #append the original root of the heavy tree, and a tuple of roots for the light plus the
                    #bisected part of the heavy.
                    new_roots.append(heavy_light_pairs[i][0][0])
                    new_roots.append((heavy_light_pairs[i][1][0], cut_edge[1]))
                    addl_cut_edges.append(cut_edge)
                    #apply the cut
                    partitioned_tree.remove_edge(cut_edge[0],cut_edge[1])
            else:
                #if the cut edge is None append the original heavy and light roots.
                new_roots.extend((heavy_light_pairs[i][0][0], heavy_light_pairs[i][1][0]))
        #since we're pairing up subsequent pairs of heavy and light
        #elements, once we see one which is sufficiently balanced we
        #know the rest must be.
        else:
            remaining_indices = [i] + [j for j in pair_iter]
            for idx in remaining_indices:
                new_roots.extend((heavy_light_pairs[idx][0][0], heavy_light_pairs[idx][1][0]))
            break

    #if the number of subtrees was odd to start we need to append on the median weight element which hasn't
    #been processed.
    if len(sorted_subtree_weights)%2!=0:
        new_roots.append(heavy_light_pairs[-1][0][0])

    return partitioned_tree, new_roots, addl_cut_edges


#helper function for pairing up heavy and light subtrees.
def _pair_elements(lst):
    paired_list = []
    length = len(lst)
    
    for i in range((length + 1) // 2):
        if i == length - i - 1:
            paired_list.append((lst[i], lst[i]))
        else:
            paired_list.append((lst[i], lst[length - i - 1]))
    
    return paired_list

                     <|MERGE_RESOLUTION|>--- conflicted
+++ resolved
@@ -1207,10 +1207,7 @@
         An optional size specifier passed into the matplotlib figure
         constructor to set the plot size.
     """
-<<<<<<< HEAD
-    import matplotlib.pyplot as plt
-    
-=======
+
     try:
         import matplotlib.pyplot as plt
     except ImportError as e:
@@ -1219,7 +1216,6 @@
         print(msg)
         raise e
 
->>>>>>> bcb8ac20
     plt.figure(figsize=figure_size)
     pos = _nx.nx_agraph.graphviz_layout(G, prog="dot", args="-Granksep=5 -Gnodesep=10")
     labels = _nx.get_node_attributes(G, node_label_key)
