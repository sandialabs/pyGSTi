--- conflicted
+++ resolved
@@ -785,7 +785,6 @@
     circuit.done_editing()
     return circuit
 
-<<<<<<< HEAD
 
 def create_random_circuit_with_fixed_feature_values(pspec, width, depth, xi, qubit_labels=None, rand_state=None):
     """
@@ -874,449 +873,6 @@
     circuit.done_editing()
     return circuit
 
-
-#### Commented out as this code has not been tested since a much older version of pyGSTi and it is probably
-#### not being used.
-# def sample_simultaneous_random_circuit(pspec, length, structure='1Q', sampler='Qelimination', samplerargs=[],
-#                                        addlocal=False, lsargs=[]):
-#     """
-#     Generates a random circuit of the specified length.
-
-#     Parameters
-#     ----------
-#     pspec : QubitProcessorSpec
-#         The QubitProcessorSpec for the device that the circuit is being sampled for, which defines the
-#         "native" gate-set and the connectivity of the device. The returned circuit will be over
-#         the gates in `pspec`, and will respect the connectivity encoded by `pspec`. Note that `pspec`
-#         is always handed to the sampler, as the first argument of the sampler function (this is only
-#         of importance when not using an in-built sampler).
-
-#     length : int
-#         The length of the circuit. Todo: update for varying length in different subsets.
-
-#     structure : str or tuple, optional
-#         todo.
-
-#     sampler : str or function, optional
-#         If a string, this should be one of: {'pairingQs', 'Qelimination', 'co2Qgates', 'local'}.
-#         Except for 'local', this corresponds to sampling layers according to the sampling function
-#         in rb.sampler named circuit_layer_by* (with * replaced by 'sampler'). For 'local', this
-#         corresponds to sampling according to rb.sampler.circuit_layer_of_oneQgates.
-#         If `sampler` is a function, it should be a function that takes as the first argument a
-#         QubitProcessorSpec, and returns a random circuit layer as a list of gate Label objects. Note that
-#         the default 'Qelimination' is not necessarily the most useful in-built sampler, but it is
-#         the only sampler that requires no parameters beyond the QubitProcessorSpec *and* works for arbitrary
-#         connectivity devices. See the docstrings for each of these samplers for more information.
-
-#     samplerargs : list, optional
-#         A list of arguments that are handed to the sampler function, specified by `sampler`.
-#         The first argument handed to the sampler is `pspec`, the second argument is `qubit_labels`,
-#         and `samplerargs` lists the remaining arguments handed to the sampler. This is not
-#         optional for some choices of `sampler`.
-
-#     addlocal : bool, optional
-#         Whether to follow each layer in the circuit, sampled according to `sampler` with
-#         a layer of 1-qubit gates. If this is True then the length of the circuit is double
-#         the requested length.
-
-#     lsargs : list, optional
-#         Only used if addlocal is True. A list of optional arguments handed to the 1Q gate
-#         layer sampler circuit_layer_by_oneQgate(). Specifies how to sample 1Q-gate layers.
-
-#     Returns
-#     -------
-#     Circuit
-#         A random circuit sampled as specified.
-#     Tuple
-#         A length-n tuple of floats in [0,1], corresponding to the error-free *marginalized* probabilities
-#         for the "1" outcome of a computational basis measurement at the end of this circuit, with the standard
-#         input state (with the outcomes ordered to be the same as the wires in the circuit).
-#     """
-#     if isinstance(structure, str):
-#         assert(structure == '1Q'), "The only default `structure` option is the string '1Q'"
-#         structure = tuple([(q,) for q in pspec.qubit_labels])
-#         n = pspec.num_qubits
-#     else:
-#         assert(isinstance(structure, list) or isinstance(structure, tuple)
-#                ), "If not a string, `structure` must be a list or tuple."
-#         qubits_used = []
-#         for qubit_labels in structure:
-#             assert(isinstance(qubit_labels, list) or isinstance(
-#                 qubit_labels, tuple)), "SubsetQs must be a list or a tuple!"
-#             qubits_used = qubits_used + list(qubit_labels)
-#             assert(len(set(qubits_used)) == len(qubits_used)
-#                    ), "The qubits in the tuples/lists of `structure must all be unique!"
-
-#         assert(set(qubits_used).issubset(set(pspec.qubit_labels))
-#                ), "The qubits to benchmark must all be in the QubitProcessorSpec `pspec`!"
-#         n = len(qubits_used)
-
-#     # Creates a empty circuit over no wires
-#     circuit = _cir.Circuit(num_lines=0, editable=True)
-
-#     s_rc_dict = {}
-#     p_rc_dict = {}
-#     circuit_dict = {}
-
-#     if isinstance(length, _np.int64):
-#         length_per_subset = [length for i in range(len(structure))]
-#     else:
-#         length_per_subset = length
-#         assert(len(length) == len(structure)), "If `length` is a list it must be the same length as `structure`"
-
-#     for ssQs_ind, qubit_labels in enumerate(structure):
-#         qubit_labels = tuple(qubit_labels)
-#         # Sample a random circuit of "native gates" over this set of qubits, with the
-#         # specified sampling.
-#         subset_circuit = create_random_circuit(pspec=pspec, length=length_per_subset[ssQs_ind],
-#                                                qubit_labels=qubit_labels, sampler=sampler, samplerargs=samplerargs,
-#                                                addlocal=addlocal, lsargs=lsargs)
-#         circuit_dict[qubit_labels] = subset_circuit
-#         # find the symplectic matrix / phase vector this circuit implements.
-#         s_rc_dict[qubit_labels], p_rc_dict[qubit_labels] = _symp.symplectic_rep_of_clifford_circuit(
-#             subset_circuit, pspec=pspec)
-#         # Tensors this circuit with the current circuit
-#         circuit.tensor_circuit_inplace(subset_circuit)
-
-#     circuit.done_editing()
-
-#     # Find the expected outcome of the circuit.
-#     s_out, p_out = _symp.symplectic_rep_of_clifford_circuit(circuit, pspec=pspec)
-#     s_inputstate, p_inputstate = _symp.prep_stabilizer_state(n, zvals=None)
-#     s_outstate, p_outstate = _symp.apply_clifford_to_stabilizer_state(s_out, p_out, s_inputstate, p_inputstate)
-#     idealout = []
-#     for qubit_labels in structure:
-#         subset_idealout = []
-#         for q in qubit_labels:
-#             qind = circuit.line_labels.index(q)
-#             measurement_out = _symp.pauli_z_measurement(s_outstate, p_outstate, qind)
-#             subset_idealout.append(measurement_out[1])
-#         idealout.append(tuple(subset_idealout))
-#     idealout = tuple(idealout)
-
-#     return circuit, idealout
-
-
-# def _get_setting(l, circuitindex, substructure, depths, circuits_per_length, structure):
-
-#     lind = depths.index(l)
-#     settingDict = {}
-
-#     for s in structure:
-#         if s in substructure:
-#             settingDict[s] = len(depths) + lind * circuits_per_length + circuitindex
-#         else:
-#             settingDict[s] = lind
-
-#     return settingDict
-
-
-# def create_simultaneous_random_circuits_experiment(pspec, depths, circuits_per_length, structure='1Q',
-#                                                    sampler='Qelimination', samplerargs=[], addlocal=False,
-#                                                    lsargs=[], set_isolated=True, setcomplement_isolated=False,
-#                                                    descriptor='A set of simultaneous random circuits', verbosity=1):
-#     """
-#     Generates a set of simultaneous random circuits of the specified depths.
-
-#     Parameters
-#     ----------
-#     pspec : QubitProcessorSpec
-#         The QubitProcessorSpec for the device that the circuit is being sampled for, which defines the
-#         "native" gate-set and the connectivity of the device. The returned circuit will be over
-#         the gates in `pspec`, and will respect the connectivity encoded by `pspec`. Note that `pspec`
-#         is always handed to the sampler, as the first argument of the sampler function (this is only
-#         of importance when not using an in-built sampler).
-
-#     depths : int
-#         Todo : update (needs to include list option)
-#         The set of depths for the circuits.
-
-#     circuits_per_length : int
-#         The number of (possibly) different circuits sampled at each length.
-
-#     structure : str or tuple.
-#         Defines the "structure" of the simultaneous circuit. TODO : more details.
-
-#     sampler : str or function, optional
-#         If a string, this should be one of: {'pairingQs', 'Qelimination', 'co2Qgates', 'local'}.
-#         Except for 'local', this corresponds to sampling layers according to the sampling function
-#         in rb.sampler named circuit_layer_by* (with * replaced by 'sampler'). For 'local', this
-#         corresponds to sampling according to rb.sampler.circuit_layer_of_oneQgates.
-#         If `sampler` is a function, it should be a function that takes as the first argument a
-#         QubitProcessorSpec, and returns a random circuit layer as a list of gate Label objects. Note that
-#         the default 'Qelimination' is not necessarily the most useful in-built sampler, but it is the
-#         only sampler that requires no parameters beyond the QubitProcessorSpec *and* works for arbitrary
-#         connectivity devices. See the docstrings for each of these samplers for more information.
-
-#     samplerargs : list, optional
-#         A list of arguments that are handed to the sampler function, specified by `sampler`.
-#         The first argument handed to the sampler is `pspec`, the second argument is `qubit_labels`,
-#         and `samplerargs` lists the remaining arguments handed to the sampler. This is not
-#         optional for some choices of `sampler`.
-
-#     addlocal : bool, optional
-#         Whether to follow each layer in the "core" circuits, sampled according to `sampler` with
-#         a layer of 1-qubit gates.
-
-#     lsargs : list, optional
-#         Only used if addlocal is True. A list of optional arguments handed to the 1Q gate
-#         layer sampler circuit_layer_by_oneQgate(). Specifies how to sample 1Q-gate layers.
-
-#     set_isolated : bool, optional
-#         Todo
-
-#     setcomplement_isolated : bool, optional
-#         Todo
-
-#     descriptor : str, optional
-#         A description of the experiment being generated. Stored in the output dictionary.
-
-#     verbosity : int, optional
-#         If > 0 the number of circuits generated so far is shown.
-
-#     Returns
-#     -------
-#     dict
-#         A dictionary containing the generated random circuits, the error-free outputs of the circuit,
-#         and the specification used to generate the circuits. The keys are:
-
-#         - 'circuits'. A dictionary of the sampled circuits. The circuit with key(l,k) is the kth circuit
-#         at length l.
-
-#         - 'probs'. A dictionary of the error-free *marginalized* probabilities for the "1" outcome of
-#         a computational basis measurement at the end of each circuit, with the standard input state.
-#         The ith element of this tuple corresponds to this probability for the qubit on the ith wire of
-#         the output circuit.
-
-#         - 'qubitordering'. The ordering of the qubits in the 'target' tuples.
-
-#         - 'spec'. A dictionary containing all of the parameters handed to this function, except `pspec`.
-#         This then specifies how the circuits where generated.
-#     """
-#     experiment_dict = {}
-#     experiment_dict['spec'] = {}
-#     experiment_dict['spec']['depths'] = depths
-#     experiment_dict['spec']['circuits_per_length'] = circuits_per_length
-#     experiment_dict['spec']['sampler'] = sampler
-#     experiment_dict['spec']['samplerargs'] = samplerargs
-#     experiment_dict['spec']['addlocal'] = addlocal
-#     experiment_dict['spec']['lsargs'] = lsargs
-#     experiment_dict['spec']['descriptor'] = descriptor
-#     experiment_dict['spec']['createdby'] = 'extras.rb.sample.simultaneous_random_circuits_experiment'
-
-#     if isinstance(structure, str):
-#         assert(structure == '1Q'), "The only default `structure` option is the string '1Q'"
-#         structure = tuple([(q,) for q in pspec.qubit_labels])
-#     else:
-#         assert(isinstance(structure, list) or isinstance(structure, tuple)), \
-#             "If not a string, `structure` must be a list or tuple."
-#         qubits_used = []
-#         for qubit_labels in structure:
-#             assert(isinstance(qubit_labels, list) or isinstance(
-#                 qubit_labels, tuple)), "SubsetQs must be a list or a tuple!"
-#             qubits_used = qubits_used + list(qubit_labels)
-#             assert(len(set(qubits_used)) == len(qubits_used)), \
-#                 "The qubits in the tuples/lists of `structure must all be unique!"
-
-#         assert(set(qubits_used).issubset(set(pspec.qubit_labels))), \
-#             "The qubits to benchmark must all be in the QubitProcessorSpec `pspec`!"
-
-#     experiment_dict['spec']['structure'] = structure
-#     experiment_dict['circuits'] = {}
-#     experiment_dict['probs'] = {}
-#     experiment_dict['settings'] = {}
-
-#     for lnum, l in enumerate(depths):
-#         if verbosity > 0:
-#             print('- Sampling {} circuits at length {} ({} of {} depths)'.format(circuits_per_length, l,
-#                                                                                  lnum + 1, len(depths)))
-#             print('  - Number of circuits sampled = ', end='')
-#         for j in range(circuits_per_length):
-#             circuit, idealout = sample_simultaneous_random_circuit(pspec, l, structure=structure, sampler=sampler,
-#                                                                    samplerargs=samplerargs, addlocal=addlocal,
-#                                                                    lsargs=lsargs)
-
-#             if (not set_isolated) and (not setcomplement_isolated):
-#                 experiment_dict['circuits'][l, j] = circuit
-#                 experiment_dict['probs'][l, j] = idealout
-#                 experiment_dict['settings'][l, j] = {
-#                     s: len(depths) + lnum * circuits_per_length + j for s in tuple(structure)}
-#             else:
-#                 experiment_dict['circuits'][l, j] = {}
-#                 experiment_dict['probs'][l, j] = {}
-#                 experiment_dict['settings'][l, j] = {}
-#                 experiment_dict['circuits'][l, j][tuple(structure)] = circuit
-#                 experiment_dict['probs'][l, j][tuple(structure)] = idealout
-#                 experiment_dict['settings'][l, j][tuple(structure)] = _get_setting(l, j, structure, depths,
-#                                                                                    circuits_per_length, structure)
-#             if set_isolated:
-#                 for subset_ind, subset in enumerate(structure):
-#                     subset_circuit = circuit.copy(editable=True)
-#                     #print(subset)
-#                     for q in circuit.line_labels:
-#                         if q not in subset:
-#                             #print(subset_circuit, q)
-#                             subset_circuit.replace_with_idling_line_inplace(q)
-#                     subset_circuit.done_editing()
-#                     experiment_dict['circuits'][l, j][(tuple(subset),)] = subset_circuit
-#                     experiment_dict['probs'][l, j][(tuple(subset),)] = idealout[subset_ind]
-#                     # setting = {}
-#                     # for s in structure:
-#                     #     if s in subset:
-#                     #         setting[s] =  len(depths) + lnum*circuits_per_length + j
-#                     #     else:
-#                     #         setting[s] =  lnum
-#                     experiment_dict['settings'][l, j][(tuple(subset),)] = _get_setting(l, j, (tuple(subset),), depths,
-#                                                                                        circuits_per_length, structure)
-#                     # print(subset)
-#                     # print(_get_setting(l, j, subset, depths, circuits_per_length, structure))
-
-#             if setcomplement_isolated:
-#                 for subset_ind, subset in enumerate(structure):
-#                     subsetcomplement_circuit = circuit.copy(editable=True)
-#                     for q in circuit.line_labels:
-#                         if q in subset:
-#                             subsetcomplement_circuit.replace_with_idling_line_inplace(q)
-#                     subsetcomplement_circuit.done_editing()
-#                     subsetcomplement = list(_copy.copy(structure))
-#                     subsetcomplement_idealout = list(_copy.copy(idealout))
-#                     del subsetcomplement[subset_ind]
-#                     del subsetcomplement_idealout[subset_ind]
-#                     subsetcomplement = tuple(subsetcomplement)
-#                     subsetcomplement_idealout = tuple(subsetcomplement_idealout)
-#                     experiment_dict['circuits'][l, j][subsetcomplement] = subsetcomplement_circuit
-#                     experiment_dict['probs'][l, j][subsetcomplement] = subsetcomplement_idealout
-
-#                     # for s in structure:
-#                     #     if s in subsetcomplement:
-#                     #         setting[s] =  len(depths) + lnum*circuits_per_length + j
-#                     #     else:
-#                     #         setting[s] =  lnum
-#                     experiment_dict['settings'][l, j][subsetcomplement] = _get_setting(l, j, subsetcomplement, depths,
-#                                                                                        circuits_per_length, structure)
-
-#             if verbosity > 0: print(j + 1, end=',')
-#         if verbosity > 0: print('')
-
-#     return experiment_dict
-
-
-# def create_exhaustive_independent_random_circuits_experiment(pspec, allowed_depths, circuits_per_subset,
-#                                                              structure='1Q',
-#                                                              sampler='Qelimination', samplerargs=[], descriptor='',
-#                                                              verbosity=1, seed=None):
-#     """
-#     Todo
-
-#     Parameters
-#     ----------
-#     pspec : QubitProcessorSpec
-#         The QubitProcessorSpec for the device that the circuit is being sampled for, which defines the
-#         "native" gate-set and the connectivity of the device. The returned circuit will be over
-#         the gates in `pspec`, and will respect the connectivity encoded by `pspec`. Note that `pspec`
-#         is always handed to the sampler, as the first argument of the sampler function (this is only
-#         of importance when not using an in-built sampler).
-
-#     allowed_depths : <TODO typ>
-#         <TODO description>
-
-#     circuits_per_subset : <TODO typ>
-#         <TODO description>
-
-#     structure : str or tuple.
-#         Defines the "structure" of the simultaneous circuit. TODO : more details.
-
-#     sampler : str or function, optional
-#         If a string, this should be one of: {'pairingQs', 'Qelimination', 'co2Qgates', 'local'}.
-#         Except for 'local', this corresponds to sampling layers according to the sampling function
-#         in rb.sampler named circuit_layer_by* (with * replaced by 'sampler'). For 'local', this
-#         corresponds to sampling according to rb.sampler.circuit_layer_of_oneQgates.
-#         If `sampler` is a function, it should be a function that takes as the first argument a
-#         QubitProcessorSpec, and returns a random circuit layer as a list of gate Label objects. Note that
-#         the default 'Qelimination' is not necessarily the most useful in-built sampler, but it is the
-#         only sampler that requires no parameters beyond the QubitProcessorSpec *and* works for arbitrary
-#         connectivity devices. See the docstrings for each of these samplers for more information.
-
-#     samplerargs : list, optional
-#         A list of arguments that are handed to the sampler function, specified by `sampler`.
-#         The first argument handed to the sampler is `pspec`, the second argument is `qubit_labels`,
-#         and `samplerargs` lists the remaining arguments handed to the sampler. This is not
-#         optional for some choices of `sampler`.
-
-#     descriptor : str, optional
-#         A description of the experiment being generated. Stored in the output dictionary.
-
-#     verbosity : int, optional
-#         How much output to sent to stdout.
-
-#     seed : int, optional
-#         Seed for RNG
-
-#     Returns
-#     -------
-#     dict
-#     """
-#     experiment_dict = {}
-#     experiment_dict['spec'] = {}
-#     experiment_dict['spec']['allowed_depths'] = allowed_depths
-#     experiment_dict['spec']['circuits_per_subset'] = circuits_per_subset
-#     experiment_dict['spec']['sampler'] = sampler
-#     experiment_dict['spec']['samplerargs'] = samplerargs
-#     experiment_dict['spec']['descriptor'] = descriptor
-
-#     if isinstance(structure, str):
-#         assert(structure == '1Q'), "The only default `structure` option is the string '1Q'"
-#         structure = tuple([(q,) for q in pspec.qubit_labels])
-#     else:
-#         assert(isinstance(structure, list) or isinstance(structure, tuple)), \
-#             "If not a string, `structure` must be a list or tuple."
-#         qubits_used = []
-#         for qubit_labels in structure:
-#             assert(isinstance(qubit_labels, list) or isinstance(
-#                 qubit_labels, tuple)), "SubsetQs must be a list or a tuple!"
-#             qubits_used = qubits_used + list(qubit_labels)
-#             assert(len(set(qubits_used)) == len(qubits_used)), \
-#                 "The qubits in the tuples/lists of `structure must all be unique!"
-
-#         assert(set(qubits_used).issubset(set(pspec.qubit_labels))), \
-#             "The qubits to benchmark must all be in the QubitProcessorSpec `pspec`!"
-
-#     rand_state = _np.random.RandomState(seed)  # OK if seed is None
-
-#     experiment_dict['spec']['structure'] = structure
-#     experiment_dict['circuits'] = {}
-#     experiment_dict['probs'] = {}
-
-#     if circuits_per_subset**len(structure) >> 10000:
-#         print("Warning: {} circuits are going to be generated by this function!".format(
-#             circuits_per_subset**len(structure)))
-
-#     circuits = {}
-
-#     for ssQs_ind, qubit_labels in enumerate(structure):
-#         circuits[qubit_labels] = []
-#         for i in range(circuits_per_subset):
-#             l = allowed_depths[rand_state.randint(len(allowed_depths))]
-#             circuits[qubit_labels].append(create_random_circuit(pspec, l, qubit_labels=qubit_labels,
-#                                                                 sampler=sampler, samplerargs=samplerargs))
-
-#     experiment_dict['subset_circuits'] = circuits
-
-#     parallel_circuits = {}
-#     it = [range(circuits_per_subset) for i in range(len(structure))]
-#     for setting_comb in _itertools.product(*it):
-#         pcircuit = _cir.Circuit(num_lines=0, editable=True)
-#         for ssQs_ind, qubit_labels in enumerate(structure):
-#             pcircuit.tensor_circuit_inplace(circuits[qubit_labels][setting_comb[ssQs_ind]])
-#             pcircuit.done_editing()  # TIM: is this indented properly?
-#             parallel_circuits[setting_comb] = pcircuit
-
-#     experiment_dict['circuits'] = parallel_circuits
-
-#     return experiment_dict
-
-=======
->>>>>>> develop
 
 def create_direct_rb_circuit(pspec, clifford_compilations, length, qubit_labels=None, sampler='Qelimination',
                              samplerargs=None, addlocal=False, lsargs=None, randomizeout=True, cliffordtwirl=True,
@@ -2615,15 +2171,13 @@
     #     - qubit_labels:
     #     - circuit: Boolean that determines if a list of single-qubit Paulis or a compiled circuit is returned.
     
-<<<<<<< HEAD
-=======
+
     if circuit is True:
         if qubit_labels is not None: qubits = qubit_labels[:]  # copy this list
         else: qubits = pspec.qubit_labels[:]
     
     rng = _np.random.default_rng(seed)
 
->>>>>>> develop
     pauli_list = ['I','X','Y','Z']
     
     if include_identity is False:
@@ -2748,7 +2302,7 @@
         composed_layer.append(new_gate)
     return composed_layer
 
-def _sample_stabilizer(pauli, sign, absolute_compilation, qubit_labels, seed=None):
+def _sample_stabilizer(pauli, sign, absolute_compilation, qubit_labels, seed=None, randomize_for_identity=False):
     # Samples a random stabilizer of a Pauli, s = s_1 \otimes ... \otimes s_n. For each s_i,
     # we perform the following gates:
     #     - s_i = X: H
@@ -2787,11 +2341,10 @@
                  'Z': 'C0'}
     
     x_layer = [symp_reps['I'] if zvals[i] == 0 else symp_reps['X'] for i in range(len(zvals))]
-<<<<<<< HEAD
-    circ_layer = [circ_dict[i] if i in circ_dict.keys() else 'C'+str(rng.integers(24)) for i in pauli]
-=======
+    if randomize_for_identity:
+        circ_layer = [circ_dict[i] if i in circ_dict.keys() else 'C'+str(rng.integers(24)) for i in pauli]
+    else:
     circ_layer = [circ_dict[i] if i in circ_dict.keys() else 'C'+str(0) for i in pauli]
->>>>>>> 038a2f71
 
     init_layer = [symp_reps[circ_layer[i]] for i in range(len(pauli))]
     
