--- conflicted
+++ resolved
@@ -401,9 +401,6 @@
         raise ValueError("'{}' is not a valid algorithm "
                          "identifier.".format(algorithm))
 
-<<<<<<< HEAD
-    return germList
-=======
     #force the line labels on each circuit to match the state space labels for the target model.
     #this is suboptimal for many-qubit models, so will probably want to revisit this. #TODO
     def fix_line_labels(germListToFix):
@@ -426,7 +423,6 @@
     finalGermList = fix_line_labels(germList)
 
     return finalGermList
->>>>>>> 4f2a2705
 
 
 def compute_germ_set_score(germs, target_model=None, neighborhood=None,
