"""
Report generation functions.
"""
#***************************************************************************************************
# Copyright 2015, 2019, 2025 National Technology & Engineering Solutions of Sandia, LLC (NTESS).
# Under the terms of Contract DE-NA0003525 with NTESS, the U.S. Government retains certain rights
# in this software.
# Licensed under the Apache License, Version 2.0 (the "License"); you may not use this file except
# in compliance with the License.  You may obtain a copy of the License at
# http://www.apache.org/licenses/LICENSE-2.0 or in the LICENSE file in the root pyGSTi directory.
#***************************************************************************************************

import collections as _collections
import os as _os
import time as _time
import warnings as _warnings
import zipfile as _zipfile

import numpy as _np

from pygsti.report import Report as _Report
from pygsti.report import autotitle as _autotitle
from pygsti.report import merge_helpers as _merge
from pygsti.report import reportables as _reportables
from pygsti.report import section as _section
from pygsti.report import workspace as _ws
from pygsti._version import version as _pygsti_version
from pygsti import tools as _tools
from pygsti.models.explicitmodel import ExplicitOpModel as _ExplicitOpModel
from pygsti.baseobjs.statespace import StateSpace as _StateSpace
from pygsti.objectivefns import objectivefns as _objfns
from pygsti.objectivefns import wildcardbudget as _wildcardbudget
from pygsti.circuits.circuit import Circuit as _Circuit
from pygsti.circuits.circuitlist import CircuitList as _CircuitList
from pygsti.circuits.circuitstructure import PlaquetteGridCircuitStructure as _PlaquetteGridCircuitStructure
from pygsti.baseobjs.label import Label as _Lbl
from pygsti.baseobjs.verbosityprinter import VerbosityPrinter as _VerbosityPrinter
from pygsti.tools.legacytools import deprecate as _deprecated_fn
from pygsti.objectivefns.wildcardbudget import PrimitiveOpsSingleScaleWildcardBudget

#maybe import these from drivers.longsequence so they stay synced?
ROBUST_SUFFIX_LIST = [".robust", ".Robust", ".robust+", ".Robust+"]  # ".wildcard" (not a separate estimate anymore)
DEFAULT_NONMARK_ERRBAR_THRESHOLD = 100000.0  # essentially disable since we have better ways of quantifying this now


def _add_new_labels(running_lbls, current_lbls):
    """
    Simple routine to add current-labels to a list of
    running-labels without introducing duplicates and
    preserving order as best we can.
    """
    if running_lbls is None:
        return current_lbls[:]  # copy!
    elif running_lbls != current_lbls:
        for lbl in current_lbls:
            if lbl not in running_lbls:
                running_lbls.append(lbl)
    return running_lbls


def _add_new_estimate_labels(running_lbls, estimates, combine_robust):
    """
    Like _add_new_labels but perform robust-suffix processing.

    In particular, if `combine_robust == True` then do not add
    labels which have a ".robust" counterpart.
    """
    current_lbls = list(estimates.keys())

    def _add_lbl(lst, lbl):
        if combine_robust and any([(lbl + suffix in current_lbls)
                                   for suffix in ROBUST_SUFFIX_LIST]):
            return  # don't add label
        lst.append(lbl)  # add label

    if running_lbls is None:
        running_lbls = []

    if running_lbls != current_lbls:
        for lbl in current_lbls:
            if lbl not in running_lbls:
                _add_lbl(running_lbls, lbl)

    return running_lbls


#def _robust_estimate_has_same_models(estimates, est_lbl):
#    lbl_robust = est_lbl+ROBUST_SUFFIX
#    if lbl_robust not in estimates: return False #no robust estimate
#
#    for mdl_lbl in list(estimates[est_lbl].goparameters.keys()) \
#        + ['final iteration estimate']:
#        if mdl_lbl not in estimates[lbl_robust].models:
#            return False #robust estimate is missing mdl_lbl!
#
#        mdl = estimates[lbl_robust].models[mdl_lbl]
#        if estimates[est_lbl].models[mdl_lbl].frobeniusdist(mdl) > 1e-8:
#            return False #model mismatch!
#
#    return True

def _get_viewable_crf(est, est_lbl, mdl_lbl, verbosity=0):
    printer = _VerbosityPrinter.create_printer(verbosity)

    if est.has_confidence_region_factory(mdl_lbl, 'final'):
        crf = est.create_confidence_region_factory(mdl_lbl, 'final')
        if crf.can_construct_views():
            return crf
        else:
            printer.log(
                ("Note: Confidence interval factory for {estlbl}.{gslbl} "
                 "model exists but cannot create views.  This could be "
                 "because you forgot to create a Hessian *projection*"
                 ).format(estlbl=est_lbl, gslbl=mdl_lbl))
    else:
        printer.log(
            ("Note: no factory to compute confidence "
             "intervals for the '{estlbl}.{gslbl}' model."
             ).format(estlbl=est_lbl, gslbl=mdl_lbl))

    return None


def create_offline_zip(output_dir="."):
    """
    Creates a zip file containing the a directory ("offline") of files need to display "offline" reports.

    This offline directory is often generated by reports when `connected=False` is specified..

    For offline reports to display, the "offline" folder must be placed
    in the same directory as the report's HTML file.  This function can
    be used to easily obtain a copy of the offline folder for the purpose
    of sharing offline reports with other people.  If you're just creating
    your own offline reports using pyGSTi, the offline folder is
    automatically copied into it's proper position - so you don't need
    to call this function.

    Parameters
    ----------
    output_dir : str, optional
        The directory in which "offline.zip" should be place.

    Returns
    -------
    None
    """
    templatePath = _os.path.join(_os.path.dirname(_os.path.abspath(__file__)),
                                 "templates")

    zipFName = _os.path.join(output_dir, "offline.zip")
    zipHandle = _zipfile.ZipFile(zipFName, 'w', _zipfile.ZIP_DEFLATED)
    for root, _, files in _os.walk(_os.path.join(templatePath, "offline")):
        for f in files:
            fullPath = _os.path.join(root, f)
            zipHandle.write(fullPath, _os.path.relpath(fullPath, templatePath))
    zipHandle.close()


# TODO remove
def _set_toggles(results_dict, brevity, combine_robust):
    #Determine when to get circuit weight (scaling) values and show via
    # ColorBoxPlots below by checking whether any estimate has "weights"
    # parameter (a dict) with > 0 entries.
    toggles = {}

    toggles["ShowScaling"] = False
    toggles["ShowUnmodeledError"] = False
    for res in results_dict.values():
        for est in res.estimates.values():
            weights = est.parameters.get("weights", None)
            if (weights is not None and len(weights) > 0):
                toggles["ShowScaling"] = True
            if est.parameters.get("unmodeled_error", None):
                toggles["ShowUnmodeledError"] = True

    toggles['BrevityLT1'] = bool(brevity < 1)
    toggles['BrevityLT2'] = bool(brevity < 2)
    toggles['BrevityLT3'] = bool(brevity < 3)
    toggles['BrevityLT4'] = bool(brevity < 4)

    toggles['CombineRobust'] = bool(combine_robust)
    return toggles


def _create_master_switchboard(ws, results_dict, confidence_level,
                               nmthreshold, printer, fmt,
                               combine_robust, idt_results_dict=None, embed_figures=True):
    """
    Creates the "master switchboard" used by several of the reports
    """

    if isinstance(results_dict, _collections.OrderedDict):
        dataset_labels = list(results_dict.keys())
    else:
        dataset_labels = sorted(list(results_dict.keys()))

    est_labels = None
    gauge_opt_labels = None
    Ls = None

    for results in results_dict.values():
        est_labels = _add_new_estimate_labels(est_labels, results.estimates, combine_robust)
        loc_Ls = results.circuit_lists['final'].xs \
            if isinstance(results.circuit_lists['final'], _PlaquetteGridCircuitStructure) else [0]
        Ls = _add_new_labels(Ls, loc_Ls)
        for est in results.estimates.values():
            gauge_opt_labels = _add_new_labels(gauge_opt_labels,
                                               list(est.goparameters.keys()))

    Ls = list(sorted(Ls))  # make sure Ls are sorted in increasing order

    # XXX i suspect it's not actually this easy
    # if fmt == "latex" and len(Ls) > 0:
    #     swLs = [Ls[-1]]  # "switched Ls" = just take the single largest L
    # else:
    #     swLs = Ls  # switch over all Ls
    swLs = Ls

    multidataset = bool(len(dataset_labels) > 1)
    multiest = bool(len(est_labels) > 1)
    multiGO = bool(len(gauge_opt_labels) > 1)
    #multiL = bool(len(swLs) > 1)

    switchBd = ws.Switchboard(
        ["Dataset", "Estimate", "Gauge-Opt", "max(L)"],
        [dataset_labels, est_labels, gauge_opt_labels, list(map(str, swLs))],
        ["dropdown", "dropdown", "buttons", "slider"], [0, 0, 0, len(swLs) - 1],
        show=[multidataset, multiest, multiGO, False],  # "global" switches only + gauge-opt (OK if doesn't apply)
        use_loadable_items=embed_figures
    )

    switchBd.add("ds", (0,))
    switchBd.add("prep_fiducials", (0,))
    switchBd.add("meas_fiducials", (0,))
    switchBd.add("fiducials_tup", (0,))
    switchBd.add("germs", (0,))

    switchBd.add("eff_ds", (0, 1))
    switchBd.add("modvi_ds", (0, 1))
    switchBd.add("wildcard_budget", (0, 1, 2))
    switchBd.add("wildcard_budget_optional", (0, 1, 2))
    switchBd.add("scaled_submxs_dict", (0, 1))
    switchBd.add("mdl_target", (0, 1))
    switchBd.add("params", (0, 1))
    switchBd.add("objfn_builder", (0, 1))
    switchBd.add("objfn_builder_modvi", (0, 1))
    switchBd.add("clifford_compilation", (0, 1))
    switchBd.add("meta_stdout", (0, 1))
    switchBd.add("profiler", (0, 1))

    switchBd.add("mdl_gaugeinv", (0, 1))
    switchBd.add("mdl_gaugeinv_ep", (0, 1))
    switchBd.add("mdl_final", (0, 1, 2))
    switchBd.add("mdl_eval_projected", (0, 1, 2))
    switchBd.add("mdl_target_and_final", (0, 1, 2))  # general only!
    switchBd.add("goparams", (0, 1, 2))
    switchBd.add("mdl_current", (0, 1, 3))
    switchBd.add("mdl_current_modvi", (0, 1, 3))
    switchBd.add("circuits_current", (0, 3))  # current L value (iteration)
    switchBd.add("circuits_final", (0,))  # final L value (iteration)
    switchBd.add("mdl_all", (0, 1))
    switchBd.add("mdl_all_modvi", (0, 1))
    switchBd.add("circuits_all", (0,))  # a list of circuit lists, one per L-val (iteration)
    switchBd.add("mdl_final_grid", (2,))
    switchBd.add("idtresults", (0,))
    

    switchBd.add('current_mdc_store', (0, 1, 3))#mdc stores for this estimate/dataset indexed by L
    switchBd.add('mdc_store_all', (0,1)) #list of all the mdc stores for this estimate/dataset
    switchBd.add('final_mdc_store', (0, 1))
    switchBd.add('mdl_final_modvi', (0, 1))

    if confidence_level is not None:
        switchBd.add("cri", (0, 1, 2))
        switchBd.add("cri_gaugeinv", (0, 1))
        switchBd.add("cri_target_and_final", (0, 1, 2)) 

    for d, dslbl in enumerate(dataset_labels):
        results = results_dict[dslbl]

        prep_fiducials = results.circuit_lists.get('prep fiducials', None)
        meas_fiducials = results.circuit_lists.get('meas fiducials', None)
        germs = results.circuit_lists.get('germs', None)

        NA = ws.NotApplicable()
        if prep_fiducials is None:
            prep_fiducials = results.data.edesign.prep_fiducials \
                if hasattr(results.data.edesign, 'prep_fiducials') else NA
        if meas_fiducials is None:
            meas_fiducials = results.data.edesign.meas_fiducials \
                if hasattr(results.data.edesign, 'meas_fiducials') else NA
        if germs is None:
            germs = results.data.edesign.germs \
                if hasattr(results.data.edesign, 'germs') else NA

        switchBd.ds[d] = results.dataset
        switchBd.prep_fiducials[d] = prep_fiducials
        switchBd.meas_fiducials[d] = meas_fiducials
        switchBd.fiducials_tup[d] = (prep_fiducials, meas_fiducials) \
            if (prep_fiducials is not NA and meas_fiducials is not NA) else NA
        switchBd.germs[d] = germs

        switchBd.circuits_final[d] = results.circuit_lists['final']

        loc_Ls = results.circuit_lists['final'].xs \
            if isinstance(results.circuit_lists['final'], _PlaquetteGridCircuitStructure) else [0]

        for iL, L in enumerate(swLs):  # allow different results to have different Ls
            if L in loc_Ls:
                k = loc_Ls.index(L)
                switchBd.circuits_current[d, iL] = results.circuit_lists['iteration'][k]
        switchBd.circuits_all[d] = results.circuit_lists['iteration']

        if idt_results_dict is not None:
            switchBd.idtresults[d] = idt_results_dict.get(dslbl, None)

        for i, lbl in enumerate(est_labels):
            est = results.estimates.get(lbl, None)
            if est is None: continue

            for suffix in ROBUST_SUFFIX_LIST:
                if combine_robust and lbl.endswith(suffix):
                    est_modvi = results.estimates.get(lbl[:-len(suffix)], est)
                    break
            else:
                est_modvi = est

            switchBd.objfn_builder[d, i] = est.parameters.get('final_objfn_builder', _objfns.ObjectiveFunctionBuilder.create_from('logl'))
            switchBd.objfn_builder_modvi[d, i] = _objfns.ObjectiveFunctionBuilder.create_from('logl')
            switchBd.params[d, i] = est.parameters
            
            #add the final mdc store
            switchBd.final_mdc_store[d,i]= est.parameters.get('final_mdc_store', None)
            switchBd.mdc_store_all[d,i] = est.parameters.get('per_iter_mdc_store', None)

            #TODO: Fix this next block
            switchBd.clifford_compilation[d, i] = est.parameters.get("clifford compilation", 'auto')
            if switchBd.clifford_compilation[d, i] == 'auto':
                switchBd.clifford_compilation[d, i] = find_std_clifford_compilation(
                    est.models['target'], printer)

            switchBd.profiler[d, i] = est_modvi.parameters.get('profiler', None)
            switchBd.meta_stdout[d, i] = est_modvi.meta.get('stdout', [('LOG', 1, "No standard output recorded")])

            GIRepLbl = 'final iteration estimate'  # replace with a gauge-opt label if it has a CI factory
            if confidence_level is not None:
                if _get_viewable_crf(est, lbl, GIRepLbl) is None:
                    for l in gauge_opt_labels:
                        if _get_viewable_crf(est, lbl, l) is not None:
                            GIRepLbl = l; break

            # NOTE on modvi_ds (the dataset used in model violation plots)
            # if combine_robust is True, modvi_ds is the unscaled dataset.
            # if combine_robust is False, modvi_ds is the effective dataset
            #     for the estimate (potentially just the unscaled one)

            #if this estimate uses robust scaling or wildcard budget
            NA = ws.NotApplicable()
            if est.parameters.get("weights", None):
                effds, scale_subMxs = est.create_effective_dataset(True)
                switchBd.eff_ds[d, i] = effds
                switchBd.scaled_submxs_dict[d, i] = {'scaling': scale_subMxs, 'scaling.colormap': "revseq"}
                switchBd.modvi_ds[d, i] = results.dataset if combine_robust else effds
            else:
                switchBd.modvi_ds[d, i] = results.dataset
                switchBd.eff_ds[d, i] = NA
                switchBd.scaled_submxs_dict[d, i] = NA

            wildcard = est.parameters.get("unmodeled_error", None)
            if isinstance(wildcard, dict):  # this is either a serialized budget object
                #or a dictionary of serialized budget objects. Let's check which:
                #technically the following could get broken by a user naming a gauge-opt
                #opt suite 'module', I'll think of a better fix for this at some point.
                if 'module' in wildcard.keys():
                    wildcard = _wildcardbudget.WildcardBudget.from_nice_serialization(wildcard)
                else:
                    wildcard = {lbl:_wildcardbudget.WildcardBudget.from_nice_serialization(budget) for lbl,budget in wildcard.items()}

            for j, gokey in enumerate(gauge_opt_labels):
                switchBd.wildcard_budget_optional[d, i, j] = None
                if wildcard is not None:
                    if isinstance(wildcard, _wildcardbudget.WildcardBudget):
                        switchBd.wildcard_budget[d, i, j] = wildcard
                        switchBd.wildcard_budget_optional[d, i, j] = wildcard
                    elif isinstance(wildcard, dict):
                        switchBd.wildcard_budget[d, i, j] = wildcard.get(gokey, NA)
                        switchBd.wildcard_budget_optional[d, i, j] = wildcard.get(gokey, None)
                else:
                    switchBd.wildcard_budget[d, i, j] = NA

            switchBd.mdl_target[d, i] = est.models['target']
            switchBd.mdl_gaugeinv[d, i] = est.models[GIRepLbl]
            
            switchBd.mdl_final_modvi[d, i]= est.models['final iteration estimate']
            
            try:
                switchBd.mdl_gaugeinv_ep[d, i] = _tools.project_to_target_eigenspace(est.models[GIRepLbl],
                                                                                     est.models['target'])
            except AttributeError:  # Implicit models don't support everything, like set_all_parameterizations
                switchBd.mdl_gaugeinv_ep[d, i] = None
            except _np.linalg.LinAlgError:  # Failure to compute a best-case gauge transform can happen w/reduced models
                switchBd.mdl_gaugeinv_ep[d, i] = None
            except (ValueError, AssertionError):  # if target is badly off, e.g. an imaginary part assertion
                switchBd.mdl_gaugeinv_ep[d, i] = None

            switchBd.mdl_final[d, i, :] = [est.models.get(l, NA) for l in gauge_opt_labels]
            switchBd.mdl_target_and_final[d, i, :] = \
                [[est.models['target'], est.models[l]] if (l in est.models) else NA
                 for l in gauge_opt_labels]
                 #Add some logic to allow for the value of the gaugeoptparams dict to be None
                 #(so far this only shows up in certain ModelTest scenarios).
            switchBd.goparams[d, i, :] = [est.goparameters.get(l, NA) if est.goparameters.get(l, NA) is not None
                                                                    else NA for l in gauge_opt_labels]

            for iL, L in enumerate(swLs):  # allow different results to have different Ls
                if L in loc_Ls:
                    k = loc_Ls.index(L)
                    switchBd.mdl_current[d, i, iL] = est.models['iteration %d estimate' % k]
                    switchBd.mdl_current_modvi[d, i, iL] = est_modvi.models['iteration %d estimate' % k]
                    #add the intermediate iteration mdc stores.
                    if est.parameters.get('per_iter_mdc_store', None):
                        switchBd.current_mdc_store[d,i,iL] = est.parameters['per_iter_mdc_store'][k]
                    else:
                        switchBd.current_mdc_store[d,i,iL] = None
            switchBd.mdl_all[d, i] = [est.models['iteration %d estimate' % k] for k in range(est.num_iterations)]
            switchBd.mdl_all_modvi[d, i] = [est_modvi.models['iteration %d estimate' % k]
                                            for k in range(est_modvi.num_iterations)]

            if confidence_level is not None:
                misfit_sigma = est.misfit_sigma()

                for il, l in enumerate(gauge_opt_labels):
                    if l in est.models:
                        switchBd.cri[d, i, il] = None  # default
                        switchBd.cri_target_and_final[d, i, il] = [None, None] #default
                        crf = _get_viewable_crf(est, lbl, l, printer - 2)

                        if crf is not None:
                            #Check whether we should use non-Markovian error bars:
                            # If fit is bad, check if any reduced fits were computed
                            # that we can use with in-model error bars.  If not, use
                            # experimental non-markovian error bars.
                            region_type = "normal" if misfit_sigma <= nmthreshold \
                                          else "non-markovian"
                            switchBd.cri[d, i, il] = crf.view(confidence_level, region_type)
                            #Now that we have identifies the gauge-optimization with the CRI
                            #add this to the switchboard.
                            switchBd.cri_target_and_final[d,i,il] = [None, crf.view(confidence_level, region_type)]
                    else: 
                        switchBd.cri[d, i, il] = NA
                        switchBd.cri_target_and_final[d, i, il] = NA


                # "Gauge Invariant Representation" model
                # If we can't compute CIs for this, ignore SILENTLY, since any
                #  relevant warnings/notes should have been given above.
                switchBd.cri_gaugeinv[d, i] = None  # default
                crf = _get_viewable_crf(est, lbl, GIRepLbl)
                if crf is not None:
                    region_type = "normal" if misfit_sigma <= nmthreshold \
                                  else "non-markovian"
                    switchBd.cri_gaugeinv[d, i] = crf.view(confidence_level, region_type)

    results_list = [results_dict[dslbl] for dslbl in dataset_labels]
    for i, gokey in enumerate(gauge_opt_labels):
        if multidataset:
            switchBd.mdl_final_grid[i] = [
                [(res.estimates[el].models.get(gokey, None)
                  if el in res.estimates else None) for el in est_labels]
                for res in results_list]
        else:
            switchBd.mdl_final_grid[i] = [
                (results_list[0].estimates[el].models.get(gokey, None)
                 if el in results_list[0].estimates else None) for el in est_labels]

    if multidataset:
        switchBd.add_unswitched('mdl_target_grid', [
            [(res.estimates[el].models.get('target', None)
              if el in res.estimates else None) for el in est_labels]
            for res in results_list])
    else:
        switchBd.add_unswitched('mdl_target_grid', [
            (results_list[0].estimates[el].models.get('target', None)
             if el in results_list[0].estimates else None) for el in est_labels])

    return switchBd, dataset_labels, est_labels, gauge_opt_labels, Ls, swLs


def _construct_idtresults(idt_idle_op, idt_pauli_dicts, gst_results_dict, printer):
    """
    Constructs a dictionary of idle tomography results, parallel
    to the GST results in `gst_results_dict`, where possible.
    """
    if idt_pauli_dicts is None:
        return {}

    idt_results_dict = {}

    from ..extras import idletomography as _idt
    autodict = bool(idt_pauli_dicts == "auto")
    for ky, results in gst_results_dict.items():

        if autodict:
            for est in results.estimates.values():
                if 'target' in est.models:
                    idt_target = est.models['target']
                    break
            else: continue  # can't find any target models
            idt_pauli_dicts = _idt.determine_paulidicts(idt_target)
            if idt_pauli_dicts is None:
                continue  # automatic creation failed -> skip

        qubit_labels = idt_target.state_space.sole_tensor_product_block_labels
        GiStr = _Circuit((idt_idle_op,), line_labels=qubit_labels)

        circuits_final = results.circuit_lists['final']
        if not isinstance(circuits_final, _CircuitList): continue

        circuit_struct = _PlaquetteGridCircuitStructure.cast(circuits_final)
        if GiStr not in circuit_struct.ys: continue

        try:  # to get a dimension -> nQubits
            estLabels = list(results.estimates.keys())
            estimate0 = results.estimates[estLabels[0]]
            dim = estimate0.models['target'].dim
            nQubits = int(round(_np.log2(dim) // 2))
            idStr = ('Gi',) if 'Gi' in estimate0.models['target'].primitive_op_labels else ((),)
        except:
            printer.log(" ! Skipping idle tomography on %s dataset (can't get # qubits) !" % ky)
            continue  # skip if we can't get dimension

        maxLengths = circuit_struct.xs
        # just use "L0" (first maxLength) - all should have same fidpairs
        plaq = circuit_struct.plaquette(maxLengths[0], GiStr)
        pauli_fidpairs = _idt.fidpairs_to_pauli_fidpairs(list(plaq.fidpairs.values()), idt_pauli_dicts, nQubits)
        idt_advanced = {'pauli_fidpairs': pauli_fidpairs, 'jacobian mode': "together"}
        printer.log(" * Running idle tomography on %s dataset *" % ky)
        idtresults = _idt.do_idle_tomography(nQubits, results.dataset, maxLengths, idt_pauli_dicts,
                                             maxweight=2,  # HARDCODED for now (FUTURE)
                                             idle_string=idStr, advanced_options=idt_advanced)
        idt_results_dict[ky] = idtresults

    return idt_results_dict


def _create_single_metric_switchboard(ws, results_dict, b_gauge_inv,
                                      dataset_labels, est_labels=None, embed_figures=True):
    op_labels = None
    for results in results_dict.values():
        for est in results.estimates.values():
            if 'target' in est.models:
                op_labels = _add_new_labels(op_labels,
                                            list(est.models['target'].operations.keys()))

    if b_gauge_inv:
        metric_abbrevs = ["evinf", "evagi", "evnuinf", "evnuagi", "evdiamond",
                          "evnudiamond"]
    else:
        metric_abbrevs = ["inf", "agi", "trace", "diamond", "nuinf", "nuagi",
                          "frob"]
    metric_names = [_reportables.info_of_opfn_by_name(abbrev)[0].replace('|', ' ')
                    for abbrev in metric_abbrevs]

    if len(dataset_labels) > 1:  # multidataset
        metric_switchBd = ws.Switchboard(
            ["Metric", "Operation"], [metric_names, op_labels],
            ["dropdown", "dropdown"], [0, 0], show=[True, True],
            use_loadable_items=embed_figures)
        metric_switchBd.add("op_label", (1,))
        metric_switchBd.add("metric", (0,))
        metric_switchBd.add("cmp_table_title", (0, 1))

        metric_switchBd.op_label[:] = op_labels
        for i, gl in enumerate(op_labels):
            metric_switchBd.cmp_table_title[:, i] = ["%s %s" % (gl, nm) for nm in metric_names]

    else:
        metric_switchBd = ws.Switchboard(
            ["Metric"], [metric_names],
            ["dropdown"], [0], show=[True],
            use_loadable_items=embed_figures)
        metric_switchBd.add("metric", (0,))
        metric_switchBd.add("cmp_table_title", (0,))
        metric_switchBd.cmp_table_title[:] = metric_names

    metric_switchBd.metric[:] = metric_abbrevs

    return metric_switchBd


@_deprecated_fn('pygsti.report.construct_standard_report(...).write_html(...)')
def create_general_report(results, filename, title="auto",
                          confidence_level=None,
                          linlog_percentile=5, errgen_type="logGTi",
                          nmthreshold=DEFAULT_NONMARK_ERRBAR_THRESHOLD, precision=None,
                          comm=None, ws=None, auto_open=False,
                          cachefile=None, brief=False, connected=False,
                          link_to=None, resizable=True, autosize='initial',
                          verbosity=1):
    """
    DEPRECATED: use pygsti.report.create_standard_report(...)

    .. deprecated:: v0.9.9
        `create_general_report` will be removed in the next major release of pyGSTi. It is replaced by
        `construct_standard_report`, which returns a :class:`Report` object.
    """
    _warnings.warn(
        ('create_general_report(...) will be removed from pyGSTi.\n'
         '  This function only ever existed in beta versions and will\n'
         '  be removed completely soon.  Please update this call with:\n'
         '  pygsti.report.create_standard_report(...).write_html(...)\n'))


@_deprecated_fn('construct_standard_report(...).write_html(...)')
def create_standard_report(results, filename, title="auto",
                           confidence_level=None, comm=None, ws=None,
                           auto_open=False, link_to=None, brevity=0,
                           advanced_options=None, verbosity=1):
    """
    Create a "standard" GST report, containing details about each estimate in `results` individually.

    Either a PDF or HTML report is generated, based on whether `filename` ends
    in ".pdf" or not.  In the richer HTML-mode, switches (drop-down boxes,
    buttons, etc.) allow the viewer to choose which estimate is displayed.  The
    estimates in multiple :class:`Results` objects can be viewed by providing
    a dictionary of `Results` objects as the `results` argument.  Note that
    when comparing many estimates it is often more convenient to view the report
    generated by :func:`create_comparison_report`, which is organized for this
    purpose.

    In PDF-mode this interactivity is not possible and so `results` may contain
    just a *single* estimate.  The chief advantage of this more limited mode
    is that is produces a highly-portable and self-contained PDF file.

    .. deprecated:: v0.9.9
        `create_standard_report` will be removed in the next major release of pyGSTi. It is replaced by
        `construct_standard_report`, which returns a :class:`Report` object.

    Parameters
    ----------
    results : Results
        An object which represents the set of results from one *or more* GST
        estimation runs, typically obtained from running
        :func:`run_long_sequence_gst` or :func:`run_stdpractice_gst`, OR a
        dictionary of such objects, representing multiple GST runs to be
        compared (typically all with *different* data sets). The keys of this
        dictionary are used to label different data sets that are selectable
        in the report.

    filename : string, optional
        The output filename where the report file(s) will be saved.  If
        None, then no output file is produced (but returned Workspace
        still caches all intermediate results).

    title : string, optional
        The title of the report.  "auto" causes a random title to be
        generated (which you may or may not like).

    confidence_level : int, optional
        If not None, then the confidence level (between 0 and 100) used in
        the computation of confidence regions/intervals. If None, no
        confidence regions or intervals are computed.

    comm : mpi4py.MPI.Comm, optional
        When not None, an MPI communicator for distributing the computation
        across multiple processors.

    ws : Workspace, optional
        The workspace used as a scratch space for performing the calculations
        and visualizations required for this report.  If you're creating
        multiple reports with similar tables, plots, etc., it may boost
        performance to use a single Workspace for all the report generation.

    auto_open : bool, optional
        If True, automatically open the report in a web browser after it
        has been generated.

    link_to : list, optional
        If not None, a list of one or more items from the set
        {"tex", "pdf", "pkl"} indicating whether or not to
        create and include links to Latex, PDF, and Python pickle
        files, respectively.  "tex" creates latex source files for
        tables; "pdf" renders PDFs of tables and plots ; "pkl" creates
        Python versions of plots (pickled python data) and tables (pickled
        pandas DataFrams).

    brevity : int, optional
        Amount of detail to include in the report.  Larger values mean smaller
        "more briefr" reports, which reduce generation time, load time, and
        disk space consumption.  In particular:

        - 1: Plots showing per-sequences quantities disappear at brevity=1
        - 2: Reference sections disappear at brevity=2
        - 3: Germ-level estimate tables disappear at brevity=3
        - 4: Everything but summary figures disappears at brevity=4

    advanced_options : dict, optional
        A dictionary of advanced options for which the default values are usually
        are fine.  Here are the possible keys of `advanced_options`:

        - connected : bool, optional
            Whether output HTML should assume an active internet connection.  If
            True, then the resulting HTML file size will be reduced because it
            will link to web resources (e.g. CDN libraries) instead of embedding
            them.

        - cachefile : str, optional
            filename with cached workspace results

        - linlogPercentile : float, optional
            Specifies the colorscale transition point for any logL or chi2 color
            box plots.  The lower `(100 - linlogPercentile)` percentile of the
            expected chi2 distribution is shown in a linear grayscale, and the
            top `linlogPercentile` is shown on a logarithmic colored scale.

        - errgen_type: {"logG-logT", "logTiG", "logGTi"}
            The type of error generator to compute.  Allowed values are:

            - "logG-logT" : errgen = log(gate) - log(target_op)
            - "logTiG" : errgen = log( dot(inv(target_op), gate) )
            - "logGTi" : errgen = log( dot(gate, inv(target_op)) )

        - nmthreshold : float, optional
            The threshold, in units of standard deviations, that triggers the
            usage of non-Markovian error bars.  If None, then non-Markovian
            error bars are never computed.

        - precision : int or dict, optional
            The amount of precision to display.  A dictionary with keys
            "polar", "sci", and "normal" can separately specify the
            precision for complex angles, numbers in scientific notation, and
            everything else, respectively.  If an integer is given, it this
            same value is taken for all precision types.  If None, then
            `{'normal': 6, 'polar': 3, 'sci': 0}` is used.

        - resizable : bool, optional
            Whether plots and tables are made with resize handles and can be
            resized within the report.

        - autosize : {'none', 'initial', 'continual'}
            Whether tables and plots should be resized, either initially --
            i.e. just upon first rendering (`"initial"`) -- or whenever
            the browser window is resized (`"continual"`).

        - embed_figures: bool, optional
            Whether figures should be embedded in the generated report.

        - combine_robust : bool, optional
            Whether robust estimates should automatically be combined with
            their non-robust counterpart when displayed in reports. (default
            is True).

        - confidence_interval_brevity : int, optional
            Roughly specifies how many figures will have confidence intervals
            (when applicable). Defaults to '1'.  Smaller values mean more
            tables will get confidence intervals (and reports will take longer
            to generate).

        - idt_basis_dicts : tuple, optional
            Tuple of (prepDict,measDict) pauli-basis dictionaries, which map
            between 1-qubit Pauli basis strings (e.g. `'-X'` or `'Y'`) and tuples
            of gate names (e.g. `('Gx','Gx')`).  If given, idle tomography will
            be performed on the 'Gi' gate and included in the report.

        - idt_idle_oplabel : Label, optional
            The label identifying the idle gate (for use with idle tomography).

        - colorboxplot_bgcolor : str, optional
            Background color for the color box plots in this report.  Can be common
            color names, e.g. `"black"`, or string RGB values, e.g. `"rgb(255,128,0)"`.

    verbosity : int, optional
        How much detail to send to stdout.

    Returns
    -------
    Workspace
        The workspace object used to create the report
    """

    # Wrap a call to the new factory method
    ws = ws or _ws.Workspace()

    report = construct_standard_report(
        results, title, confidence_level, comm, ws, advanced_options, verbosity
    )

    advanced_options = advanced_options or {}
    precision = advanced_options.get('precision', None)

    if filename is not None:
        if filename.endswith(".pdf"):
            report.write_pdf(
                filename, build_options=advanced_options,
                brevity=brevity, precision=precision,
                auto_open=auto_open, verbosity=verbosity
            )
        else:
            resizable = advanced_options.get('resizable', True)
            autosize = advanced_options.get('autosize', 'initial')
            connected = advanced_options.get('connected', False)
            single_file = filename.endswith(".html")

            report.write_html(
                filename, auto_open=auto_open, link_to=link_to,
                connected=connected, build_options=advanced_options,
                brevity=brevity, precision=precision,
                resizable=resizable, autosize=autosize,
                single_file=single_file, verbosity=verbosity
            )

    return ws


@_deprecated_fn('construct_nqnoise_report(...).write_html(...)')
def create_nqnoise_report(results, filename, title="auto",
                          confidence_level=None, comm=None, ws=None,
                          auto_open=False, link_to=None, brevity=0,
                          advanced_options=None, verbosity=1):
    """
    Creates a report designed to display results containing for n-qubit noisy model estimates.

    Such models are characterized by the fact that gates and SPAM objects may
    not have dense representations (or it may be very expensive to compute them)
    , and that these models are likely :class:`CloudNoiseModel` objects or have
    similar structure.

    .. deprecated:: v0.9.9
        `create_nqnoise_report` will be removed in the next major release of pyGSTi. It is replaced by
        `construct_standard_report`, which returns a :class:`Report` object.

    Parameters
    ----------
    results : Results
        An object which represents the set of results from one *or more* GST
        estimation runs, typically obtained from running
        :func:`run_long_sequence_gst` or :func:`run_stdpractice_gst`, OR a
        dictionary of such objects, representing multiple GST runs to be
        compared (typically all with *different* data sets). The keys of this
        dictionary are used to label different data sets that are selectable
        in the report.

    filename : string, optional
        The output filename where the report file(s) will be saved.  If
        None, then no output file is produced (but returned Workspace
        still caches all intermediate results).

    title : string, optional
        The title of the report.  "auto" causes a random title to be
        generated (which you may or may not like).

    confidence_level : int, optional
        If not None, then the confidence level (between 0 and 100) used in
        the computation of confidence regions/intervals. If None, no
        confidence regions or intervals are computed.

    comm : mpi4py.MPI.Comm, optional
        When not None, an MPI communicator for distributing the computation
        across multiple processors.

    ws : Workspace, optional
        The workspace used as a scratch space for performing the calculations
        and visualizations required for this report.  If you're creating
        multiple reports with similar tables, plots, etc., it may boost
        performance to use a single Workspace for all the report generation.

    auto_open : bool, optional
        If True, automatically open the report in a web browser after it
        has been generated.

    link_to : list, optional
        If not None, a list of one or more items from the set
        {"tex", "pdf", "pkl"} indicating whether or not to
        create and include links to Latex, PDF, and Python pickle
        files, respectively.  "tex" creates latex source files for
        tables; "pdf" renders PDFs of tables and plots ; "pkl" creates
        Python versions of plots (pickled python data) and tables (pickled
        pandas DataFrams).

    brevity : int, optional
        Amount of detail to include in the report.  Larger values mean smaller
        "more briefr" reports, which reduce generation time, load time, and
        disk space consumption.  In particular:

        - 1: Plots showing per-sequences quantities disappear at brevity=1
        - 2: Reference sections disappear at brevity=2
        - 3: Germ-level estimate tables disappear at brevity=3
        - 4: Everything but summary figures disappears at brevity=4

    advanced_options : dict, optional
        A dictionary of advanced options for which the default values are usually
        are fine.  Here are the possible keys of `advanced_options`:

        - connected : bool, optional
            Whether output HTML should assume an active internet connection.  If
            True, then the resulting HTML file size will be reduced because it
            will link to web resources (e.g. CDN libraries) instead of embedding
            them.

        - cachefile : str, optional
            filename with cached workspace results

        - linlogPercentile : float, optional
            Specifies the colorscale transition point for any logL or chi2 color
            box plots.  The lower `(100 - linlogPercentile)` percentile of the
            expected chi2 distribution is shown in a linear grayscale, and the
            top `linlogPercentile` is shown on a logarithmic colored scale.

        - nmthreshold : float, optional
            The threshold, in units of standard deviations, that triggers the
            usage of non-Markovian error bars.  If None, then non-Markovian
            error bars are never computed.

        - precision : int or dict, optional
            The amount of precision to display.  A dictionary with keys
            "polar", "sci", and "normal" can separately specify the
            precision for complex angles, numbers in scientific notation, and
            everything else, respectively.  If an integer is given, it this
            same value is taken for all precision types.  If None, then
            `{'normal': 6, 'polar': 3, 'sci': 0}` is used.

        - resizable : bool, optional
            Whether plots and tables are made with resize handles and can be
            resized within the report.

        - autosize : {'none', 'initial', 'continual'}
            Whether tables and plots should be resized, either initially --
            i.e. just upon first rendering (`"initial"`) -- or whenever
            the browser window is resized (`"continual"`).

        - combine_robust : bool, optional
            Whether robust estimates should automatically be combined with
            their non-robust counterpart when displayed in reports. (default
            is True).

        - confidence_interval_brevity : int, optional
            Roughly specifies how many figures will have confidence intervals
            (when applicable). Defaults to '1'.  Smaller values mean more
            tables will get confidence intervals (and reports will take longer
            to generate).

        - colorboxplot_bgcolor : str, optional
            Background color for the color box plots in this report.  Can be common
            color names, e.g. `"black"`, or string RGB values, e.g. `"rgb(255,128,0)"`.

    verbosity : int, optional
        How much detail to send to stdout.

    Returns
    -------
    Workspace
        The workspace object used to create the report
    """

    # Wrap a call to the new factory method
    ws = ws or _ws.Workspace()
    report = construct_nqnoise_report(
        results, title, confidence_level, comm, ws, advanced_options, verbosity
    )

    advanced_options = advanced_options or {}
    precision = advanced_options.get('precision', None)

    if filename is not None:
        if filename.endswith(".pdf"):
            report.write_pdf(
                filename, build_options=advanced_options,
                brevity=brevity, precision=precision,
                auto_open=auto_open, verbosity=verbosity
            )
        else:
            resizable = advanced_options.get('resizable', True)
            autosize = advanced_options.get('autosize', 'initial')
            connected = advanced_options.get('connected', False)
            single_file = filename.endswith(".html")

            report.write_html(
                filename, auto_open=auto_open, link_to=link_to,
                connected=connected, build_options=advanced_options,
                brevity=brevity, precision=precision,
                resizable=resizable, autosize=autosize,
                single_file=single_file, verbosity=verbosity
            )

    return ws


@_deprecated_fn('construct_standard_report(...).write_notebook(...)')
def create_report_notebook(results, filename, title="auto",
                           confidence_level=None,
                           auto_open=False, connected=False, verbosity=0):
    """
    Create a "report notebook".

    A Jupyter ipython notebook file which, when its cells are executed, will generate
    similar figures to those contained in an html report (via
    :func:`create_standard_report`).

    A notebook report allows the user to interact more flexibly with the data
    underlying the figures, and to easily generate customized variants on the
    figures.  As such, this type of report will be most useful for experts
    who want to tinker with the standard analysis presented in the static
    HTML or LaTeX format reports.

    .. deprecated:: v0.9.9
        `create_report_notebook` will be removed in the next major release of pyGSTi. It is replaced by
        the `Report.write_notebook`

    Parameters
    ----------
    results : Results
        An object which represents the set of results from one *or more* GST
        estimation runs, typically obtained from running
        :func:`run_long_sequence_gst` or :func:`run_stdpractice_gst`, OR a
        dictionary of such objects, representing multiple GST runs to be
        compared (typically all with *different* data sets). The keys of this
        dictionary are used to label different data sets that are selectable
        (via setting Python variables) in the report.

    filename : string, optional
        The output filename where the report file(s) will be saved.  Must end
        in ".ipynb".

    title : string, optional
        The title of the report.  "auto" causes a random title to be
        generated (which you may or may not like).

    confidence_level : int, optional
        If not None, then the confidence level (between 0 and 100) used in
        the computation of confidence regions/intervals. If None, no
        confidence regions or intervals are computed.

    auto_open : bool, optional
        If True, automatically open the report in a web browser after it
        has been generated.

    connected : bool, optional
        Whether output notebook should assume an active internet connection.  If
        True, then the resulting file size will be reduced because it will link
        to web resources (e.g. CDN libraries) instead of embedding them.

    verbosity : int, optional
        How much detail to send to stdout.

    Returns
    -------
    None
    """
    report = construct_standard_report(results, title=title, confidence_level=confidence_level, verbosity=verbosity)
    report.write_notebook(filename, auto_open=auto_open, connected=connected, verbosity=verbosity)


def find_std_clifford_compilation(model, verbosity=0):
    """
    Returns the standard Clifford compilation for `model`, if one exists.  Otherwise returns None.

    Parameters
    ----------
    model : Model
        The ideal (target) model of primitive gates.

    verbosity : int, optional
        How much detail to send to stdout.

    Returns
    -------
    dict or None
        The Clifford compilation dictionary (if one can be found).
    """
    printer = _VerbosityPrinter.create_printer(verbosity)
    if not isinstance(model, _ExplicitOpModel):
        return None  # only match explicit models

    import importlib

    legacy_std_modules = ("std1Q_XY",
                          "std1Q_XYI",
                          "std1Q_XYZI",
                          "std1Q_XZ",
                          "std1Q_ZN",
                          "std1Q_pi4_pi2_XZ",
                          "std2Q_XXII",
                          "std2Q_XXYYII",
                          "std2Q_XY",
                          "std2Q_XYCNOT",
                          "std2Q_XYCPHASE",
                          "std2Q_XYI",
                          "std2Q_XYI1",
                          "std2Q_XYI2",
                          "std2Q_XYICNOT",
                          "std2Q_XYICPHASE",
                          "std2Q_XYZICNOT")
    for module_name in legacy_std_modules:
        mod = importlib.import_module("pygsti.modelpacks.legacy." + module_name)
        target_model = mod.target_model()
        if target_model.dim == model.dim and \
           set(target_model.operations.keys()) == set(model.operations.keys()) and \
           set(target_model.preps.keys()) == set(model.preps.keys()) and \
           set(target_model.povms.keys()) == set(model.povms.keys()):
            if target_model.frobeniusdist(model) < 1e-6:
                if hasattr(mod, "clifford_compilation"):
                    printer.log("Found standard clifford compilation from %s" % module_name)
                    return mod.clifford_compilation

    smq_modules = ("smq1Q_XY",
                   "smq1Q_XYI",
                   "smq1Q_XYZI",
                   "smq1Q_XZ",
                   "smq1Q_ZN",
                   "smq1Q_pi4_pi2_XZ",
                   "smq2Q_XXII",
                   "smq2Q_XXYYII",
                   "smq2Q_XY",
                   "smq2Q_XYCNOT",
                   "smq2Q_XYCPHASE",
                   "smq2Q_XYI",
                   "smq2Q_XYI1",
                   "smq2Q_XYI2",
                   "smq2Q_XYICNOT",
                   "smq2Q_XYICPHASE",
                   "smq2Q_XYZICNOT")
    for module_name in smq_modules:
        mod = importlib.import_module("pygsti.modelpacks." + module_name)
        if model.state_space.num_tensor_product_blocks > 1: continue  # only try to match for single-TPB cases
        qubit_labels = model.state_space.sole_tensor_product_block_labels  # usually the qubit labels
        if len(mod._sslbls) != len(qubit_labels): continue  # wrong number of qubits!
        if _StateSpace.cast(mod._sslbls).dim != _StateSpace.cast(qubit_labels).dim: continue

        target_model = mod.target_model(qubit_labels=qubit_labels)
        if target_model.dim == model.dim and \
           set(target_model.operations.keys()) == set(model.operations.keys()) and \
           set(target_model.preps.keys()) == set(model.preps.keys()) and \
           set(target_model.povms.keys()) == set(model.povms.keys()):
            if target_model.frobeniusdist(model) < 1e-6:
                from pygsti.modelpacks import RBModelPack as _RBModelPack
                if isinstance(mod, _RBModelPack):
                    printer.log("Found standard clifford compilation from %s" % module_name)
                    return mod.clifford_compilation(qubit_labels)

    return None


# TODO these factories should really be Report subclasses
def construct_standard_report(results, title="auto",
                              confidence_level=None, comm=None, ws=None,
                              advanced_options=None, verbosity=1):
    """
    Create a "standard" GST report, containing details about each estimate in `results` individually.

    Parameters
    ----------
    results : Results
        An object which represents the set of results from one *or more* GST
        estimation runs, typically obtained from running
        :func:`run_long_sequence_gst` or :func:`run_stdpractice_gst`, OR a
        dictionary of such objects, representing multiple GST runs to be
        compared (typically all with *different* data sets). The keys of this
        dictionary are used to label different data sets that are selectable
        in the report.

    title : string, optional
        The title of the report.  "auto" causes a random title to be
        generated (which you may or may not like).

    confidence_level : int, optional
        If not None, then the confidence level (between 0 and 100) used in
        the computation of confidence regions/intervals. If None, no
        confidence regions or intervals are computed.

    comm : mpi4py.MPI.Comm, optional
        When not None, an MPI communicator for distributing the computation
        across multiple processors.

    ws : Workspace, optional
        The workspace used as a scratch space for performing the calculations
        and visualizations required for this report.  If you're creating
        multiple reports with similar tables, plots, etc., it may boost
        performance to use a single Workspace for all the report generation.

    advanced_options : dict, optional
        A dictionary of advanced options for which the default values are usually
        are fine.  Here are the possible keys of `advanced_options`:

        - linlogPercentile : float, optional
            Specifies the colorscale transition point for any logL or chi2 color
            box plots.  The lower `(100 - linlogPercentile)` percentile of the
            expected chi2 distribution is shown in a linear grayscale, and the
            top `linlogPercentile` is shown on a logarithmic colored scale.

        - nmthreshold : float, optional
            The threshold, in units of standard deviations, that triggers the
            usage of non-Markovian error bars.  If None, then non-Markovian
            error bars are never computed.

        - embed_figures: bool, optional
            Whether figures should be embedded in the generated report.

        - combine_robust : bool, optional
            Whether robust estimates should automatically be combined with
            their non-robust counterpart when displayed in reports. (default
            is True).

        - idt_basis_dicts : tuple, optional
            Tuple of (prepDict,measDict) pauli-basis dictionaries, which map
            between 1-qubit Pauli basis strings (e.g. `'-X'` or `'Y'`) and tuples
            of gate names (e.g. `('Gx','Gx')`).  If given, idle tomography will
            be performed on the 'Gi' gate and included in the report.

        - idt_idle_oplabel : Label, optional
            The label identifying the idle gate (for use with idle tomography).

        - skip_sections : tuple[str], optional
             Contains names of standard report sections that should be skipped
             in this particular report. Strings will be cast to lowercase, 
             stripped of white space, and then mapped to omitted Section classes
             as follows
<<<<<<< HEAD

=======
>>>>>>> 3a3fe898
                {
                    'summary'         : SummarySection,
                    'goodness'        : GoodnessSection,
                    'colorbox'        : GoodnessColorBoxPlotSection,
                    'invariantgates'  : GaugeInvariantsGatesSection,
                    'invariantgerms'  : GaugeInvariantsGermsSection,
                    'variant'         : GaugeVariantSection,
                    'variantraw'      : GaugeVariantsRawSection,
                    'variantdecomp'   : GaugeVariantsDecompSection,
                    'varianterrorgen' : GaugeVariantsErrorGenSection,
                    'input'           : InputSection,
                    'meta'            : MetaSection,
                    'help'            : HelpSection
                }
            
            A KeyError will be raised if skip_sections contains a string
            that is not in the keys of the above dict (after casting to
            lower case and stripping white space).

<<<<<<< HEAD

=======
>>>>>>> 3a3fe898
    verbosity : int, optional
        How much detail to send to stdout.

    Returns
    -------
    Report
    """

    printer = _VerbosityPrinter.create_printer(verbosity, comm=comm)
    ws = ws or _ws.Workspace()

    advanced_options = advanced_options or {}
    linlogPercentile = advanced_options.get('linlog percentile', 5)
    nmthreshold = advanced_options.get('nmthreshold', DEFAULT_NONMARK_ERRBAR_THRESHOLD)
    embed_figures = advanced_options.get('embed_figures', True)
    combine_robust = advanced_options.get('combine_robust', True)
    idtPauliDicts = advanced_options.get('idt_basis_dicts', 'auto')
    idtIdleOp = advanced_options.get('idt_idle_oplabel', _Lbl('Gi'))

    if isinstance(title, int):  # to catch backward compatibility issues
        raise ValueError(("'title' argument must be a string.  You may be accidentally"
                          " specifying an int here because in older versions of pyGSTi"
                          " the third argument to general_report was the"
                          " confidence interval - please note the updated function signature"))

    if title is None or title == "auto":
        autoname = _autotitle.generate_name()
        title = "GST Report for " + autoname
        _warnings.warn(("You should really specify `title=` when generating reports,"
                        " as this makes it much easier to identify them later on.  "
                        "Since you didn't, pyGSTi has generated a random one"
                        " for you: '{}'.").format(autoname))

    pdfInfo = [('Author', 'pyGSTi'), ('Title', title),
               ('Keywords', 'GST'), ('pyGSTi Version', _pygsti_version)]

    results = results if isinstance(results, dict) else {"unique": results}

    # set flags
    flags = set()
    for res in results.values():
        for est in res.estimates.values():
            weights = est.parameters.get('weights', None)
            if weights is not None and len(weights) > 0:
                flags.add('ShowScaling')
            if est.parameters.get('unmodeled_error', None):
                flags.add('ShowUnmodeledError')
                #check if the wildcard budget is an instance
                #of the diamond distance model, in which case we
                #will add an extra flag/plot to the report.
                wildcard = est.parameters['unmodeled_error']
                if isinstance(wildcard, dict):  # assume a serialized budget object
                    #check if this is a dictionary of serialized budget objects or just one.
                    #If a dictionary just deserialize the first (this is not a great way to
                    #do this, circle back to this).
                    if 'module' in wildcard.keys():
                        wildcard = _wildcardbudget.WildcardBudget.from_nice_serialization(wildcard)
                    else:
                        wildcard = _wildcardbudget.WildcardBudget.from_nice_serialization(list(wildcard.values())[0])
                if (isinstance(wildcard, PrimitiveOpsSingleScaleWildcardBudget)
                   and wildcard.reference_name == 'diamond distance'):
                    flags.add('DiamondDistanceWildcard')

    if combine_robust:
        flags.add('CombineRobust')

    # build section list
    possible_sections = {
        'summary'         : _section.SummarySection(),
        'goodness'        : _section.GoodnessSection(),
        'colorbox'        : _section.GoodnessColorBoxPlotSection(),
        'invariantgates'  : _section.GaugeInvariantsGatesSection(),
        'invariantgerms'  : _section.GaugeInvariantsGermsSection(),
        'variant'         : _section.GaugeVariantSection(),
        'variantraw'      : _section.GaugeVariantsRawSection(),
        'variantdecomp'   : _section.GaugeVariantsDecompSection(),
        'varianterrorgen' : _section.GaugeVariantsErrorGenSection(),
        'input'           : _section.InputSection(),
        'meta'            : _section.MetaSection(),
        'help'            : _section.HelpSection()
    }

    skip_sections = advanced_options.get('skip_sections', tuple())
    if skip_sections:
        if isinstance(skip_sections, str):
            skip_sections = [skip_sections]
        skip_sections = [s.lower().replace(' ','') for s in skip_sections]
        for s in skip_sections:
            possible_sections.pop(s)
    sections = list(possible_sections.values())
    # ^ This whole process won't affect ordering of objects in "sections".

    if 'ShowScaling' in flags:
        sections.append(_section.GoodnessScalingSection())
    if 'ShowUnmodeledError' in flags:
        sections.append(_section.GoodnessUnmodeledSection())

    # Perform idle tomography on data if desired (need to do
    #  this before creating main switchboard)
    printer.log("Running idle tomography")
    try:
        idt_results = _construct_idtresults(idtIdleOp, idtPauliDicts, results, printer)
    except Exception as e:
        _warnings.warn("Idle tomography failed:\n" + str(e))
        idt_results = {}
    if len(idt_results) > 0:
        sections.append(_section.IdleTomographySection())
        flags.add('IdleTomography')

    if len(results) > 1:
        #check if data sets are comparable (if they have the same sequences)
        arbitrary = next(iter(results.values()))
        comparable = all([list(v.dataset.keys()) == list(arbitrary.dataset.keys()) for v in results.values()])
        if comparable:
            flags.add('CompareDatasets')
            sections.append(_section.DataComparisonSection())
        else:
            _warnings.warn("Not all data sets are comparable - no comparisions will be made.")

    printer.log("Computing switchable properties")
    switchBd, dataset_labels, est_labels, gauge_opt_labels, Ls, swLs = \
        _create_master_switchboard(ws, results, confidence_level,
                                   nmthreshold, printer, None,
                                   combine_robust, idt_results, embed_figures)

    if len(Ls) > 0 and Ls[0] == 0:
        _warnings.warn(("Setting the first 'max-length' to zero, e.g. using"
                        " [0,1,2,4] instead of [1,2,4], is deprecated and"
                        " may cause 'no data to plot' errors when creating"
                        " this report.  Please remove this leading zero."))

    global_qtys = {
        'title': title,
        'date': _time.strftime("%B %d, %Y"),
        'pdfinfo': _merge.to_pdfinfo(pdfInfo),
        'linlg_pcntle': "%d" % round(linlogPercentile),  # to nearest %
        'linlg_pcntle_inv': "%d" % (100 - int(round(linlogPercentile))),
        'top_switchboard': switchBd,
        'color_boxplot_key_plot': ws.BoxKeyPlot(switchBd.prep_fiducials, switchBd.meas_fiducials),
        'final_model_gaugeopt_params_table': ws.GaugeOptParamsTable(switchBd.goparams)
    }

    report_params = {
        'linlog_percentile': linlogPercentile,
        'confidence_level': confidence_level,
        'nm_threshold': nmthreshold,
        'embed_figures': embed_figures,
        'combine_robust': combine_robust,
        'switchboard': switchBd,
        'dataset_labels': tuple(dataset_labels),
        'est_labels': tuple(est_labels),
        'gauge_opt_labels': tuple(gauge_opt_labels),
        'max_lengths': tuple(Ls),
        'switchbd_maxlengths': tuple(swLs),
        'show_unmodeled_error': bool('ShowUnmodeledError' in flags)
    }

    templates = dict(
        html='~standard_html_report',
        pdf='standard_pdf_report.tex',
        notebook='report_notebook'
    )

    build_defaults = dict(
        errgen_type='logGTi',
        ci_brevity=1,
        bgcolor='white'
    )

    pdf_available = True
    if len(results) > 1:
        pdf_available = False
    else:
        for est in next(iter(results.values())).estimates.values():
            if len(est.goparameters) > 1:
                pdf_available = False

    return _Report(templates, results, sections, flags, global_qtys,
                   report_params, build_defaults, pdf_available=pdf_available,
                   workspace=ws)


def construct_nqnoise_report(results, title="auto",
                             confidence_level=None, comm=None, ws=None,
                             advanced_options=None, verbosity=1):
    """
    Creates a report designed to display results containing for n-qubit noisy model estimates.

    Such models are characterized by the fact that gates and SPAM objects may
    not have dense representations (or it may be very expensive to compute them)
    , and that these models are likely :class:`CloudNoiseModel` objects or have
    similar structure.

    Parameters
    ----------
    results : Results
        An object which represents the set of results from one *or more* GST
        estimation runs, typically obtained from running
        :func:`run_long_sequence_gst` or :func:`run_stdpractice_gst`, OR a
        dictionary of such objects, representing multiple GST runs to be
        compared (typically all with *different* data sets). The keys of this
        dictionary are used to label different data sets that are selectable
        in the report.

    title : string, optional
        The title of the report.  "auto" causes a random title to be
        generated (which you may or may not like).

    confidence_level : int, optional
        If not None, then the confidence level (between 0 and 100) used in
        the computation of confidence regions/intervals. If None, no
        confidence regions or intervals are computed.

    comm : mpi4py.MPI.Comm, optional
        When not None, an MPI communicator for distributing the computation
        across multiple processors.

    ws : Workspace, optional
        The workspace used as a scratch space for performing the calculations
        and visualizations required for this report.  If you're creating
        multiple reports with similar tables, plots, etc., it may boost
        performance to use a single Workspace for all the report generation.

    advanced_options : dict, optional
        A dictionary of advanced options for which the default values are usually
        are fine.  Here are the possible keys of `advanced_options`:

        - linlogPercentile : float, optional
            Specifies the colorscale transition point for any logL or chi2 color
            box plots.  The lower `(100 - linlogPercentile)` percentile of the
            expected chi2 distribution is shown in a linear grayscale, and the
            top `linlogPercentile` is shown on a logarithmic colored scale.

        - nmthreshold : float, optional
            The threshold, in units of standard deviations, that triggers the
            usage of non-Markovian error bars.  If None, then non-Markovian
            error bars are never computed.

        - combine_robust : bool, optional
            Whether robust estimates should automatically be combined with
            their non-robust counterpart when displayed in reports. (default
            is True).

        - confidence_interval_brevity : int, optional
            Roughly specifies how many figures will have confidence intervals
            (when applicable). Defaults to '1'.  Smaller values mean more
            tables will get confidence intervals (and reports will take longer
            to generate).

        - embed_figures: bool, optional
            Whether figures should be embedded in the generated report.

    verbosity : int, optional
        How much detail to send to stdout.

    Returns
    -------
     : class:`Report` : A constructed report object
    """

    printer = _VerbosityPrinter.create_printer(verbosity, comm=comm)
    ws = ws or _ws.Workspace()

    advanced_options = advanced_options or {}
    linlogPercentile = advanced_options.get('linlog percentile', 5)
    nmthreshold = advanced_options.get('nmthreshold', DEFAULT_NONMARK_ERRBAR_THRESHOLD)
    embed_figures = advanced_options.get('embed_figures', True)
    combine_robust = advanced_options.get('combine_robust', True)
    idtPauliDicts = advanced_options.get('idt_basis_dicts', 'auto')
    idtIdleOp = advanced_options.get('idt_idle_oplabel', _Lbl('Gi'))

    if isinstance(title, int):  # to catch backward compatibility issues
        raise ValueError(("'title' argument must be a string.  You may be accidentally"
                          " specifying an int here because in older versions of pyGSTi"
                          " the third argument to create_general_report was the"
                          " confidence interval - please note the updated function signature"))

    if title is None or title == "auto":
        autoname = _autotitle.generate_name()
        title = "GST Report for " + autoname
        _warnings.warn(("You should really specify `title=` when generating reports,"
                        " as this makes it much easier to identify them later on.  "
                        "Since you didn't, pyGSTi has generated a random one"
                        " for you: '{}'.").format(autoname))

    pdfInfo = [('Author', 'pyGSTi'), ('Title', title),
               ('Keywords', 'GST'), ('pyGSTi Version', _pygsti_version)]

    results = results if isinstance(results, dict) else {"unique": results}

    # set flags
    flags = set()
    for res in results.values():
        for est in res.estimates.values():
            weights = est.parameters.get('weights', None)
            if weights is not None and len(weights) > 0:
                flags.add('ShowScaling')
            if est.parameters.get('unmodeled_error', None):
                flags.add('ShowUnmodeledError')
    if combine_robust:
        flags.add('CombineRobust')

    # build section list
    sections = [
        _section.SummarySection(bestGatesVsTargetTable_sum=False),
        _section.GoodnessSection(),
        _section.GoodnessColorBoxPlotSection(),
        _section.GaugeVariantsErrorGenNQubitSection(),
        _section.InputSection(fiducialListTable=False, targetGatesBoxTable=False, targetSpamBriefTable=False),
        _section.MetaSection(),
        _section.HelpSection()
    ]

    if 'ShowScaling' in flags:
        sections.append(_section.GoodnessScalingSection())

    # Perform idle tomography on data if desired (need to do
    #  this before creating main switchboard)
    printer.log("Running idle tomography")
    try:
        idt_results = _construct_idtresults(idtIdleOp, idtPauliDicts, results, printer)
    except Exception as e:
        _warnings.warn("Idle tomography failed:\n" + str(e))
        idt_results = {}
    if len(idt_results) > 0:
        sections.append(_section.IdleTomographySection())
        flags.add('IdleTomography')

    if len(results) > 1:
        #check if data sets are comparable (if they have the same sequences)
        arbitrary = next(iter(results.values()))
        comparable = all([list(v.dataset.keys()) == arbitrary.dataset.keys() for v in results.values()])
        if comparable:
            flags.add('CompareDatasets')
            sections.append(_section.DataComparisonSection())
        else:
            _warnings.warn("Not all data sets are comparable - no comparisions will be made.")

    printer.log("Computing switchable properties")
    switchBd, dataset_labels, est_labels, gauge_opt_labels, Ls, swLs = \
        _create_master_switchboard(ws, results, confidence_level,
                                   nmthreshold, printer, None,
                                   combine_robust, idt_results, embed_figures)

    if len(Ls) > 0 and Ls[0] == 0:
        _warnings.warn(("Setting the first 'max-length' to zero, e.g. using"
                        " [0,1,2,4] instead of [1,2,4], is deprecated and"
                        " may cause 'no data to plot' errors when creating"
                        " this report.  Please remove this leading zero."))

    global_qtys = {
        'title': title,
        'date': _time.strftime("%B %d, %Y"),
        'pdfinfo': _merge.to_pdfinfo(pdfInfo),
        'linlg_pcntle': "%d" % round(linlogPercentile),  # to nearest %
        'linlg_pcntle_inv': "%d" % (100 - int(round(linlogPercentile))),
        'topSwitchboard': switchBd,
        'colorBoxPlotKeyPlot': ws.BoxKeyPlot(switchBd.prep_fiducials, switchBd.meas_fiducials),
        'bestGatesetGaugeOptParamsTable': ws.GaugeOptParamsTable(switchBd.goparams),
        'gramBarPlot': ws.GramMatrixBarPlot(switchBd.ds, switchBd.mdl_target, 10, switchBd.fiducials_tup)
        # Note by EGN 11/10/2022 - I don't think 'gramBarPlot' is needed here, maybe just a copy/paste oversight?
    }

    report_params = {
        'linlog_percentile': linlogPercentile,
        'confidence_level': confidence_level,
        'nm_threshold': nmthreshold,
        'embed_figures': embed_figures,
        'combine_robust': combine_robust,
        'switchboard': switchBd,
        'dataset_labels': tuple(dataset_labels),
        'est_labels': tuple(est_labels),
        'gauge_opt_labels': tuple(gauge_opt_labels),
        'max_lengths': tuple(Ls),
        'switchbd_maxlengths': tuple(swLs)
    }

    templates = dict(
        html='~standard_html_report',
        pdf='standard_pdf_report.tex'
    )

    build_defaults = dict(
        errgen_type='logGTi',
        ci_brevity=1,
        bgcolor='white'
    )

    pdf_available = True
    if len(results) > 1:
        pdf_available = False
    else:
        for est in next(iter(results.values())).estimates.values():
            if len(est.goparameters) > 1:
                pdf_available = False

    return _Report(templates, results, sections, flags, global_qtys,
                   report_params, build_defaults, pdf_available=pdf_available,
                   workspace=ws)


def create_drift_report(results, title='auto', ws=None, verbosity=1):
    """
    Creates a Drift report.

    Parameters
    ----------
    results : StabilityAnalysisResults
        The drift-analysis results to create the report from.

    title : string, optional
        The title of the report.  "auto" causes a random title to be
        generated (which you may or may not like).

    ws : Workspace, optional
        The workspace used as a scratch space for performing the calculations
        and visualizations required for this report.  If you're creating
        multiple reports with similar tables, plots, etc., it may boost
        performance to use a single Workspace for all the report generation.

    verbosity : int, optional
        How much detail to send to stdout.

    Returns
    -------
    Report : A constructed report object
    """
    from ..protocols import StabilityAnalysisResults as _StabilityAnalysisResults
    from ..extras.drift import driftreport
    assert(isinstance(results, _StabilityAnalysisResults)), \
        "Support for multiple results as a Dict is not yet included!"
    #stabilityanalyzer = results.stabilityanalyzer

    printer = _VerbosityPrinter.create_printer(verbosity)  # , comm=comm)

    printer.log('*** Creating workspace ***')
    ws = ws or _ws.Workspace()

    if title is None or title == "auto":
        autoname = _autotitle.generate_name()
        title = "Drift Report for " + autoname
        _warnings.warn(("You should really specify `title=` when generating reports,"
                        " as this makes it much easier to identify them later on.  "
                        "Since you didn't, pyGSTi has generated a random one"
                        " for you: '{}'.").format(autoname))

    pdfInfo = [('Author', 'pyGSTi'), ('Title', title),
               ('Keywords', 'GST'), ('pyGSTi Version', _pygsti_version)]

    results_dict = results if isinstance(results, dict) else {"unique": results}
    assert(len(results_dict) == 1), "Drift reports do not support multiple results objects yet."
    single_results = next(iter(results_dict.values()))
    single_stabilityanalyzer = single_results.stabilityanalyzer

    drift_switchBd = driftreport._create_drift_switchboard(ws, single_results)

    # Sets whether or not the dataset key is a switchboard or not.
    if len(single_stabilityanalyzer.data.keys()) > 1:
        dskey = drift_switchBd.dataset
        arb_dskey = list(single_stabilityanalyzer.data.keys())[0]
    else:
        dskey = list(single_stabilityanalyzer.data.keys())[0]
        arb_dskey = dskey

    # Generate Switchboard
    printer.log("*** Generating switchboard ***")

    #Create master switchboard
    switchBd, _dataset_labels = \
        driftreport._create_switchboard(ws, results_dict)

    global_qtys = {
        'title': title,
        'date': _time.strftime("%B %d, %Y"),
        'pdfinfo': _merge.to_pdfinfo(pdfInfo),
        'drift_switchBd': drift_switchBd,
        'topSwitchboard': switchBd
    }

    report_params = {
        'results': switchBd.results,
        'circuit_list': single_results.data.edesign.circuit_lists[-1],
        'dskey': dskey,
        'switchboard': drift_switchBd,
        'stabilityanalyzer': single_stabilityanalyzer
    }

    averaging_allowed = single_stabilityanalyzer.averaging_allowed({'dataset': arb_dskey}, checklevel=1)
    sections = [
        _section.DriftSection(global_power_spectra_plot=averaging_allowed)
    ]

    templates = dict(
        html='~drift_html_report',
        pdf='drift_pdf_report.tex'
    )
    return _Report(templates, results_dict, sections, set(), global_qtys, report_params, workspace=ws)


# # XXX this needs to be revised into a script
# # Scratch: SAVE!!! this code generates "projected" models which can be sent to
# # FitComparisonTable (with the same gss for each) to make a nice comparison plot.
#        opLabels = list(model.operations.keys())  # operation labels
#        basis = model.basis
#
#        if basis.name != targetModel.basis.name:
#            raise ValueError("Basis mismatch between model (%s) and target (%s)!"\
#                                 % (basis.name, targetModel.basis.name))
#
#        #Do computation first
#        # Note: set to "full" parameterization so we can set the gates below
#        #  regardless of what to fo parameterization the original model had.
#        gsH = model.copy(); gsH.set_all_parameterizations("full"); Np_H = 0
#        gsS = model.copy(); gsS.set_all_parameterizations("full"); Np_S = 0
#        gsHS = model.copy(); gsHS.set_all_parameterizations("full"); Np_HS = 0
#        gsLND = model.copy(); gsLND.set_all_parameterizations("full"); Np_LND = 0
#        #gsHSCP = model.copy()
#        gsLNDCP = model.copy(); gsLNDCP.set_all_parameterizations("full")
#        for gl in opLabels:
#            gate = model.operations[gl]
#            targetOp = targetModel.operations[gl]
#
#            errgen = _tools.error_generator(gate, targetOp, genType)
#            hamProj, hamGens = _tools.std_errorgen_projections(
#                errgen, "hamiltonian", basis.name, basis, True)
#            stoProj, stoGens = _tools.std_errorgen_projections(
#                errgen, "stochastic", basis.name, basis, True)
#            HProj, OProj, HGens, OGens = \
#                _tools.lindblad_errorgen_projections(
#                    errgen, basis, basis, basis, normalize=False,
#                    return_generators=True)
#                #Note: return values *can* be None if an empty/None basis is given
#
#            ham_error_gen = _np.einsum('i,ijk', hamProj, hamGens)
#            sto_error_gen = _np.einsum('i,ijk', stoProj, stoGens)
#            lnd_error_gen = _np.einsum('i,ijk', HProj, HGens) + \
#                _np.einsum('ij,ijkl', OProj, OGens)
#
#            ham_error_gen = _tools.change_basis(ham_error_gen,"std",basis)
#            sto_error_gen = _tools.change_basis(sto_error_gen,"std",basis)
#            lnd_error_gen = _tools.change_basis(lnd_error_gen,"std",basis)
#
#            gsH.operations[gl]  = _tools.operation_from_error_generator(
#                ham_error_gen, targetOp, genType)
#            gsS.operations[gl]  = _tools.operation_from_error_generator(
#                sto_error_gen, targetOp, genType)
#            gsHS.operations[gl] = _tools.operation_from_error_generator(
#                ham_error_gen+sto_error_gen, targetOp, genType)
#            gsLND.operations[gl] = _tools.operation_from_error_generator(
#                lnd_error_gen, targetOp, genType)
#
#            #CPTP projection
#
#            evals,U = _np.linalg.eig(OProj)
#            pos_evals = evals.clip(0,1e100) #clip negative eigenvalues to 0
#            OProj_cp = _np.dot(U,_np.dot(_np.diag(pos_evals),_np.linalg.inv(U))) #OProj_cp is now a pos-def matrix
#            lnd_error_gen_cp = _np.einsum('i,ijk', HProj, HGens) + \
#                _np.einsum('ij,ijkl', OProj_cp, OGens)
#            lnd_error_gen_cp = _tools.change_basis(lnd_error_gen_cp,"std",basis)
#
#            gsLNDCP.operations[gl] = _tools.operation_from_error_generator(
#                lnd_error_gen_cp, targetOp, genType)
#
#            Np_H += len(hamProj)
#            Np_S += len(stoProj)
#            Np_HS += len(hamProj) + len(stoProj)
#            Np_LND += HProj.size + OProj.size
#
#        #DEBUG!!!
#        #print("DEBUG: BEST sum neg evals = ",_tools.sum_of_negative_choi_eigenvalues(model))
#        #print("DEBUG: LNDCP sum neg evals = ",_tools.sum_of_negative_choi_eigenvalues(gsLNDCP))
#
#        #Check for CPTP where expected
#        #assert(_tools.sum_of_negative_choi_eigenvalues(gsHSCP) < 1e-6)
#        assert(_tools.sum_of_negative_choi_eigenvalues(gsLNDCP) < 1e-6)
#
#        # ...
#        models = (model, gsHS, gsH, gsS, gsLND, cptpGateset, gsLNDCP, gsHSCPTP)
#        modelTyps = ("Full","H + S","H","S","LND","CPTP","LND CPTP","H + S CPTP")
#        Nps = (Nng, Np_HS, Np_H, Np_S, Np_LND, Nng, Np_LND, Np_HS)<|MERGE_RESOLUTION|>--- conflicted
+++ resolved
@@ -1214,10 +1214,6 @@
              in this particular report. Strings will be cast to lowercase, 
              stripped of white space, and then mapped to omitted Section classes
              as follows
-<<<<<<< HEAD
-
-=======
->>>>>>> 3a3fe898
                 {
                     'summary'         : SummarySection,
                     'goodness'        : GoodnessSection,
@@ -1237,10 +1233,6 @@
             that is not in the keys of the above dict (after casting to
             lower case and stripping white space).
 
-<<<<<<< HEAD
-
-=======
->>>>>>> 3a3fe898
     verbosity : int, optional
         How much detail to send to stdout.
 
