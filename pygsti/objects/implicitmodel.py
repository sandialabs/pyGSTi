--- conflicted
+++ resolved
@@ -127,116 +127,13 @@
         self.factories = _collections.OrderedDict()
 
         super(ImplicitOpModel, self).__init__(state_space_labels, basis, evotype,
-<<<<<<< HEAD
-                                              None, sim_type)
-        self._shlp = simplifier_helper_class(self)
-
-    # XXX why not just expose these as instance variables?
-    @property
-    def primitive_prep_labels(self):
-        """
-        Return the primitive state preparation labels of this model
-
-        Returns
-        -------
-        tuple
-        """
-        return self._primitive_prep_labels
-
-    @primitive_prep_labels.setter
-    def primitive_prep_labels(self, lbls):
-        """
-        Set the primitive state preparation labels of this model.
-=======
                                               layer_rules, simulator)
->>>>>>> 54c2d5af
 
     @property
     def _primitive_prep_label_dict(self):
         return self.prep_blks['layers']
 
     @property
-<<<<<<< HEAD
-    def primitive_povm_labels(self):
-        """
-        Return the primitive POVM labels of this model.
-
-        Returns
-        -------
-        tuple
-        """
-        return self._primitive_povm_labels
-
-    @primitive_povm_labels.setter
-    def primitive_povm_labels(self, lbls):
-        """
-        Set the primitive POVM labels of this model.
-
-        Parameters
-        ----------
-        lbls : tuple
-            the labels
-
-        Returns
-        -------
-        None
-        """
-        self._primitive_povm_labels = tuple(lbls)
-
-    @property
-    def primitive_op_labels(self):
-        """
-        Return the primitive operation labels of this model.
-
-        Returns
-        -------
-        tuple
-        """
-        return self._primitive_op_labels
-
-    @primitive_op_labels.setter
-    def primitive_op_labels(self, lbls):
-        """
-        Set the primitive operation labels of this model
-
-        Parameters
-        ----------
-        lbls : tuple
-            the labels
-
-        Returns
-        -------
-        None
-        """
-        self._primitive_op_labels = tuple(lbls)
-
-    @property
-    def primitive_instrument_labels(self):
-        """
-        Return the primitive instrument labels of this model
-
-        Returns
-        -------
-        tuple
-        """
-        return self._primitive_instrument_labels
-
-    @primitive_instrument_labels.setter
-    def primitive_instrument_labels(self, lbls):
-        """
-        Set the primitive instrument labels of this model
-
-        Parameters
-        ----------
-        lbls : tuple
-            the labels
-
-        Returns
-        -------
-        None
-        """
-        self._primitive_instrument_labels = tuple(lbls)
-=======
     def _primitive_povm_label_dict(self):
         return self.povm_blks['layers']
 
@@ -247,7 +144,6 @@
     @property
     def _primitive_instrument_label_dict(self):
         return self.instrument_blks['layers']
->>>>>>> 54c2d5af
 
     #Functions required for base class functionality
 
