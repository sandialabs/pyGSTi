--- conflicted
+++ resolved
@@ -869,20 +869,6 @@
                 "Global idle gate acts on %d qubits but should act on %d!" % (global_idle_nQubits, n_qubits)
             self.operation_blks['layers'][_Lbl('globalIdle')] = global_idle
 
-<<<<<<< HEAD
-        self.primitive_op_labels = primitive_ops
-        self.primitive_prep_labels = self.prep_blks['layers'].keys()
-        self.primitive_povm_labels = self.povm_blks['layers'].keys()
-        #(no instruments)
-
-
-class _SimpleCompLayerLizard(_ImplicitLayerLizard):
-    """
-    The layer lizard class for a :class:`LocalNoiseModel`.
-
-    This class creates layers by composing perfect target gates, and local errors.
-=======
->>>>>>> 54c2d5af
 
 class _SimpleCompLayerRules(_LayerRules):
 
