--- conflicted
+++ resolved
@@ -230,11 +230,6 @@
             if not (u'a' <= c <= u'z' or u'0' <= c <= u'9' or c == u'_' or c == u'(' or c == u')'):
                 raise ValueError("Invalid character '%s' in gate name: %s..." % (c, s[start-1:start+4]))
             i += 1
-<<<<<<< HEAD
-        else:
-            break
-    name = sys.intern(s[start:i]); last = i
-=======
         if s[i] != u'}' or start + 1 >= i - 1:
             raise ValueError("Invalid '{' at: %s..." % s[start - 1:start + 4])
         i += 1
@@ -245,8 +240,7 @@
                 i += 1
             else:
                 break
-    name = s[start:i]; last = i
->>>>>>> bfba4324
+    name = sys.intern(s[start:i]); last = i
 
     args = []
     while i < end and s[i] == u';':
