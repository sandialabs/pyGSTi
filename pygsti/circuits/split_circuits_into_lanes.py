--- conflicted
+++ resolved
@@ -1,13 +1,8 @@
 import numpy as _np
 
-<<<<<<< HEAD
-from pygsti.circuits import Circuit as _Circuit
-from pygsti.baseobjs.label import LabelTupTup
-=======
 from typing import Sequence, Dict, Tuple, Optional, Set
 from pygsti.circuits import Circuit as Circuit
 from pygsti.baseobjs.label import Label, LabelTupTup
->>>>>>> fe062e7b
 
 
 def compute_qubit_to_lane_and_lane_to_qubits_mappings_for_circuit(circuit: Circuit) -> tuple[dict[int, int],
@@ -76,14 +71,10 @@
     return compute_qubits_to_lanes(lanes), lanes
 
 
-<<<<<<< HEAD
-def compute_subcircuits(circuit: _Circuit,
+def compute_subcircuits(circuit: Circuit,
                         qubit_to_lanes: dict[int, int],
                         lane_to_qubits: dict[int, tuple[int, ...]],
                         cache_lanes_in_circuit: bool = False) -> list[list[LabelTupTup]]:
-=======
-def compute_subcircuits(circuit: Circuit, qubits_to_lanes: dict[int, int]) -> list[list[LabelTupTup]]:
->>>>>>> fe062e7b
     """
     Split a circuit into multiple subcircuits which do not talk across lanes.
     """
