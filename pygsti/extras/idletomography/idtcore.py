--- conflicted
+++ resolved
@@ -1464,7 +1464,6 @@
         ]
     )
 
-<<<<<<< HEAD
 
     ##FIXME -- I think this only works for one qubit because of err[0] so we will come back to this
     intrinsic_rate_list = _np.dot(full_jacobian_inv, obs_err_rates)
@@ -1474,11 +1473,6 @@
     for key, err in zip(intrinsic_rates.keys(), intrinsic_rate_list):
         intrinsic_rates[key] = err
     print(intrinsic_rates)
-=======
-    # TODO: update intrinsic rates to match dictionary form from idtreport
-    # TODO: i.e. "hamiltonian": list, etc.
-    intrinsic_rates = _np.dot(full_jacobian_inv, obs_err_rates)
->>>>>>> c0513f7e
 
     return _IdleTomographyResults(
         dataset,
