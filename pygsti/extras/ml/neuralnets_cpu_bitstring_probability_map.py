--- conflicted
+++ resolved
@@ -266,13 +266,8 @@
                                                                 num_hops=num_hops)
 
     indices_for_error = []
-<<<<<<< HEAD
-    for i in range(0, np.abs(lookback)):
-        indices_for_error += list(encoding_indices_for_error) + (num_qubits * num_channels) * i
-=======
     for i in range(0, _np.abs(lookback)):
-        indices_for_error += list(encoding_indices_for_error) + (num_qubits * num_channels) * i)
->>>>>>> 584a4584
+        indices_for_error += list(encoding_indices_for_error + ((num_qubits * num_channels) * i))
 
     return _np.array(indices_for_error)
 
