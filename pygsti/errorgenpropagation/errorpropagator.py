--- conflicted
+++ resolved
@@ -181,72 +181,9 @@
         #    eoc_error_channel = _bt.change_basis(eoc_error_channel, from_basis='pp', to_basis=mx_basis)
 
         return eoc_error_channel
-<<<<<<< HEAD
-
-
-    def propagate_errorgens(self, circuit, include_spam=True, include_circuit_time=False, include_gate_label=False):
-=======
-    #
-    #def averaged_eoc_error_channel(self, circuit, include_spam=True, mx_basis='pp'):
-    #    """
-    #    Propagate all of the error generators for each circuit layer to the end of the circuit,
-    #    then apply a second order cumulant expansion to approximate the average of the end of circuit
-    #    error channel over the values error generator rates that are stochastic processes.
-#
-    #    Parameters
-    #    ----------
-    #    circuit : `Circuit`
-    #        Circuit to construct a set of post gate error generators for.
-#
-    #    include_spam : bool, optional (default True)
-    #        If True then we include in the propagation the error generators associated
-    #        with state preparation and measurement.
-#
-    #    mx_basis : Basis or str, optional (default 'pp')
-    #        Either a `Basis` object, or a string which can be cast to a `Basis`, specifying the
-    #        basis in which to return the process matrix for the error channel.
-#
-    #    Returns
-    #    -------
-    #    avg_eoc_error_channel : numpy.ndarray
-    #        A numpy array corresponding to the end-of-circuit error channel resulting
-    #        from the propagated error generators and averaging over the stochastic processes
-    #        for the error generator rates using a second order cumulant approximation.
-    #    """
-#
-    #    #propagate_errorgens_nonmarkovian returns a list of list of 
-    #    propagated_error_generators = self.propagate_errorgens_nonmarkovian(circuit, include_spam)
-    #    
-    #    #construct the nonmarkovian propagators
-    #    for i in range(len(propagated_error_generators)):
-    #        for j in range(i+1):
-    #            if i==j:
-    #                #<L_s> term:
-    #                pass
-    #                #prop_contrib = amam
-    #            else:
-    #                pass
-    #          
-    #    
-    #    #loop though the propagated error generator layers and construct their error generators.
-    #    #Then exponentiate
-    #    exp_error_generators = []
-    #    for err_gen_layer_list in propagated_error_generators:
-    #        if err_gen_layer_list: #if not empty. Should be length one if not empty.
-    #            #Keep the error generator in the standard basis until after the end-of-circuit
-    #            #channel is constructed so we can reduce the overhead of changing basis.
-    #            exp_error_generators.append(_spl.expm(self.errorgen_layer_dict_to_errorgen(err_gen_layer_list[0], mx_basis='std')))
-    #    #Next take the product of these exponentiated error generators.
-    #    #These are in circuit ordering, so reverse for matmul.
-    #    exp_error_generators.reverse()
-    #    eoc_error_channel = _np.linalg.multi_dot(exp_error_generators)
-    #    eoc_error_channel = _bt.change_basis(eoc_error_channel, from_basis='std', to_basis='pp')
-#
-    #    return eoc_error_channel
-#
-
-    def propagate_errorgens(self, circuit, include_spam=True, circuit_conversion_kwargs=None):
->>>>>>> 05f3ab12
+
+
+    def propagate_errorgens(self, circuit, include_spam=True, circuit_conversion_kwargs=None, include_circuit_time=False, include_gate_label=False):
         """
         Propagate all of the error generators for each circuit layer to the end without
         any recombinations or averaging.
@@ -260,7 +197,6 @@
             If True then we include in the propagation the error generators associated
             with state preparation and measurement.
 
-<<<<<<< HEAD
         include_circuit_time : bool, optional (default False)
             If True then include as part of the error generator coefficient labels the circuit
             time from which that error generator arose.
@@ -268,13 +204,12 @@
         include_gate_label : bool, optional (default False)
             Whether to include the originating gate label with the error generator metadata. Note this can only
             be set to True when using an `ExplicitOpModel` at present.
-=======
+            
         circuit_conversion_kwargs : dict, optional (default None)
             A set of optional kwargs which will be passed into the `convert_to_stim_tableau_layers`
             method of the `Circuit` class to control the behavior of the conversion. Please see the
             documentation for this method for additional information on supported arguments and
             values.
->>>>>>> 05f3ab12
 
         Returns
         -------
