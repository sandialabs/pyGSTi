--- conflicted
+++ resolved
@@ -17,35 +17,6 @@
 from pygsti.modelmembers.operations import LindbladErrorgen as _LindbladErrorgen
 from itertools import islice
 
-<<<<<<< HEAD
-import copy as _copy
-
-'''
-takes a pygsti circuit where each gate has a defined error model and returns the errorgenerators necessary to create an
-end of circuit error generator under a variety of scenarios
-
-circ: pygsti circuit
-errorModel: Dictionary defined the small markovian error generators and their rates for each gate
-BCHOrder: in cases where the BCH approximation is used, carries it out to the desired order (can currently only handle order 1 or 2)
-BCHLayerWise: If true will push the errors through one layer of gatesand then combines them using the bch approximation at each layer
-If false will simply push all errors to the end
-NonMarkovian: Pushes the error generators to the end and then formats them to work with the cumulant expansion code
-MultiGateDict: Containts the translation between a numbered gate Gxpi22 and the PyGSTi standard gate used when a singular gate has
-multiple error iterations
-MultiGate: lets the code know 
-returns: list of propagatableerrorgens
-'''
-def ErrorPropagator(circ,errorModel,MultiGateDict={},BCHOrder=1,
-                    BCHLayerwise=False,NonMarkovian=False,MultiGate=False,
-                    ErrorLayerDef=False, stim_dict = None):
-    if stim_dict is None:
-        stim_dict=standard_gatenames_stim_conversions()
-    if MultiGate:
-        for key in MultiGateDict:
-            stim_dict[key]=stim_dict[MultiGateDict[key]]
-    stim_layers=circ.convert_to_stim_tableau_layers(gate_name_conversions=stim_dict)
-    stim_layers.pop(0)  #Immeditielty toss the first layer because it is not important,
-=======
 class ErrorGeneratorPropagator:
 
     def __init__(self, model, state_space=None, multi_gate_dict=None, nonmarkovian=False, multi_gate=False):
@@ -53,7 +24,6 @@
         Initialize an instance of `ErrorGeneratorPropagator`. This class is instantiated with a noise model
         and manages operations related to propagating error generators through circuits, and constructing
         effective end-of-circuit error generators.
->>>>>>> 86b40967
 
         Parameters
         ----------
@@ -86,12 +56,6 @@
         else:              
             self.model = model
 
-<<<<<<< HEAD
-    if not ErrorLayerDef:
-        errorLayers=buildErrorlayers(circ,errorModel,len(circ.line_labels))
-    else:
-        errorLayers=[[[_copy.deepcopy(eg) for eg in errorModel]] for i in range(circ.depth)]
-=======
     def eoc_error_channel(self, circuit, multi_gate_dict=None, include_spam=True, use_bch=False,
                           bch_kwargs=None, mx_basis='pp'):
         """
@@ -103,7 +67,6 @@
         ----------
         circuit : `Circuit`
             Circuit to construct a set of post gate error generators for.
->>>>>>> 86b40967
 
         multi_gate_dict : dict, optional (default None)
             An optional dictionary mapping between gate name aliases and their
