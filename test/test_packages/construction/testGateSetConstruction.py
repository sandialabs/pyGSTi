from __future__ import division
import unittest
import pickle
import pygsti
import numpy as np
import warnings
import os
import collections

from ..testutils import BaseTestCase, compare_files, temp_files


class TestGateSetConstructionMethods(BaseTestCase):

    def setUp(self):
        super(TestGateSetConstructionMethods, self).setUp()

        #OK for these tests, since we test user interface?
        #Set GateSet objects to "strict" mode for testing
        pygsti.objects.GateSet._strict = False


    def test_constructGates(self):
        # args = basis, parameterization, unitary-embedding
        for basis in ('std','gm','pp'): #do 'qt' test separately
            if basis == 'std': #complex mxs, so can't be TP
                params = ('full', 'linear', 'static')
            else:
                params = ('full', 'TP', 'linear', 'linearTP', 'static')
                            
            for param in params:
                self.helper_constructGates(basis, param, False)

            #unitary embedding case only works for param == "full"
            self.helper_constructGates(basis, "full", True)


    def helper_constructGates(self, b, prm, ue):
        
        old_build_gate = pygsti.construction.gatesetconstruction._oldBuildGate
        if b != "pp":
            leakA_old   = old_build_gate( [1,1,1], [('L0',),('L1',),('L2',)], "LX(pi,0,1)",b)
        ident_old   = old_build_gate( [2],[('Q0',)], "I(Q0)",b)
        rotXa_old   = old_build_gate( [2],[('Q0',)], "X(pi/2,Q0)",b)
        rotX2_old   = old_build_gate( [2],[('Q0',)], "X(pi,Q0)",b)
        rotYa_old   = old_build_gate( [2],[('Q0',)], "Y(pi/2,Q0)",b)
        rotZa_old   = old_build_gate( [2],[('Q0',)], "Z(pi/2,Q0)",b)
        rotLeak_old = old_build_gate( [2,1],[('Q0',),('L0',)], "X(pi,Q0):LX(pi,0,2)",b)
        leakB_old   = old_build_gate( [2,1],[('Q0',),('L0',)], "LX(pi,0,2)",b)
        iwL_old     = old_build_gate( [2],[('Q0','L0')], "I(Q0,L0)",b)
        rotXb_old   = old_build_gate( [2,1,1],[('Q0',),('L0',),('L1',)], "X(pi,Q0)",b)
        CnotA_old   = old_build_gate( [4],[('Q0','Q1')], "CX(pi,Q0,Q1)",b)
        CnotB_old   = old_build_gate( [4,1],[('Q0','Q1'),('L0',)], "CX(pi,Q0,Q1)",b)
        CY_old      = old_build_gate( [4],[('Q0','Q1')], "CY(pi,Q0,Q1)",b)
        CZ_old      = old_build_gate( [4],[('Q0','Q1')], "CZ(pi,Q0,Q1)",b)
        CNOT_old    = old_build_gate( [4],[('Q0','Q1')], "CNOT(Q0,Q1)",b)
        CPHASE_old  = old_build_gate( [4],[('Q0','Q1')], "CPHASE(Q0,Q1)",b)
        #rotXstd_old = old_build_gate( [2],[('Q0',)], "X(pi/2,Q0)","std")
        #rotXpp_old  = old_build_gate( [2],[('Q0',)], "X(pi/2,Q0)","pp")

        with self.assertRaises(NotImplementedError):
            old_build_gate( [2],[('Q0',)], "X(pi/2,Q0)","FooBar") #bad basis specifier
        with self.assertRaises(ValueError):
            old_build_gate( [2],[('Q0',)], "FooBar(Q0)",b) #bad gate name
        with self.assertRaises(ValueError):
            old_build_gate( [2],[('A0',)], "I(Q0)",b) #bad state specifier (A0)
        with self.assertRaises(ValueError):
            old_build_gate( [4],[('Q0',)], "I(Q0)",b) #state space dim mismatch

        #CNOT gate
        Ucnot = np.array( [[1, 0, 0, 0],
                           [0, 1, 0, 0],
                           [0, 0, 0, 1],
                           [0, 0, 1, 0]], 'd')
        cnotMx = pygsti.tools.unitary_to_process_mx(Ucnot)
        CNOT_chk = pygsti.tools.change_basis(cnotMx, "std", b)

        #CPHASE gate
        Ucphase = np.array( [[1, 0, 0, 0],
                             [0, 1, 0, 0],
                             [0, 0, 1, 0],
                             [0, 0, 0, -1]], 'd')
        cphaseMx = pygsti.tools.unitary_to_process_mx(Ucphase)
        CPHASE_chk = pygsti.tools.change_basis(cphaseMx, "std", b)

        print((b,prm,ue))
        build_gate = pygsti.construction.build_gate
        if b != "pp":
            leakA   = build_gate( [1,1,1], [('L0',),('L1',),('L2',)], "LX(pi,0,1)",b,prm,ue)
        ident   = build_gate( [2],[('Q0',)], "I(Q0)",b,prm,ue)
        rotXa   = build_gate( [2],[('Q0',)], "X(pi/2,Q0)",b,prm,ue)
        rotX2   = build_gate( [2],[('Q0',)], "X(pi,Q0)",b,prm,ue)
        rotYa   = build_gate( [2],[('Q0',)], "Y(pi/2,Q0)",b,prm,ue)
        rotZa   = build_gate( [2],[('Q0',)], "Z(pi/2,Q0)",b,prm,ue)
        rotNa   = build_gate( [2],[('Q0',)], "N(pi/2,1.0,0.5,0,Q0)",b,prm,ue)
        rotLeak = build_gate( [2,1],[('Q0',),('L0',)], "X(pi,Q0):LX(pi,0,2)",b,prm,ue)
        leakB   = build_gate( [2,1],[('Q0',),('L0',)], "LX(pi,0,2)",b,prm,ue)
        iwL     = build_gate( [2],[('Q0','L0')], "I(Q0)",b,prm,ue)
        rotXb   = build_gate( [2,1,1],[('Q0',),('L0',),('L1',)], "X(pi,Q0)",b,prm,ue)
        CnotA   = build_gate( [4],[('Q0','Q1')], "CX(pi,Q0,Q1)",b,prm,ue)
        CnotB   = build_gate( [4,1],[('Q0','Q1'),('L0',)], "CX(pi,Q0,Q1)",b,prm,ue)
        CY      = build_gate( [4],[('Q0','Q1')], "CY(pi,Q0,Q1)",b,prm,ue)
        CZ      = build_gate( [4],[('Q0','Q1')], "CZ(pi,Q0,Q1)",b,prm,ue)
        CNOT    = build_gate( [4],[('Q0','Q1')], "CNOT(Q0,Q1)",b,prm,ue)
        CPHASE  = build_gate( [4],[('Q0','Q1')], "CPHASE(Q0,Q1)",b,prm,ue)
        #rotXstd = build_gate( [2],[('Q0',)], "X(pi/2,Q0)","std",prm,ue)
        #rotXpp  = build_gate( [2],[('Q0',)], "X(pi/2,Q0)","pp",prm,ue)

        with self.assertRaises(NotImplementedError):
            build_gate( [2],[('Q0',)], "X(pi/2,Q0)","FooBar",prm,ue) #bad basis specifier
        with self.assertRaises(ValueError):
            build_gate( [2],[('Q0',)], "FooBar(Q0)",b,prm,ue) #bad gate name
        with self.assertRaises(ValueError):
            build_gate( [2],[('A0',)], "I(Q0)",b,prm,ue) #bad state specifier (A0)
        with self.assertRaises(ValueError):
            build_gate( [2],[('Q0','L0')], "I(Q0,A0)",b,prm,ue) #bad label A0

        with self.assertRaises(ValueError):
            build_gate( [4],[('Q0',)], "I(Q0)",b,prm,ue) #state space dim mismatch
        with self.assertRaises(ValueError):
            build_gate( [2,2],[('Q0',),('Q1',)], "CZ(pi,Q0,Q1)",b,prm,ue) # Q0 & Q1 must be in same tensor-prod block of state space

<<<<<<< HEAD
        if ue == True:
            with self.assertRaises(ValueError):
                build_gate( [2],[('Q0',)], "D(Q0)",b,prm,ue) # D gate only for ue=False
        with self.assertRaises(ValueError):
=======
        with self.assertRaises(ValueError):
            build_gate( [2],[('Q0',)], "D(Q0)",b,prm,ue) # D gate only for ue=False
        with self.assertRaises(NotImplementedError):
>>>>>>> 2ad8e215
            build_gate( [2,1],[('Q0',),('L0',)], "LX(pi,0,2)","foobar",prm,ue)
              #LX with bad basis spec


        self.assertArraysAlmostEqual(ident  , ident_old  )
        self.assertArraysAlmostEqual(rotXa  , rotXa_old  )
        self.assertArraysAlmostEqual(rotX2  , rotX2_old  )
        self.assertArraysAlmostEqual(rotYa  , rotYa_old  )
        self.assertArraysAlmostEqual(rotZa  , rotZa_old  )
        self.assertArraysAlmostEqual(rotLeak, rotLeak_old)
        self.assertArraysAlmostEqual(leakB  , leakB_old  )
        self.assertArraysAlmostEqual(iwL    , iwL_old  )
        self.assertArraysAlmostEqual(rotXb  , rotXb_old  )
        self.assertArraysAlmostEqual(CnotA  , CnotA_old  )
        self.assertArraysAlmostEqual(CnotB  , CnotB_old  )
        self.assertArraysAlmostEqual(CY     , CY_old     )
        self.assertArraysAlmostEqual(CZ     , CZ_old     )
        self.assertArraysAlmostEqual(CPHASE , CPHASE_chk )
        self.assertArraysAlmostEqual(CNOT   , CNOT_chk   )

        if b != "pp":
            self.assertArraysAlmostEqual(leakA  , leakA_old  )
            leakA_ans = np.array( [[ 0.,  1.,  0.],
                                   [ 1.,  0.,  0.],
                                   [ 0.,  0.,  1.]], 'd')
            self.assertArraysAlmostEqual(leakA, leakA_ans)

        if b == "gm": #only Gell-Mann answers right now
            rotXa_ans = np.array([[ 1.,  0.,  0.,  0.],
                                  [ 0.,  1.,  0.,  0.],
                                  [ 0.,  0.,  0,  -1.],
                                  [ 0.,  0.,  1.,  0]], 'd')
            self.assertArraysAlmostEqual(rotXa, rotXa_ans)
    
            rotX2_ans = np.array([[ 1.,  0.,  0.,  0.],
                                  [ 0.,  1.,  0.,  0.],
                                  [ 0.,  0., -1.,  0.],
                                  [ 0.,  0.,  0., -1.]], 'd')
            self.assertArraysAlmostEqual(rotX2, rotX2_ans)
    
            rotLeak_ans = np.array([[ 0.5,         0.,          0.,         -0.5,         0.70710678],
                                    [ 0.,          0.,          0.,          0.,          0.        ],
                                    [ 0.,          0.,          0.,          0.,          0.        ],
                                    [ 0.5,         0.,          0.,         -0.5,        -0.70710678],
                                    [ 0.70710678,  0.,          0.,          0.70710678,  0.        ]], 'd')
            self.assertArraysAlmostEqual(rotLeak, rotLeak_ans)
    
            leakB_ans = np.array(  [[ 0.5,         0.,          0.,         -0.5,         0.70710678],
                                    [ 0.,          0.,          0.,          0.,          0.        ],
                                    [ 0.,          0.,          0.,          0.,          0.        ],
                                    [-0.5,         0.,          0.,          0.5,         0.70710678],
                                    [ 0.70710678,  0.,          0.,          0.70710678,  0.        ]], 'd')
            self.assertArraysAlmostEqual(leakB, leakB_ans)
    
            rotXb_ans = np.array( [[ 1.,  0.,  0.,  0.,  0.,  0.],
                                   [ 0.,  1.,  0.,  0.,  0.,  0.],
                                   [ 0.,  0., -1.,  0.,  0.,  0.],
                                   [ 0.,  0.,  0., -1.,  0.,  0.],
                                   [ 0.,  0.,  0.,  0.,  1.,  0.],
                                   [ 0.,  0.,  0.,  0.,  0.,  1.]], 'd')
            self.assertArraysAlmostEqual(rotXb, rotXb_ans)
    
            A = 9.42809042e-01
            B = 3.33333333e-01
            CnotA_ans = np.array( [[ 1.0,    0,    0,    0,    0,    0,    0,    0,    0,    0,    0,    0,    0,    0,    0,    0 ],
                                   [   0,  1.0,    0,    0,    0,    0,    0,    0,    0,    0,    0,    0,    0,    0,    0,    0 ],
                                   [   0,    0,    0,    0,    0,    0,    0,    0,    0,  1.0,    0,    0,    0,    0,    0,    0 ],
                                   [   0,    0,    0,    0,    0,    0,    0,    0,  1.0,    0,    0,    0,    0,    0,    0,    0 ],
                                   [   0,    0,    0,    0,    0,    0,    0,    0,    0,    0,    0,  1.0,    0,    0,    0,    0 ],
                                   [   0,    0,    0,    0,    0,    0,    0,    0,    0,    0,  1.0,    0,    0,    0,    0,    0 ],
                                   [   0,    0,    0,    0,    0,    0,  1.0,    0,    0,    0,    0,    0,    0,    0,    0,    0 ],
                                   [   0,    0,    0,    0,    0,    0,    0,  1.0,    0,    0,    0,    0,    0,    0,    0,    0 ],
                                   [   0,    0,    0, -1.0,    0,    0,    0,    0,    0,    0,    0,    0,    0,    0,    0,    0 ],
                                   [   0,    0, -1.0,    0,    0,    0,    0,    0,    0,    0,    0,    0,    0,    0,    0,    0 ],
                                   [   0,    0,    0,    0,    0, -1.0,    0,    0,    0,    0,    0,    0,    0,    0,    0,    0 ],
                                   [   0,    0,    0,    0, -1.0,    0,    0,    0,    0,    0,    0,    0,    0,    0,    0,    0 ],
                                   [   0,    0,    0,    0,    0,    0,    0,    0,    0,    0,    0,    0, -1.0,    0,    0,    0 ],
                                   [   0,    0,    0,    0,    0,    0,    0,    0,    0,    0,    0,    0,    0,  1.0,    0,    0 ],
                                   [   0,    0,    0,    0,    0,    0,    0,    0,    0,    0,    0,    0,    0,    0,    B,    A ],
                                   [   0,    0,    0,    0,    0,    0,    0,    0,    0,    0,    0,    0,    0,    0,    A,   -B ]], 'd')
            self.assertArraysAlmostEqual(CnotA, CnotA_ans)
    
            CnotB_ans = np.array( [[ 1.0,    0,    0,    0,    0,    0,    0,    0,    0,    0,    0,    0,    0,    0,    0,    0,    0 ],
                                   [   0,  1.0,    0,    0,    0,    0,    0,    0,    0,    0,    0,    0,    0,    0,    0,    0,    0 ],
                                   [   0,    0,    0,    0,    0,    0,    0,    0,    0,  1.0,    0,    0,    0,    0,    0,    0,    0 ],
                                   [   0,    0,    0,    0,    0,    0,    0,    0,  1.0,    0,    0,    0,    0,    0,    0,    0,    0 ],
                                   [   0,    0,    0,    0,    0,    0,    0,    0,    0,    0,    0,  1.0,    0,    0,    0,    0,    0 ],
                                   [   0,    0,    0,    0,    0,    0,    0,    0,    0,    0,  1.0,    0,    0,    0,    0,    0,    0 ],
                                   [   0,    0,    0,    0,    0,    0,  1.0,    0,    0,    0,    0,    0,    0,    0,    0,    0,    0 ],
                                   [   0,    0,    0,    0,    0,    0,    0,  1.0,    0,    0,    0,    0,    0,    0,    0,    0,    0 ],
                                   [   0,    0,    0, -1.0,    0,    0,    0,    0,    0,    0,    0,    0,    0,    0,    0,    0,    0 ],
                                   [   0,    0, -1.0,    0,    0,    0,    0,    0,    0,    0,    0,    0,    0,    0,    0,    0,    0 ],
                                   [   0,    0,    0,    0,    0, -1.0,    0,    0,    0,    0,    0,    0,    0,    0,    0,    0,    0 ],
                                   [   0,    0,    0,    0, -1.0,    0,    0,    0,    0,    0,    0,    0,    0,    0,    0,    0,    0 ],
                                   [   0,    0,    0,    0,    0,    0,    0,    0,    0,    0,    0,    0, -1.0,    0,    0,    0,    0 ],
                                   [   0,    0,    0,    0,    0,    0,    0,    0,    0,    0,    0,    0,    0,  1.0,    0,    0,    0 ],
                                   [   0,    0,    0,    0,    0,    0,    0,    0,    0,    0,    0,    0,    0,    0,    B,    A,    0 ],
                                   [   0,    0,    0,    0,    0,    0,    0,    0,    0,    0,    0,    0,    0,    0,    A,   -B,    0 ],
                                   [   0,    0,    0,    0,    0,    0,    0,    0,    0,    0,    0,    0,    0,    0,    0,    0,    1 ]], 'd')
            self.assertArraysAlmostEqual(CnotB, CnotB_ans)


    def test_qutrit_gateset(self):
        gs = pygsti.construction.qutrit.make_qutrit_gateset(
            errorScale = 0.1,
            similarity=False, seed=1234, basis='qt')
        gs2 = pygsti.construction.qutrit.make_qutrit_gateset(
            errorScale = 0.1,
            similarity=True, seed=1234, basis='qt')

        #just test building a gate in the qutrit basis
        # Can't do this b/c need a 'T*' triplet space designator for "triplet space" and it doesn't seem
        # worth adding this now...
        #qutrit_gate = pygsti.construction.build_gate( [1,1,1], [('L0',),('L1',),('L2',)], "I()", 'qt', 'full')


<<<<<<< HEAD
=======
        #Do it all again with unitary embedding == False
        ue = False #unitary embedding
        leakA   = build_gate( [1,1,1], [('L0',),('L1',),('L2',)], "LX(pi,0,1)",b,prm,ue)
        ident   = build_gate( [2],[('Q0',)], "I(Q0)",b,prm,ue)
        rotXa   = build_gate( [2],[('Q0',)], "X(pi/2,Q0)",b,prm,ue)
        rotX2   = build_gate( [2],[('Q0',)], "X(pi,Q0)",b,prm,ue)
        rotYa   = build_gate( [2],[('Q0',)], "Y(pi/2,Q0)",b,prm,ue)
        rotZa   = build_gate( [2],[('Q0',)], "Z(pi/2,Q0)",b,prm,ue)
        rotNa   = build_gate( [2],[('Q0',)], "N(pi/2,1.0,0.5,0,Q0)",b,prm,ue)
        rotLeak = build_gate( [2,1],[('Q0',),('L0',)], "X(pi,Q0):LX(pi,0,2)",b,prm,ue)
        leakB   = build_gate( [2,1],[('Q0',),('L0',)], "LX(pi,0,2)",b,prm,ue)
        iwL     = build_gate( [2],[('Q0','L0')], "I(Q0)",b,prm,ue)
        rotXb   = build_gate( [2,1,1],[('Q0',),('L0',),('L1',)], "X(pi,Q0)",b,prm,ue)
        CnotA   = build_gate( [4],[('Q0','Q1')], "CX(pi,Q0,Q1)",b,prm,ue)
        CnotB   = build_gate( [4,1],[('Q0','Q1'),('L0',)], "CX(pi,Q0,Q1)",b,prm,ue)
        CY      = build_gate( [4],[('Q0','Q1')], "CY(pi,Q0,Q1)",b,prm,ue)
        CZ      = build_gate( [4],[('Q0','Q1')], "CZ(pi,Q0,Q1)",b,prm,ue)
        rotXstd = build_gate( [2],[('Q0',)], "X(pi/2,Q0)","std",prm,ue)
        rotXpp  = build_gate( [2],[('Q0',)], "X(pi/2,Q0)","pp",prm,ue)

        with self.assertRaises(NotImplementedError):
            build_gate( [2],[('Q0',)], "X(pi/2,Q0)","FooBar",prm,ue) #bad basis specifier

        self.assertArraysAlmostEqual(leakA  , leakA_old  )
        self.assertArraysAlmostEqual(ident  , ident_old  )
        self.assertArraysAlmostEqual(rotXa  , rotXa_old  )
        self.assertArraysAlmostEqual(rotX2  , rotX2_old  )
        self.assertArraysAlmostEqual(rotYa  , rotYa_old  )
        self.assertArraysAlmostEqual(rotZa  , rotZa_old  )
        self.assertArraysAlmostEqual(rotLeak, rotLeak_old)
        self.assertArraysAlmostEqual(leakB  , leakB_old  )
        self.assertArraysAlmostEqual(iwL    , iwL_old  )
        self.assertArraysAlmostEqual(rotXb  , rotXb_old  )
        self.assertArraysAlmostEqual(CnotA  , CnotA_old  )
        self.assertArraysAlmostEqual(CnotB  , CnotB_old  )
        self.assertArraysAlmostEqual(CY     , CY_old     )
        self.assertArraysAlmostEqual(CZ     , CZ_old     )




        leakA_ans = np.array( [[ 0.,  1.,  0.],
                               [ 1.,  0.,  0.],
                               [ 0.,  0.,  1.]], 'd')
        self.assertArraysAlmostEqual(leakA, leakA_ans)

        rotXa_ans = np.array([[ 1.,  0.,  0.,  0.],
                              [ 0.,  1.,  0.,  0.],
                              [ 0.,  0.,  0,  -1.],
                              [ 0.,  0.,  1.,  0]], 'd')
        self.assertArraysAlmostEqual(rotXa, rotXa_ans)

        rotX2_ans = np.array([[ 1.,  0.,  0.,  0.],
                              [ 0.,  1.,  0.,  0.],
                              [ 0.,  0., -1.,  0.],
                              [ 0.,  0.,  0., -1.]], 'd')
        self.assertArraysAlmostEqual(rotX2, rotX2_ans)

        rotLeak_ans = np.array([[ 0.5,         0.,          0.,         -0.5,         0.70710678],
                                [ 0.,          0.,          0.,          0.,          0.        ],
                                [ 0.,          0.,          0.,          0.,          0.        ],
                                [ 0.5,         0.,          0.,         -0.5,        -0.70710678],
                                [ 0.70710678,  0.,          0.,          0.70710678,  0.        ]], 'd')
        self.assertArraysAlmostEqual(rotLeak, rotLeak_ans)

        leakB_ans = np.array(  [[ 0.5,         0.,          0.,         -0.5,         0.70710678],
                                [ 0.,          0.,          0.,          0.,          0.        ],
                                [ 0.,          0.,          0.,          0.,          0.        ],
                                [-0.5,         0.,          0.,          0.5,         0.70710678],
                                [ 0.70710678,  0.,          0.,          0.70710678,  0.        ]], 'd')
        self.assertArraysAlmostEqual(leakB, leakB_ans)

        rotXb_ans = np.array( [[ 1.,  0.,  0.,  0.,  0.,  0.],
                               [ 0.,  1.,  0.,  0.,  0.,  0.],
                               [ 0.,  0., -1.,  0.,  0.,  0.],
                               [ 0.,  0.,  0., -1.,  0.,  0.],
                               [ 0.,  0.,  0.,  0.,  1.,  0.],
                               [ 0.,  0.,  0.,  0.,  0.,  1.]], 'd')
        self.assertArraysAlmostEqual(rotXb, rotXb_ans)

        A = 9.42809042e-01
        B = 3.33333333e-01
        CnotA_ans = np.array( [[ 1.0,    0,    0,    0,    0,    0,    0,    0,    0,    0,    0,    0,    0,    0,    0,    0 ],
                               [   0,  1.0,    0,    0,    0,    0,    0,    0,    0,    0,    0,    0,    0,    0,    0,    0 ],
                               [   0,    0,    0,    0,    0,    0,    0,    0,    0,  1.0,    0,    0,    0,    0,    0,    0 ],
                               [   0,    0,    0,    0,    0,    0,    0,    0,  1.0,    0,    0,    0,    0,    0,    0,    0 ],
                               [   0,    0,    0,    0,    0,    0,    0,    0,    0,    0,    0,  1.0,    0,    0,    0,    0 ],
                               [   0,    0,    0,    0,    0,    0,    0,    0,    0,    0,  1.0,    0,    0,    0,    0,    0 ],
                               [   0,    0,    0,    0,    0,    0,  1.0,    0,    0,    0,    0,    0,    0,    0,    0,    0 ],
                               [   0,    0,    0,    0,    0,    0,    0,  1.0,    0,    0,    0,    0,    0,    0,    0,    0 ],
                               [   0,    0,    0, -1.0,    0,    0,    0,    0,    0,    0,    0,    0,    0,    0,    0,    0 ],
                               [   0,    0, -1.0,    0,    0,    0,    0,    0,    0,    0,    0,    0,    0,    0,    0,    0 ],
                               [   0,    0,    0,    0,    0, -1.0,    0,    0,    0,    0,    0,    0,    0,    0,    0,    0 ],
                               [   0,    0,    0,    0, -1.0,    0,    0,    0,    0,    0,    0,    0,    0,    0,    0,    0 ],
                               [   0,    0,    0,    0,    0,    0,    0,    0,    0,    0,    0,    0, -1.0,    0,    0,    0 ],
                               [   0,    0,    0,    0,    0,    0,    0,    0,    0,    0,    0,    0,    0,  1.0,    0,    0 ],
                               [   0,    0,    0,    0,    0,    0,    0,    0,    0,    0,    0,    0,    0,    0,    B,    A ],
                               [   0,    0,    0,    0,    0,    0,    0,    0,    0,    0,    0,    0,    0,    0,    A,   -B ]], 'd')
        self.assertArraysAlmostEqual(CnotA, CnotA_ans)

        CnotB_ans = np.array( [[ 1.0,    0,    0,    0,    0,    0,    0,    0,    0,    0,    0,    0,    0,    0,    0,    0,    0 ],
                               [   0,  1.0,    0,    0,    0,    0,    0,    0,    0,    0,    0,    0,    0,    0,    0,    0,    0 ],
                               [   0,    0,    0,    0,    0,    0,    0,    0,    0,  1.0,    0,    0,    0,    0,    0,    0,    0 ],
                               [   0,    0,    0,    0,    0,    0,    0,    0,  1.0,    0,    0,    0,    0,    0,    0,    0,    0 ],
                               [   0,    0,    0,    0,    0,    0,    0,    0,    0,    0,    0,  1.0,    0,    0,    0,    0,    0 ],
                               [   0,    0,    0,    0,    0,    0,    0,    0,    0,    0,  1.0,    0,    0,    0,    0,    0,    0 ],
                               [   0,    0,    0,    0,    0,    0,  1.0,    0,    0,    0,    0,    0,    0,    0,    0,    0,    0 ],
                               [   0,    0,    0,    0,    0,    0,    0,  1.0,    0,    0,    0,    0,    0,    0,    0,    0,    0 ],
                               [   0,    0,    0, -1.0,    0,    0,    0,    0,    0,    0,    0,    0,    0,    0,    0,    0,    0 ],
                               [   0,    0, -1.0,    0,    0,    0,    0,    0,    0,    0,    0,    0,    0,    0,    0,    0,    0 ],
                               [   0,    0,    0,    0,    0, -1.0,    0,    0,    0,    0,    0,    0,    0,    0,    0,    0,    0 ],
                               [   0,    0,    0,    0, -1.0,    0,    0,    0,    0,    0,    0,    0,    0,    0,    0,    0,    0 ],
                               [   0,    0,    0,    0,    0,    0,    0,    0,    0,    0,    0,    0, -1.0,    0,    0,    0,    0 ],
                               [   0,    0,    0,    0,    0,    0,    0,    0,    0,    0,    0,    0,    0,  1.0,    0,    0,    0 ],
                               [   0,    0,    0,    0,    0,    0,    0,    0,    0,    0,    0,    0,    0,    0,    B,    A,    0 ],
                               [   0,    0,    0,    0,    0,    0,    0,    0,    0,    0,    0,    0,    0,    0,    A,   -B,    0 ],
                               [   0,    0,    0,    0,    0,    0,    0,    0,    0,    0,    0,    0,    0,    0,    0,    0,    1 ]], 'd')
        self.assertArraysAlmostEqual(CnotB, CnotB_ans)

>>>>>>> 2ad8e215
    def test_parameterized_gate(self):

        # A single-qubit gate on a 2-qubit space, parameterizes so that there are only 16 gate parameters
        gate = pygsti.construction.build_gate( [4],[('Q0','Q1')], "X(pi,Q0)","gm",
                                               parameterization="linear")
        gate2  = pygsti.construction.build_gate( [2],[('Q0',)], "D(Q0)","gm", parameterization="linear")
        gate2b = pygsti.construction.build_gate( [2],[('Q0',)], "D(Q0)","gm", parameterization="linearTP")
        gate3 = pygsti.construction.build_gate( [4],[('Q0','Q1')], "X(pi,Q0):D(Q1)","gm",
                                               parameterization="linear") #composes parameterized gates

        #Test L's in spec
        gateL  = pygsti.construction.build_gate( [2,1],[('Q0',),('L0',)], "D(Q0)","gm", parameterization="linear")

        with self.assertRaises(ValueError):
            gate = pygsti.construction.build_gate( [4],[('Q0','Q1')], "X(pi,Q0)","gm",
                                                   parameterization="linear",unitaryEmbedding=True)
            #no unitary embedding support for "linear"

        with self.assertRaises(ValueError):
            gate = pygsti.construction.build_gate( [4],[('Q0','Q1')], "X(pi,Q0)","gm",
                                                   parameterization="FooBar") # bad parameterization



        A = -5.77350269e-01
        B = 8.16496581e-01
        C = -6.66666667e-01
        D = -4.71404521e-01
        E = -3.33333333e-01
        gate_ans = np.array( [[ 1.0,    0,    0,    0,    0,    0,    0,    0,    0,    0,    0,    0,    0,    0,    0,    0 ],
                              [   0,    0,    0,    0,    0,    0,  1.0,    0,    0,    0,    0,    0,    0,    0,    0,    0 ],
                              [   0,    0,  1.0,    0,    0,    0,    0,    0,    0,    0,    0,    0,    0,    0,    0,    0 ],
                              [   0,    0,    0,    0,  1.0,    0,    0,    0,    0,    0,    0,    0,    0,    0,    0,    0 ],
                              [   0,    0,    0,  1.0,    0,    0,    0,    0,    0,    0,    0,    0,    0,    0,    0,    0 ],
                              [   0,    0,    0,    0,    0,  1.0,    0,    0,    0,    0,    0,    0,    0,    0,    0,    0 ],
                              [   0,  1.0,    0,    0,    0,    0,    0,    0,    0,    0,    0,    0,    0,    0,    0,    0 ],
                              [   0,    0,    0,    0,    0,    0,    0,    0,    0,    0,    0,    0,  1.0,    0,    0,    0 ],
                              [   0,    0,    0,    0,    0,    0,    0,    0, -1.0,    0,    0,    0,    0,    0,    0,    0 ],
                              [   0,    0,    0,    0,    0,    0,    0,    0,    0,    0, -1.0,    0,    0,    0,    0,    0 ],
                              [   0,    0,    0,    0,    0,    0,    0,    0,    0, -1.0,    0,    0,    0,    0,    0,    0 ],
                              [   0,    0,    0,    0,    0,    0,    0,    0,    0,    0,    0, -1.0,    0,    0,    0,    0 ],
                              [   0,    0,    0,    0,    0,    0,    0,  1.0,    0,    0,    0,    0,    0,    0,    0,    0 ],
                              [   0,    0,    0,    0,    0,    0,    0,    0,    0,    0,    0,    0,    0,    0,    A,    B ],
                              [   0,    0,    0,    0,    0,    0,    0,    0,    0,    0,    0,    0,    0,    A,    C,    D ],
                              [   0,    0,    0,    0,    0,    0,    0,    0,    0,    0,    0,    0,    0,    B,    D,    E ]], 'd')
        self.assertArraysAlmostEqual(gate, gate_ans)

        vec = gate.to_vector()
        self.assertEqual(vec.shape, (16,)) #should only have 16 parameters
        self.assertEqual(gate.dtype, np.float64)  #should be real-valued

        #Note: answer is all zeros b/c parameters give *deviation* from base matrix, and this case has no deviation
        vec_ans = np.array([ 0.,  0.,  0.,  0.,  0.,  0.,  0.,  0.,  0.,  0., 0.,  0.,  0.,  0.,  0., 0.], 'd')
        self.assertArraysAlmostEqual(vec, vec_ans)


    def test_iter_gatesets(self):
        gateset = pygsti.construction.build_gateset( [2], [('Q0',)],['Gi','Gx','Gy'],
                                                     [ "I(Q0)","X(pi/2,Q0)", "Y(pi/2,Q0)"],
                                                     prepLabels=['rho0'], prepExpressions=["0"],
                                                     effectLabels=['E0'], effectExpressions=["1"],
                                                     spamdefs={'plus': ('rho0','E0'),
                                                               'minus': ('rho0','remainder') })
        gateset2 = pygsti.objects.GateSet()
        for label,gate in gateset.iter_gates():
            gateset2[label] = gate
        for label,vec in gateset.iter_preps():
            gateset2[label] = vec
        for label,vec in gateset.iter_effects():
            gateset2[label] = vec
        gateset2['identity'] = gateset['identity']

        self.assertAlmostEqual( gateset.frobeniusdist(gateset2), 0.0 )


    def test_build_gatesets(self):

        stateSpace = [2] #density matrix is a 2x2 matrix
        spaceLabels = [('Q0',)] #interpret the 2x2 density matrix as a single qubit named 'Q0'
        gateset1 = pygsti.objects.GateSet()
        gateset1['rho0'] = pygsti.construction.build_vector(stateSpace,spaceLabels,"0")
        gateset1['E0']   = pygsti.construction.build_vector(stateSpace,spaceLabels,"1")
        gateset1['Gi'] = pygsti.construction.build_gate(stateSpace,spaceLabels,"I(Q0)")
        gateset1['Gx'] = pygsti.construction.build_gate(stateSpace,spaceLabels,"X(pi/2,Q0)")
        gateset1['Gy'] = pygsti.construction.build_gate(stateSpace,spaceLabels,"Y(pi/2,Q0)")
        gateset1['identity'] = pygsti.construction.build_identity_vec(stateSpace)
        gateset1.spamdefs['plus']  = ('rho0','E0')
        gateset1.spamdefs['minus_take_one'] = ('rho0','remainder')
        gateset1.spamdefs['minus'] = ('rho0','remainder') #tests replacement of spam label

        SQ2 = 1/np.sqrt(2)
        for defParamType in ("full", "TP", "static"):
            gateset_simple = pygsti.objects.GateSet(defParamType)
            gateset_simple['rho0'] = [SQ2, 0, 0, SQ2]
            gateset_simple['E0'] = [SQ2, 0, 0, -SQ2]
            gateset_simple['identity'] = [SQ2, 0, 0, 0]
            gateset_simple['Gi'] = [ [1, 0, 0, 0],
                                     [0, 1, 0, 0],
                                     [0, 0, 1, 0],
                                     [0, 0, 0, 1] ]

            with self.assertRaises(TypeError):
                gateset_simple['rho0'] = 3.0
            with self.assertRaises(ValueError):
                gateset_simple['rho0'] = [3.0]
            with self.assertRaises(ValueError):
                gateset_simple['Gx'] = [1,2,3,4]
            with self.assertRaises(ValueError):
                gateset_simple['Gx'] = [[1,2,3,4],[5,6,7]]
            #with self.assertRaises(KeyError):
                #gateset_simple.spamdefs[1] = ('rho0','E0') #spam labels must be strings
            with self.assertRaises(KeyError):
                gateset_simple.spamdefs['plus'] = 'not-a-2-tuple'
            with self.assertRaises(ValueError):
                gateset_simple.spamdefs['plus'] = ('remainder','E0')
                  # 2nd el must be 'remainder' when first is


        gateset_badDefParam = pygsti.objects.GateSet("full")
        gateset_badDefParam.preps.default_param = "foobar"
        gateset_badDefParam.gates.default_param = "foobar"
        with self.assertRaises(ValueError):
            gateset_badDefParam['rho0'] = [1, 0, 0, 0]
        with self.assertRaises(ValueError):
            gateset_badDefParam['Gi'] = np.identity(4,'d')



        #Removed checks for unset labels for now.
        #with self.assertRaises(ValueError):
        #    gateset1.spamdefs['badspam'] = ('rhoNonExistent','E0') # bad rho index
        #with self.assertRaises(ValueError):
        #    gateset1.spamdefs['bade'] = ('rho0','ENonExistent') # bad E index

        with self.assertRaises(NotImplementedError):
            pygsti.construction.build_identity_vec(stateSpace, basis="foobar")


        gateset_evec_first = pygsti.objects.GateSet() #set identity vector first
        gateset_evec_first['E0'] = pygsti.construction.build_vector(stateSpace,spaceLabels,"1")

        gateset_id_first = pygsti.objects.GateSet() #set identity vector first
        gateset_id_first['identity'] =  pygsti.construction.build_identity_vec(stateSpace)
        with self.assertRaises(ValueError):
            gateset_id_first['identity'] = np.array([1,2,3],'d') #wrong dimension
        with self.assertRaises(ValueError):
            gateset_id_first['rhoBad'] =  np.array([1,2,3],'d') #wrong dimension
        with self.assertRaises(ValueError):
            gateset_id_first['E0'] =  np.array([1,2,3],'d') #wrong dimension

        gateset2 = pygsti.construction.build_gateset( [2], [('Q0',)],['Gi','Gx','Gy'],
                                                      [ "I(Q0)","X(pi/2,Q0)", "Y(pi/2,Q0)"],
                                                      prepLabels=['rho0'], prepExpressions=["0"],
                                                      effectLabels=['E0'], effectExpressions=["1"],
                                                      spamdefs={'plus': ('rho0','E0'),
                                                                'minus': ('rho0','remainder') })
        
        ordered_spamdefs = collections.OrderedDict( [('plus',  ('rho0','E0')),
                                                     ('minus', ('rho0','remainder'))] )
        gateset2b = pygsti.construction.build_gateset( [2], [('Q0',)],['Gi','Gx','Gy'],
                                                       [ "I(Q0)","X(pi/2,Q0)", "Y(pi/2,Q0)"],
                                                       prepLabels=['rho0'], prepExpressions=["0"],
                                                       effectLabels=['E0'], effectExpressions=["1"],
                                                       spamdefs=ordered_spamdefs)
        self.assertEqual(list(gateset2b.spamdefs.keys())[0], 'plus')
        self.assertEqual(list(gateset2b.spamdefs.keys())[1], 'minus')

        
        #gateset3 = self.assertWarns(pygsti.construction.build_gateset,
        #                            [2], [('Q0',)],['Gi','Gx','Gy'],
        #                            [ "I(Q0)","X(pi/2,Q0)", "Y(pi/2,Q0)"],
        #                            prepLabels=['rho0'], prepExpressions=["0"],
        #                            effectLabels=['E0'], effectExpressions=["1"],
        #                            spamdefs={'plus': ('rho0','E0'),
        #                                      'minus': ('remainder','remainder') })

        #Travis CI fails above assertWarning test because it's broken (??)
        gateset3 = pygsti.construction.build_gateset(
            [2], [('Q0',)],['Gi','Gx','Gy'],
            [ "I(Q0)","X(pi/2,Q0)", "Y(pi/2,Q0)"],
            prepLabels=['rho0'], prepExpressions=["0"],
            effectLabels=['E0'], effectExpressions=["1"],
            spamdefs={'plus': ('rho0','E0'),
                      'minus': ('remainder','remainder') })


        gateset4_txt = \
"""
# Test text file describing a gateset

# State prepared, specified as a state in the Pauli basis (I,X,Y,Z)
rho
PauliVec
1/sqrt(2) 0 0 1/sqrt(2)

# State measured as yes outcome, also specified as a state in the Pauli basis
E
PauliVec
1/sqrt(2) 0 0 -1/sqrt(2)

Gi
PauliMx
1 0 0 0
0 1 0 0
0 0 1 0
0 0 0 1

Gx
PauliMx
1 0 0 0
0 1 0 0
0 0 0 1
0 0 -1 0

Gy
PauliMx
1 0 0 0
0 0 0 -1
0 0 1 0
0 1 0 0

IDENTITYVEC sqrt(2) 0 0 0
SPAMLABEL plus = rho E
SPAMLABEL minus = rho remainder
"""
        with open(temp_files + "/Test_Gateset.txt","w") as output:
            output.write(gateset4_txt)
        gateset4 = pygsti.io.load_gateset(temp_files + "/Test_Gateset.txt")

        std_gateset = pygsti.construction.build_gateset( [2], [('Q0',)],['Gi','Gx','Gy'],
                                                         [ "I(Q0)","X(pi/8,Q0)", "Y(pi/8,Q0)"],
                                                         prepLabels=['rho0'], prepExpressions=["0"],
                                                         effectLabels=['E0'], effectExpressions=["1"],
                                                         spamdefs={'plus': ('rho0','E0'),
                                                                        'minus': ('rho0','remainder') },
                                                         basis="std")

        pp_gateset = pygsti.construction.build_gateset( [2], [('Q0',)],['Gi','Gx','Gy'],
                                                        [ "I(Q0)","X(pi/8,Q0)", "Z(pi/8,Q0)"],
                                                        prepLabels=['rho0'], prepExpressions=["0"],
                                                        effectLabels=['E0'], effectExpressions=["1"],
                                                        spamdefs={'plus': ('rho0','E0'),
                                                                       'minus': ('rho0','remainder') },
                                                        basis="pp")

        with self.assertRaises(ValueError):
            pygsti.construction.build_gateset( [2], [('A0',)],['Gi','Gx','Gy'],
                                               [ "I(Q0)","X(pi/8,Q0)", "Y(pi/8,Q0)"],
                                               prepLabels=['rho0'], prepExpressions=["0"],
                                               effectLabels=['E0'], effectExpressions=["1"],
                                               spamdefs={'plus': ('rho0','E0'),
                                                              'minus': ('rho0','remainder') })
                                               # invalid state specifier (A0)

        with self.assertRaises(ValueError):
            pygsti.construction.build_gateset( [4], [('Q0',)],['Gi','Gx','Gy'],
                                               [ "I(Q0)","X(pi/8,Q0)", "Y(pi/8,Q0)"],
                                               prepLabels=['rho0'], prepExpressions=["0"],
                                               effectLabels=['E0'], effectExpressions=["1"],
                                               spamdefs={'plus': ('rho0','E0'),
                                                              'minus': ('rho0','remainder') })
                                               # state space dimension mismatch (4 != 2)

        with self.assertRaises(NotImplementedError):
            pygsti.construction.build_gateset( [2], [('Q0',)],['Gi','Gx','Gy'],
                                               [ "I(Q0)","X(pi/8,Q0)", "Y(pi/8,Q0)"],
                                               prepLabels=['rho0'], prepExpressions=["0"],
                                               effectLabels=['E0'], effectExpressions=["1"],
                                               spamdefs={'plus': ('rho0','E0'),
                                                              'minus': ('rho0','remainder') },
                                               basis="FooBar") #Bad basis

        with self.assertRaises(ValueError):
            pygsti.construction.build_gateset( [2], [('Q0',)],['Gi','Gx','Gy'],
                                               [ "I(Q0)","X(pi/8,Q0)", "Y(pi/8,Q0)"],
                                               prepLabels=['rho0'], prepExpressions=["FooBar"],
                                               effectLabels=['E0'], effectExpressions=["1"],
                                               spamdefs={'plus': ('rho0','E0'),
                                                              'minus': ('rho0','remainder') })
                                               #Bad rhoExpression
        with self.assertRaises(ValueError):
            pygsti.construction.build_gateset( [2], [('Q0',)],['Gi','Gx','Gy'],
                                               [ "I(Q0)","X(pi/8,Q0)", "Y(pi/8,Q0)"],
                                               prepLabels=['rho0'], prepExpressions=["0"],
                                               effectLabels=['E0'], effectExpressions=["FooBar"],
                                               spamdefs={'plus': ('rho0','E0'),
                                                              'minus': ('rho0','remainder') })
                                               #Bad EExpression


    def test_two_qubit_gate(self):
        gate = pygsti.two_qubit_gate(xx=0.5, xy=0.5, xz=0.5, yy=0.5, yz=0.5, zz=0.5)


    def test_gateset_tools(self):

        gateset = pygsti.construction.build_gateset( [2], [('Q0',)],['Gi','Gx','Gy'],
                                                     [ "I(Q0)","X(pi/2,Q0)", "Y(pi/2,Q0)"],
                                                     prepLabels=['rho0'], prepExpressions=["0"],
                                                     effectLabels=['E0'], effectExpressions=["1"],
                                                     spamdefs={'plus': ('rho0','E0'),
                                                                    'minus': ('rho0','remainder') })

        gateset_2q = pygsti.construction.build_gateset(
            [4], [('Q0','Q1')],['GIX','GIY','GXI','GYI','GCNOT'],
            [ "I(Q0):X(pi/2,Q1)", "I(Q0):Y(pi/2,Q1)", "X(pi/2,Q0):I(Q1)", "Y(pi/2,Q0):I(Q1)", "CX(pi,Q0,Q1)" ],
            prepLabels=['rho0'], prepExpressions=["0"], effectLabels=['E0','E1','E2'], effectExpressions=["0","1","2"],
            spamdefs={'upup': ('rho0','E0'), 'updn': ('rho0','E1'),
                           'dnup': ('rho0','E2'), 'dndn': ('rho0','remainder') }, basis="pp")

        gateset_rot = gateset.rotate( (np.pi/2,0,0) ) #rotate all gates by pi/2 about X axis
        gateset_randu = gateset.randomize_with_unitary(0.01)
        gateset_randu = gateset.randomize_with_unitary(0.01,seed=1234)
        #print(gateset_rot.gates['Gi'])

        rotXPi   = pygsti.construction.build_gate( [2],[('Q0',)], "X(pi,Q0)")
        rotXPiOv2   = pygsti.construction.build_gate( [2],[('Q0',)], "X(pi/2,Q0)")
        rotYPiOv2   = pygsti.construction.build_gate( [2],[('Q0',)], "Y(pi/2,Q0)")
        #print(rotXPiOv2)

        self.assertArraysAlmostEqual(gateset_rot['Gi'], rotXPiOv2)
        self.assertArraysAlmostEqual(gateset_rot['Gx'], rotXPi)
        self.assertArraysAlmostEqual(gateset_rot['Gx'], np.dot(rotXPiOv2,rotXPiOv2))
        self.assertArraysAlmostEqual(gateset_rot['Gy'], np.dot(rotXPiOv2,rotYPiOv2))

        gateset_2q_rot = gateset_2q.rotate(rotate=list(np.zeros(15,'d')))
        gateset_2q_rot_same = gateset_2q.rotate(rotate=0.01)
        gateset_2q_randu = gateset_2q.randomize_with_unitary(0.01)
        gateset_2q_randu = gateset_2q.randomize_with_unitary(0.01,seed=1234)

        #TODO: test 2q rotated gates??

        gateset_dep = gateset.depolarize(gate_noise=0.1)
        #print gateset_dep

        Gi_dep = np.array([[ 1,   0,   0,   0 ],
                           [ 0, 0.9,   0,   0 ],
                           [ 0,   0, 0.9,   0 ],
                           [ 0,   0,   0, 0.9 ]], 'd')
        Gx_dep = np.array([[ 1,   0,   0,   0 ],
                           [ 0, 0.9,   0,   0 ],
                           [ 0,   0,   0,-0.9 ],
                           [ 0,   0, 0.9,   0 ]], 'd')
        Gy_dep = np.array([[ 1,   0,   0,   0 ],
                           [ 0,   0,   0, 0.9 ],
                           [ 0,   0, 0.9,   0 ],
                           [ 0,-0.9,   0,   0 ]], 'd')

        self.assertArraysAlmostEqual(gateset_dep['Gi'], Gi_dep)
        self.assertArraysAlmostEqual(gateset_dep['Gx'], Gx_dep)
        self.assertArraysAlmostEqual(gateset_dep['Gy'], Gy_dep)


        gateset_spam = gateset.depolarize(spam_noise=0.1)
        #print gateset_spam
        self.assertAlmostEqual(np.dot(gateset['E0'].T,gateset['rho0']), 0)
        # print(np.dot(gateset_spam['E0'].T,gateset_spam['rho0']))
        # self.assertAlmostEqual(np.dot(gateset_spam['E0'].T,gateset_spam['rho0']), 0.095)
        # Since np.ndarray doesn't implement __round__... (assertAlmostEqual() doesn't work)
        # Compare the single element dot product result to 0.095 instead (coverting the array's contents ([[ 0.095 ]]) to a **python** float (0.095))
        self.assertSingleElemArrayAlmostEqual(np.dot(gateset_spam['E0'].T, gateset_spam['rho0']), 0.095)
        self.assertArraysAlmostEqual(gateset_spam['rho0'], 1/np.sqrt(2)*np.array([1,0,0,0.9]).reshape(-1,1) )
        self.assertArraysAlmostEqual(gateset_spam['E0'], 1/np.sqrt(2)*np.array([1,0,0,-0.9]).reshape(-1,1) )

        gateset_rand_rot = gateset.rotate(max_rotate=0.2)
        gateset_rand_rot = gateset.rotate(max_rotate=0.2,seed=1234)
        with self.assertRaises(ValueError):
            gateset.rotate(rotate=0.2,max_rotate=0.2) #can't specify both
        with self.assertRaises(ValueError):
            gateset.rotate() #must specify rotate or max_rotate
        with self.assertRaises(AssertionError):
            gateset.rotate( (1,2,3,4) ) #tuple must be length 3 (or a float)
        with self.assertRaises(AssertionError):
            gateset.rotate( "a string!" ) #must be a 3-tuple or float
        with self.assertRaises(AssertionError):
            gateset_2q.rotate(rotate=(0,0,0)) #wrong dimension gateset


        gateset_2q_rand_rot = gateset_2q.rotate(max_rotate=0.2)
        gateset_2q_rand_rot = gateset_2q.rotate(max_rotate=0.2,seed=1234)
        with self.assertRaises(ValueError):
            gateset_2q.rotate(rotate=0.2,max_rotate=0.2) #can't specify both
        with self.assertRaises(ValueError):
            gateset_2q.rotate() #must specify rotate or max_rotate
        with self.assertRaises(AssertionError):
            gateset_2q.rotate( (1,2,3,4) ) #tuple must be length 15 (or a float)
        with self.assertRaises(AssertionError):
            gateset_2q.rotate( "a string!" ) #must be a 3-tuple or float
        with self.assertRaises(AssertionError):
            gateset.rotate( rotate=np.zeros(15,'d')) #wrong dimension gateset

        gateset_rand_dep = gateset.depolarize(max_gate_noise=0.1)
        gateset_rand_dep = gateset.depolarize(max_gate_noise=0.1, seed=1234)
        with self.assertRaises(ValueError):
            gateset.depolarize(gate_noise=0.1,max_gate_noise=0.1, spam_noise=0) #can't specify both

        gateset_rand_spam = gateset.depolarize(max_spam_noise=0.1)
        gateset_rand_spam = gateset.depolarize(max_spam_noise=0.1,seed=1234)
        with self.assertRaises(ValueError):
            gateset.depolarize(spam_noise=0.1,max_spam_noise=0.1) #can't specify both


    def test_spamspecs(self):
        strs = pygsti.construction.gatestring_list( [('Gx',),('Gy',),('Gx','Gx')] )
        prepSpecs, effectSpecs = pygsti.construction.build_spam_specs(fiducialGateStrings=strs)

        with self.assertRaises(ValueError):
            pygsti.construction.build_spam_specs(prepSpecs=prepSpecs, prepStrs=strs) #can't specify both...

        with self.assertRaises(ValueError):
            pygsti.construction.build_spam_specs(prepStrs=strs, fiducialGateStrings=strs) #can't specify both...

        with self.assertRaises(ValueError):
            pygsti.construction.build_spam_specs() # must specify something!

        with self.assertRaises(ValueError):
            pygsti.construction.build_spam_specs(prepStrs=strs, effectSpecs=effectSpecs, effectStrs=strs) #can't specify both...

        with self.assertRaises(ValueError):
            pygsti.construction.build_spam_specs(effectStrs=strs, fiducialGateStrings=strs) #can't specify both...

        with self.assertRaises(ValueError):
            pygsti.construction.build_spam_specs(prepStrs=strs) # must specify some E-thing!

    def test_protected_array(self):
        pa1 = pygsti.objects.protectedarray.ProtectedArray( np.zeros((3,3),'d') ) #nothing protected
        pa2 = pygsti.objects.protectedarray.ProtectedArray( np.zeros((3,3),'d'), 0 )
            # protect first row (index 0 in 1st dimension) but no cols - so nothing protected
        pa3 = pygsti.objects.protectedarray.ProtectedArray( np.zeros((3,3),'d'), (0,0) ) #protect (0,0) element
        pa4 = pygsti.objects.protectedarray.ProtectedArray( np.zeros((3,3),'d'), (0,slice(None,None,None)) )
           #protect first row
        pa5 = pygsti.objects.protectedarray.ProtectedArray( np.zeros((3,3),'d'), (0,[0,1]) )
           #protect (0,0) and (0,1) elements

        s1 = pa5[0,:] #slice s1 should have first two elements protected:
        self.assertEqual(s1.indicesToProtect, ([0,1],) )

        with self.assertRaises(IndexError):
            pa5[10,0] = 4 #index out of range
        with self.assertRaises(TypeError):
            pa5["str"] = 4 #index invalid type

        with self.assertRaises(IndexError):
            pa_bad = pygsti.objects.protectedarray.ProtectedArray( np.zeros((3,3),'d'), (0,10) )
              #index out of range
        with self.assertRaises(TypeError):
            pa_bad = pygsti.objects.protectedarray.ProtectedArray( np.zeros((3,3),'d'), (0,"str") )
              #invalid index type


    def test_gate_object(self):

        #Build each type of gate
        gate_full = pygsti.construction.build_gate( [2],[('Q0',)], "X(pi/8,Q0)","gm", parameterization="full")
        gate_linear = pygsti.construction.build_gate( [2],[('Q0',)], "D(Q0)","gm", parameterization="linear")
        gate_tp = pygsti.construction.build_gate( [2],[('Q0',)], "Y(pi/4,Q0)","gm", parameterization="TP")
        gate_static = pygsti.construction.build_gate( [2],[('Q0',)], "Z(pi/3,Q0)","gm", parameterization="static")
        gate_objs = [gate_full, gate_linear, gate_tp, gate_static]

        self.assertEqual(gate_full.num_params(), 16)
        self.assertEqual(gate_linear.num_params(), 4)
        self.assertEqual(gate_tp.num_params(), 12)
        self.assertEqual(gate_static.num_params(), 0)

        #Test gate methods
        for gate in gate_objs:
            gate_copy = gate.copy()
            self.assertArraysAlmostEqual(gate_copy, gate)
            self.assertEqual(type(gate_copy), type(gate))

            self.assertEqual(gate.get_dimension(), 4)

            M = np.asarray(gate) #gate as a matrix
            if type(gate) == pygsti.obj.LinearlyParameterizedGate:
                with self.assertRaises(ValueError):
                    gate.set_matrix(M)
            else:
                gate.set_matrix(M)

            with self.assertRaises(ValueError):
                gate.set_matrix( np.zeros((1,1),'d') ) #bad size

            v = gate.to_vector()
            gate.from_vector(v)
            deriv = gate.deriv_wrt_params()
            #test results?

            T = pygsti.obj.FullGaugeGroup.element(np.identity(4,'d'))
            if type(gate) in (pygsti.obj.LinearlyParameterizedGate,
                              pygsti.obj.StaticGate):
                with self.assertRaises(ValueError):
                    gate_copy.transform(T)
            else:
                gate_copy.transform(T)

            self.assertArraysAlmostEqual(gate_copy, gate)

            gate_as_str = str(gate)

            pklstr = pickle.dumps(gate)
            gate_copy = pickle.loads(pklstr)
            self.assertArraysAlmostEqual(gate_copy, gate)
            self.assertEqual(type(gate_copy), type(gate))

              #math ops
            result = gate + gate
            self.assertEqual(type(result), np.ndarray)
            result = gate + (-gate)
            self.assertEqual(type(result), np.ndarray)
            result = gate - gate
            self.assertEqual(type(result), np.ndarray)
            result = gate - abs(gate)
            self.assertEqual(type(result), np.ndarray)
            result = 2*gate
            self.assertEqual(type(result), np.ndarray)
            result = gate*2
            self.assertEqual(type(result), np.ndarray)
            result = 2/gate
            self.assertEqual(type(result), np.ndarray)
            result = gate/2
            self.assertEqual(type(result), np.ndarray)
            result = gate//2
            self.assertEqual(type(result), np.ndarray)
            result = gate**2
            self.assertEqual(type(result), np.ndarray)
            result = gate.transpose()
            self.assertEqual(type(result), np.ndarray)


            M = np.identity(4,'d')

            result = gate + M
            self.assertEqual(type(result), np.ndarray)
            result = gate - M
            self.assertEqual(type(result), np.ndarray)
            result = M + gate
            self.assertEqual(type(result), np.ndarray)
            result = M - gate
            self.assertEqual(type(result), np.ndarray)




        #Test compositions (and conversions)
        c = pygsti.obj.compose(gate_full, gate_full, "gm", "full")
        self.assertArraysAlmostEqual(c, np.dot(gate_full,gate_full) )
        self.assertEqual(type(c), pygsti.obj.FullyParameterizedGate)

        c = pygsti.obj.compose(gate_full, gate_tp, "gm")
        self.assertArraysAlmostEqual(c, np.dot(gate_full,gate_tp) )
        self.assertEqual(type(c), pygsti.obj.FullyParameterizedGate)

        c = pygsti.obj.compose(gate_full, gate_static, "gm")
        self.assertArraysAlmostEqual(c, np.dot(gate_full,gate_static) )
        self.assertEqual(type(c), pygsti.obj.FullyParameterizedGate)

        c = pygsti.obj.compose(gate_full, gate_linear, "gm")
        self.assertArraysAlmostEqual(c, np.dot(gate_full,gate_linear) )
        self.assertEqual(type(c), pygsti.obj.FullyParameterizedGate)


        c = pygsti.obj.compose(gate_linear, gate_full, "gm")
        self.assertArraysAlmostEqual(c, np.dot(gate_linear,gate_full) )
        self.assertEqual(type(c), pygsti.obj.FullyParameterizedGate)

        c = pygsti.obj.compose(gate_linear, gate_tp, "gm")
        self.assertArraysAlmostEqual(c, np.dot(gate_linear,gate_tp) )
        self.assertEqual(type(c), pygsti.obj.TPParameterizedGate)

        c = pygsti.obj.compose(gate_linear, gate_static, "gm")
        self.assertArraysAlmostEqual(c, np.dot(gate_linear,gate_static) )
        self.assertEqual(type(c), pygsti.obj.LinearlyParameterizedGate)

        c = pygsti.obj.compose(gate_linear, gate_linear, "gm")
        self.assertArraysAlmostEqual(c, np.dot(gate_linear,gate_linear) )
        self.assertEqual(type(c), pygsti.obj.LinearlyParameterizedGate)


        c = pygsti.obj.compose(gate_tp, gate_full, "gm")
        self.assertArraysAlmostEqual(c, np.dot(gate_tp,gate_full) )
        self.assertEqual(type(c), pygsti.obj.FullyParameterizedGate)

        c = pygsti.obj.compose(gate_tp, gate_tp, "gm")
        self.assertArraysAlmostEqual(c, np.dot(gate_tp,gate_tp) )
        self.assertEqual(type(c), pygsti.obj.TPParameterizedGate)

        c = pygsti.obj.compose(gate_tp, gate_static, "gm")
        self.assertArraysAlmostEqual(c, np.dot(gate_tp,gate_static) )
        self.assertEqual(type(c), pygsti.obj.TPParameterizedGate)

        c = pygsti.obj.compose(gate_tp, gate_linear, "gm")
        self.assertArraysAlmostEqual(c, np.dot(gate_tp,gate_linear) )
        self.assertEqual(type(c), pygsti.obj.TPParameterizedGate)


        c = pygsti.obj.compose(gate_static, gate_full, "gm")
        self.assertArraysAlmostEqual(c, np.dot(gate_static,gate_full) )
        self.assertEqual(type(c), pygsti.obj.FullyParameterizedGate)

        c = pygsti.obj.compose(gate_static, gate_tp, "gm")
        self.assertArraysAlmostEqual(c, np.dot(gate_static,gate_tp) )
        self.assertEqual(type(c), pygsti.obj.TPParameterizedGate)

        c = pygsti.obj.compose(gate_static, gate_static, "gm")
        self.assertArraysAlmostEqual(c, np.dot(gate_static,gate_static) )
        self.assertEqual(type(c), pygsti.obj.StaticGate)

        c = pygsti.obj.compose(gate_static, gate_linear, "gm")
        self.assertArraysAlmostEqual(c, np.dot(gate_static,gate_linear) )
        self.assertEqual(type(c), pygsti.obj.LinearlyParameterizedGate)

        #Test specific conversions that don't get tested by compose
        conv = pygsti.obj.gate.convert(gate_tp, "full", "gm")
        conv = pygsti.obj.gate.convert(gate_tp, "TP", "gm")
        conv = pygsti.obj.gate.convert(gate_static, "static", "gm")

        with self.assertRaises(ValueError):
            pygsti.obj.gate.convert(gate_full, "linear", "gm") #unallowed
        with self.assertRaises(ValueError):
            pygsti.obj.gate.convert(gate_full, "foobar", "gm")


        #Test element access/setting

          #full
        e1 = gate_full[1,1]
        e2 = gate_full[1][1]
        self.assertAlmostEqual(e1,e2)

        s1 = gate_full[1,:]
        s2 = gate_full[1]
        s3 = gate_full[1][:]
        a1 = gate_full[:]
        self.assertArraysAlmostEqual(s1,s2)
        self.assertArraysAlmostEqual(s1,s3)

        s4 = gate_full[2:4,1]

        gate_full[1,1] = e1
        gate_full[1,:] = s1
        gate_full[1] = s1
        gate_full[2:4,1] = s4

        result = len(gate_full)
        with self.assertRaises(TypeError):
            result = int(gate_full) #can't convert
        with self.assertRaises(TypeError):
            result = int(gate_full) #can't convert
        with self.assertRaises(TypeError):
            result = float(gate_full) #can't convert
        with self.assertRaises(TypeError):
            result = complex(gate_full) #can't convert


          #static (same as full case)
        e1 = gate_static[1,1]
        e2 = gate_static[1][1]
        self.assertAlmostEqual(e1,e2)

        s1 = gate_static[1,:]
        s2 = gate_static[1]
        s3 = gate_static[1][:]
        a1 = gate_static[:]
        self.assertArraysAlmostEqual(s1,s2)
        self.assertArraysAlmostEqual(s1,s3)

        s4 = gate_static[2:4,1]

        gate_static[1,1] = e1
        gate_static[1,:] = s1
        gate_static[1] = s1
        gate_static[2:4,1] = s4


          #TP (can't modify first row)
        e1 = gate_tp[0,0]
        e2 = gate_tp[0][0]
        self.assertAlmostEqual(e1,e2)
        self.assertAlmostEqual(e1,1.0)

        s1 = gate_tp[1,:]
        s2 = gate_tp[1]
        s3 = gate_tp[1][:]
        a1 = gate_tp[:]
        self.assertArraysAlmostEqual(s1,s2)
        self.assertArraysAlmostEqual(s1,s3)

        s4 = gate_tp[2:4,1]

        # check that first row is read-only
        with self.assertRaises(ValueError):
            gate_tp[0,0] = e1
        with self.assertRaises(ValueError):
            gate_tp[0][0] = e1
        with self.assertRaises(ValueError):
            gate_tp[0,:] = [ e1, 0, 0, 0 ]
        with self.assertRaises(ValueError):
            gate_tp[0][:] = [ e1, 0, 0, 0 ]
        with self.assertRaises(ValueError):
            gate_tp[0,1:2] = [ 0 ]
        with self.assertRaises(ValueError):
            gate_tp[0][1:2] = [ 0 ]

        gate_tp[1,:] = s1
        gate_tp[1] = s1
        gate_tp[2:4,1] = s4


          #linear
        e1 = gate_linear[1,1]
        e2 = gate_linear[1][1]
        self.assertAlmostEqual(e1,e2)

        s1 = gate_linear[1,:]
        s2 = gate_linear[1]
        s3 = gate_linear[1][:]
        a1 = gate_linear[:]
        self.assertArraysAlmostEqual(s1,s2)
        self.assertArraysAlmostEqual(s1,s3)

        s4 = gate_linear[2:4,1]

        # check that cannot set anything
        with self.assertRaises(ValueError):
            gate_linear[1,1] = e1
        with self.assertRaises(ValueError):
            gate_linear[1,:] = s1
        with self.assertRaises(ValueError):
            gate_linear[1] = s1
        with self.assertRaises(ValueError):
            gate_linear[2:4,1] = s4



        #Full from scratch
        gate_full_B = pygsti.obj.FullyParameterizedGate([[1,0],[0,1]])

        numParams = gate_full_B.num_params()
        v = gate_full_B.to_vector()
        gate_full_B.from_vector(v)
        deriv = gate_full_B.deriv_wrt_params()


        #Linear from scratch
        baseMx = np.zeros( (2,2) )
        paramArray = np.array( [1.0,1.0] )
        parameterToBaseIndicesMap = { 0: [(0,0)], 1: [(1,1)] } #parameterize only the diagonal els
        gate_linear_B = pygsti.obj.LinearlyParameterizedGate(baseMx, paramArray,
                                                             parameterToBaseIndicesMap, real=True)
        with self.assertRaises(ValueError):
            pygsti.obj.LinearlyParameterizedGate(baseMx, np.array( [1.0+1j, 1.0] ),
                                                 parameterToBaseIndicesMap, real=True) #must be real

        numParams = gate_linear_B.num_params()
        v = gate_linear_B.to_vector()
        gate_linear_B.from_vector(v)
        deriv = gate_linear_B.deriv_wrt_params()


    def test_spamvec_object(self):
        full_spamvec = pygsti.obj.FullyParameterizedSPAMVec([ 1.0/np.sqrt(2), 0, 0, 1.0/np.sqrt(2) ] )
        tp_spamvec = pygsti.obj.TPParameterizedSPAMVec([ 1.0/np.sqrt(2), 0, 0, 1.0/np.sqrt(2) ] )
        static_spamvec = pygsti.obj.StaticSPAMVec([ 1.0/np.sqrt(2), 0, 0, 1.0/np.sqrt(2) ] )
        spamvec_objs = [full_spamvec, tp_spamvec, static_spamvec]

        with self.assertRaises(ValueError):
            pygsti.obj.FullyParameterizedSPAMVec([[ 1.0/np.sqrt(2), 0, 0, 1.0/np.sqrt(2) ],[0,0,0,0]] )
            # 2nd dimension must == 1
        with self.assertRaises(ValueError):
            pygsti.obj.TPParameterizedSPAMVec([ 1.0, 0, 0, 0 ])
            # incorrect initial element for TP!
        with self.assertRaises(ValueError):
            tp_spamvec.set_vector([1.0 ,0, 0, 0])
            # incorrect initial element for TP!


        self.assertEqual(full_spamvec.num_params(), 4)
        self.assertEqual(tp_spamvec.num_params(), 3)
        self.assertEqual(static_spamvec.num_params(), 0)

        for svec in spamvec_objs:
            svec_copy = svec.copy()
            self.assertArraysAlmostEqual(svec_copy, svec)
            self.assertEqual(type(svec_copy), type(svec))

            self.assertEqual(svec.get_dimension(), 4)

            v = np.asarray(svec)
            svec.set_vector(svec)

            with self.assertRaises(ValueError):
                svec.set_vector( np.zeros((1,1),'d') ) #bad size

            v = svec.to_vector()
            svec.from_vector(v)
            deriv = svec.deriv_wrt_params()
            #test results?

            a = svec[:]
            b = svec[0]
            #with self.assertRaises(ValueError):
            #    svec.shape = (2,2) #something that would affect the shape??

            svec_as_str = str(svec)
            a1 = svec[:] #invoke getslice method

            pklstr = pickle.dumps(svec)
            svec_copy = pickle.loads(pklstr)
            self.assertArraysAlmostEqual(svec_copy, svec)
            self.assertEqual(type(svec_copy), type(svec))

              #math ops
            result = svec + svec
            self.assertEqual(type(result), np.ndarray)
            result = svec + (-svec)
            self.assertEqual(type(result), np.ndarray)
            result = svec - svec
            self.assertEqual(type(result), np.ndarray)
            result = svec - abs(svec)
            self.assertEqual(type(result), np.ndarray)
            result = 2*svec
            self.assertEqual(type(result), np.ndarray)
            result = svec*2
            self.assertEqual(type(result), np.ndarray)
            result = 2/svec
            self.assertEqual(type(result), np.ndarray)
            result = svec/2
            self.assertEqual(type(result), np.ndarray)
            result = svec//2
            self.assertEqual(type(result), np.ndarray)
            result = svec**2
            self.assertEqual(type(result), np.ndarray)
            result = svec.transpose()
            self.assertEqual(type(result), np.ndarray)

            V = np.ones((4,1),'d')

            result = svec + V
            self.assertEqual(type(result), np.ndarray)
            result = svec - V
            self.assertEqual(type(result), np.ndarray)
            result = V + svec
            self.assertEqual(type(result), np.ndarray)
            result = V - svec
            self.assertEqual(type(result), np.ndarray)

        #Run a few methods that won't work on static spam vecs
        for svec in (full_spamvec, tp_spamvec):
            v = svec.copy()
            S = pygsti.objects.FullGaugeGroup.element( np.identity(4,'d') )
            v.transform(S, 'prep')
            v.transform(S, 'effect')
            with self.assertRaises(ValueError):
                v.transform(S,'foobar')
                
            v.depolarize(0.9)
            v.depolarize([0.9,0.8,0.7])

        #Ensure we aren't allowed to tranform or depolarize a static vector
        with self.assertRaises(ValueError):
            S = pygsti.objects.FullGaugeGroup.element( np.identity(4,'d') )
            static_spamvec.transform(S,'prep')

        with self.assertRaises(ValueError):
            static_spamvec.depolarize(0.9)

        #Test conversions to own type (not tested elsewhere)
        conv = pygsti.obj.spamvec.convert(full_spamvec, "full")
        conv = pygsti.obj.spamvec.convert(tp_spamvec, "TP")
        conv = pygsti.obj.spamvec.convert(static_spamvec, "static")
        with self.assertRaises(ValueError):
            pygsti.obj.spamvec.convert(full_spamvec, "foobar")

            


    def test_labeldicts(self):
        d = pygsti.objects.labeldicts.OrderedSPAMVecDict(None,"foobar","remainder","rho")

        with self.assertRaises(ValueError):
            d['rho0'] = [0] # bad default parameter type


if __name__ == "__main__":
    unittest.main(verbosity=2)<|MERGE_RESOLUTION|>--- conflicted
+++ resolved
@@ -120,16 +120,10 @@
         with self.assertRaises(ValueError):
             build_gate( [2,2],[('Q0',),('Q1',)], "CZ(pi,Q0,Q1)",b,prm,ue) # Q0 & Q1 must be in same tensor-prod block of state space
 
-<<<<<<< HEAD
         if ue == True:
             with self.assertRaises(ValueError):
                 build_gate( [2],[('Q0',)], "D(Q0)",b,prm,ue) # D gate only for ue=False
-        with self.assertRaises(ValueError):
-=======
-        with self.assertRaises(ValueError):
-            build_gate( [2],[('Q0',)], "D(Q0)",b,prm,ue) # D gate only for ue=False
         with self.assertRaises(NotImplementedError):
->>>>>>> 2ad8e215
             build_gate( [2,1],[('Q0',),('L0',)], "LX(pi,0,2)","foobar",prm,ue)
               #LX with bad basis spec
 
@@ -246,128 +240,6 @@
         #qutrit_gate = pygsti.construction.build_gate( [1,1,1], [('L0',),('L1',),('L2',)], "I()", 'qt', 'full')
 
 
-<<<<<<< HEAD
-=======
-        #Do it all again with unitary embedding == False
-        ue = False #unitary embedding
-        leakA   = build_gate( [1,1,1], [('L0',),('L1',),('L2',)], "LX(pi,0,1)",b,prm,ue)
-        ident   = build_gate( [2],[('Q0',)], "I(Q0)",b,prm,ue)
-        rotXa   = build_gate( [2],[('Q0',)], "X(pi/2,Q0)",b,prm,ue)
-        rotX2   = build_gate( [2],[('Q0',)], "X(pi,Q0)",b,prm,ue)
-        rotYa   = build_gate( [2],[('Q0',)], "Y(pi/2,Q0)",b,prm,ue)
-        rotZa   = build_gate( [2],[('Q0',)], "Z(pi/2,Q0)",b,prm,ue)
-        rotNa   = build_gate( [2],[('Q0',)], "N(pi/2,1.0,0.5,0,Q0)",b,prm,ue)
-        rotLeak = build_gate( [2,1],[('Q0',),('L0',)], "X(pi,Q0):LX(pi,0,2)",b,prm,ue)
-        leakB   = build_gate( [2,1],[('Q0',),('L0',)], "LX(pi,0,2)",b,prm,ue)
-        iwL     = build_gate( [2],[('Q0','L0')], "I(Q0)",b,prm,ue)
-        rotXb   = build_gate( [2,1,1],[('Q0',),('L0',),('L1',)], "X(pi,Q0)",b,prm,ue)
-        CnotA   = build_gate( [4],[('Q0','Q1')], "CX(pi,Q0,Q1)",b,prm,ue)
-        CnotB   = build_gate( [4,1],[('Q0','Q1'),('L0',)], "CX(pi,Q0,Q1)",b,prm,ue)
-        CY      = build_gate( [4],[('Q0','Q1')], "CY(pi,Q0,Q1)",b,prm,ue)
-        CZ      = build_gate( [4],[('Q0','Q1')], "CZ(pi,Q0,Q1)",b,prm,ue)
-        rotXstd = build_gate( [2],[('Q0',)], "X(pi/2,Q0)","std",prm,ue)
-        rotXpp  = build_gate( [2],[('Q0',)], "X(pi/2,Q0)","pp",prm,ue)
-
-        with self.assertRaises(NotImplementedError):
-            build_gate( [2],[('Q0',)], "X(pi/2,Q0)","FooBar",prm,ue) #bad basis specifier
-
-        self.assertArraysAlmostEqual(leakA  , leakA_old  )
-        self.assertArraysAlmostEqual(ident  , ident_old  )
-        self.assertArraysAlmostEqual(rotXa  , rotXa_old  )
-        self.assertArraysAlmostEqual(rotX2  , rotX2_old  )
-        self.assertArraysAlmostEqual(rotYa  , rotYa_old  )
-        self.assertArraysAlmostEqual(rotZa  , rotZa_old  )
-        self.assertArraysAlmostEqual(rotLeak, rotLeak_old)
-        self.assertArraysAlmostEqual(leakB  , leakB_old  )
-        self.assertArraysAlmostEqual(iwL    , iwL_old  )
-        self.assertArraysAlmostEqual(rotXb  , rotXb_old  )
-        self.assertArraysAlmostEqual(CnotA  , CnotA_old  )
-        self.assertArraysAlmostEqual(CnotB  , CnotB_old  )
-        self.assertArraysAlmostEqual(CY     , CY_old     )
-        self.assertArraysAlmostEqual(CZ     , CZ_old     )
-
-
-
-
-        leakA_ans = np.array( [[ 0.,  1.,  0.],
-                               [ 1.,  0.,  0.],
-                               [ 0.,  0.,  1.]], 'd')
-        self.assertArraysAlmostEqual(leakA, leakA_ans)
-
-        rotXa_ans = np.array([[ 1.,  0.,  0.,  0.],
-                              [ 0.,  1.,  0.,  0.],
-                              [ 0.,  0.,  0,  -1.],
-                              [ 0.,  0.,  1.,  0]], 'd')
-        self.assertArraysAlmostEqual(rotXa, rotXa_ans)
-
-        rotX2_ans = np.array([[ 1.,  0.,  0.,  0.],
-                              [ 0.,  1.,  0.,  0.],
-                              [ 0.,  0., -1.,  0.],
-                              [ 0.,  0.,  0., -1.]], 'd')
-        self.assertArraysAlmostEqual(rotX2, rotX2_ans)
-
-        rotLeak_ans = np.array([[ 0.5,         0.,          0.,         -0.5,         0.70710678],
-                                [ 0.,          0.,          0.,          0.,          0.        ],
-                                [ 0.,          0.,          0.,          0.,          0.        ],
-                                [ 0.5,         0.,          0.,         -0.5,        -0.70710678],
-                                [ 0.70710678,  0.,          0.,          0.70710678,  0.        ]], 'd')
-        self.assertArraysAlmostEqual(rotLeak, rotLeak_ans)
-
-        leakB_ans = np.array(  [[ 0.5,         0.,          0.,         -0.5,         0.70710678],
-                                [ 0.,          0.,          0.,          0.,          0.        ],
-                                [ 0.,          0.,          0.,          0.,          0.        ],
-                                [-0.5,         0.,          0.,          0.5,         0.70710678],
-                                [ 0.70710678,  0.,          0.,          0.70710678,  0.        ]], 'd')
-        self.assertArraysAlmostEqual(leakB, leakB_ans)
-
-        rotXb_ans = np.array( [[ 1.,  0.,  0.,  0.,  0.,  0.],
-                               [ 0.,  1.,  0.,  0.,  0.,  0.],
-                               [ 0.,  0., -1.,  0.,  0.,  0.],
-                               [ 0.,  0.,  0., -1.,  0.,  0.],
-                               [ 0.,  0.,  0.,  0.,  1.,  0.],
-                               [ 0.,  0.,  0.,  0.,  0.,  1.]], 'd')
-        self.assertArraysAlmostEqual(rotXb, rotXb_ans)
-
-        A = 9.42809042e-01
-        B = 3.33333333e-01
-        CnotA_ans = np.array( [[ 1.0,    0,    0,    0,    0,    0,    0,    0,    0,    0,    0,    0,    0,    0,    0,    0 ],
-                               [   0,  1.0,    0,    0,    0,    0,    0,    0,    0,    0,    0,    0,    0,    0,    0,    0 ],
-                               [   0,    0,    0,    0,    0,    0,    0,    0,    0,  1.0,    0,    0,    0,    0,    0,    0 ],
-                               [   0,    0,    0,    0,    0,    0,    0,    0,  1.0,    0,    0,    0,    0,    0,    0,    0 ],
-                               [   0,    0,    0,    0,    0,    0,    0,    0,    0,    0,    0,  1.0,    0,    0,    0,    0 ],
-                               [   0,    0,    0,    0,    0,    0,    0,    0,    0,    0,  1.0,    0,    0,    0,    0,    0 ],
-                               [   0,    0,    0,    0,    0,    0,  1.0,    0,    0,    0,    0,    0,    0,    0,    0,    0 ],
-                               [   0,    0,    0,    0,    0,    0,    0,  1.0,    0,    0,    0,    0,    0,    0,    0,    0 ],
-                               [   0,    0,    0, -1.0,    0,    0,    0,    0,    0,    0,    0,    0,    0,    0,    0,    0 ],
-                               [   0,    0, -1.0,    0,    0,    0,    0,    0,    0,    0,    0,    0,    0,    0,    0,    0 ],
-                               [   0,    0,    0,    0,    0, -1.0,    0,    0,    0,    0,    0,    0,    0,    0,    0,    0 ],
-                               [   0,    0,    0,    0, -1.0,    0,    0,    0,    0,    0,    0,    0,    0,    0,    0,    0 ],
-                               [   0,    0,    0,    0,    0,    0,    0,    0,    0,    0,    0,    0, -1.0,    0,    0,    0 ],
-                               [   0,    0,    0,    0,    0,    0,    0,    0,    0,    0,    0,    0,    0,  1.0,    0,    0 ],
-                               [   0,    0,    0,    0,    0,    0,    0,    0,    0,    0,    0,    0,    0,    0,    B,    A ],
-                               [   0,    0,    0,    0,    0,    0,    0,    0,    0,    0,    0,    0,    0,    0,    A,   -B ]], 'd')
-        self.assertArraysAlmostEqual(CnotA, CnotA_ans)
-
-        CnotB_ans = np.array( [[ 1.0,    0,    0,    0,    0,    0,    0,    0,    0,    0,    0,    0,    0,    0,    0,    0,    0 ],
-                               [   0,  1.0,    0,    0,    0,    0,    0,    0,    0,    0,    0,    0,    0,    0,    0,    0,    0 ],
-                               [   0,    0,    0,    0,    0,    0,    0,    0,    0,  1.0,    0,    0,    0,    0,    0,    0,    0 ],
-                               [   0,    0,    0,    0,    0,    0,    0,    0,  1.0,    0,    0,    0,    0,    0,    0,    0,    0 ],
-                               [   0,    0,    0,    0,    0,    0,    0,    0,    0,    0,    0,  1.0,    0,    0,    0,    0,    0 ],
-                               [   0,    0,    0,    0,    0,    0,    0,    0,    0,    0,  1.0,    0,    0,    0,    0,    0,    0 ],
-                               [   0,    0,    0,    0,    0,    0,  1.0,    0,    0,    0,    0,    0,    0,    0,    0,    0,    0 ],
-                               [   0,    0,    0,    0,    0,    0,    0,  1.0,    0,    0,    0,    0,    0,    0,    0,    0,    0 ],
-                               [   0,    0,    0, -1.0,    0,    0,    0,    0,    0,    0,    0,    0,    0,    0,    0,    0,    0 ],
-                               [   0,    0, -1.0,    0,    0,    0,    0,    0,    0,    0,    0,    0,    0,    0,    0,    0,    0 ],
-                               [   0,    0,    0,    0,    0, -1.0,    0,    0,    0,    0,    0,    0,    0,    0,    0,    0,    0 ],
-                               [   0,    0,    0,    0, -1.0,    0,    0,    0,    0,    0,    0,    0,    0,    0,    0,    0,    0 ],
-                               [   0,    0,    0,    0,    0,    0,    0,    0,    0,    0,    0,    0, -1.0,    0,    0,    0,    0 ],
-                               [   0,    0,    0,    0,    0,    0,    0,    0,    0,    0,    0,    0,    0,  1.0,    0,    0,    0 ],
-                               [   0,    0,    0,    0,    0,    0,    0,    0,    0,    0,    0,    0,    0,    0,    B,    A,    0 ],
-                               [   0,    0,    0,    0,    0,    0,    0,    0,    0,    0,    0,    0,    0,    0,    A,   -B,    0 ],
-                               [   0,    0,    0,    0,    0,    0,    0,    0,    0,    0,    0,    0,    0,    0,    0,    0,    1 ]], 'd')
-        self.assertArraysAlmostEqual(CnotB, CnotB_ans)
-
->>>>>>> 2ad8e215
     def test_parameterized_gate(self):
 
         # A single-qubit gate on a 2-qubit space, parameterizes so that there are only 16 gate parameters
