--- conflicted
+++ resolved
@@ -180,10 +180,7 @@
                 self.assertTrue((root2 / 'edesign' / 'all_circuits_needing_data.txt').exists())
     
     def test_dataframe_conversion(self):
-<<<<<<< HEAD
-=======
         self.skipTest('Will turn this back on when we figure out a new incompatibility due to changes in python 3.12 and pandas 2.3.1')
->>>>>>> bcb8ac20
         # Currently this is just FreeformDesign, but who knows if we add dataframe support to others in the future
         edesigns = self._get_tester_edesigns()
         freeform_design = edesigns[4]
