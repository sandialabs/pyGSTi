--- conflicted
+++ resolved
@@ -343,22 +343,14 @@
 
     def test_product(self):
         circuit = ('Gx', 'Gy')
-<<<<<<< HEAD
-        p1 = np.dot(self.model['Gy'].to_dense(), self.model['Gx'].to_dense())
-=======
         p1 = self.model['Gy'].to_dense() @ self.model['Gx'].to_dense()
->>>>>>> a1359dd5
         p2 = self.model.sim.product(circuit, scale=False)
         p3, scale = self.model.sim.product(circuit, scale=True)
         self.assertArraysAlmostEqual(p1, p2)
         self.assertArraysAlmostEqual(p1, scale * p3)
 
         circuit = ('Gx', 'Gy', 'Gy')
-<<<<<<< HEAD
-        p1 = np.dot(self.model['Gy'].to_dense(), np.dot(self.model['Gy'].to_dense(), self.model['Gx'].to_dense()))
-=======
         p1 = self.model['Gy'].to_dense() @ self.model['Gy'].to_dense() @ self.model['Gx'].to_dense()
->>>>>>> a1359dd5
         p2 = self.model.sim.product(circuit, scale=False)
         p3, scale = self.model.sim.product(circuit, scale=True)
         self.assertArraysAlmostEqual(p1, p2)
@@ -369,13 +361,8 @@
         gatestring2 = ('Gx', 'Gy', 'Gy')
         circuits = [gatestring1, gatestring2]
 
-<<<<<<< HEAD
-        p1 = np.dot(self.model['Gy'].to_dense(), self.model['Gx'].to_dense())
-        p2 = np.dot(self.model['Gy'].to_dense(), np.dot(self.model['Gy'].to_dense(), self.model['Gx'].to_dense()))
-=======
         p1 = self.model['Gy'].to_dense() @ self.model['Gx'].to_dense()
         p2 = self.model['Gy'].to_dense() @ self.model['Gy'].to_dense() @ self.model['Gx'].to_dense()
->>>>>>> a1359dd5
 
         bulk_prods = self.model.sim.bulk_product(circuits)
         bulk_prods_scaled, scaleVals = self.model.sim.bulk_product(circuits, scale=True)
@@ -427,17 +414,6 @@
         cls.gatestring1 = ('Gx', 'Gy')
         cls.gatestring2 = ('Gx', 'Gy', 'Gy')
         cls._expected_probs = {
-<<<<<<< HEAD
-            cls.gatestring1: np.dot(np.transpose(cls._model.povms['Mdefault']['0'].to_dense()),
-                                    np.dot(cls._model['Gy'].to_dense(),
-                                           np.dot(cls._model['Gx'].to_dense(),
-                                                  cls._model.preps['rho0'].to_dense()))).reshape(-1)[0],
-            cls.gatestring2: np.dot(np.transpose(cls._model.povms['Mdefault']['0'].to_dense()),
-                                    np.dot(cls._model['Gy'].to_dense(),
-                                           np.dot(cls._model['Gy'].to_dense(),
-                                                  np.dot(cls._model['Gx'].to_dense(),
-                                                         cls._model.preps['rho0'].to_dense())))).reshape(-1)[0]
-=======
             cls.gatestring1: (np.transpose(cls._model.povms['Mdefault']['0'].to_dense()) @
                                     cls._model['Gy'].to_dense() @
                                            cls._model['Gx'].to_dense() @
@@ -447,7 +423,6 @@
                                            cls._model['Gy'].to_dense() @
                                                   cls._model['Gx'].to_dense() @
                                                          cls._model.preps['rho0'].to_dense()).reshape(-1)[0]
->>>>>>> a1359dd5
         }
         # TODO expected dprobs & hprobs
 
@@ -766,11 +741,7 @@
     def test_iter_hprobs_by_rectangle(self):
         self.skipTest("TODO should probably warn user?")
 
-<<<<<<< HEAD
-class LinbladModelTester(GLNDModelBase, StandardMethodBase, BaseCase):
-=======
 class LindbladModelTester(GLNDModelBase, StandardMethodBase, BaseCase):
->>>>>>> a1359dd5
     pass
 class FullMapSimMethodTester(FullModelBase, SimMethodBase, BaseCase):
     def setUp(self):
