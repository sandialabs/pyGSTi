--- conflicted
+++ resolved
@@ -2,25 +2,6 @@
 import subprocess
 import os
 
-<<<<<<< HEAD
-updates_git_pages = ['develop', 'master']
-
-try:
-    branchname = subprocess.check_output(['sh', 'get_branch'])
-except subprocess.CalledProcessError:
-    branchname = 'unnamed_branch'
-branchname = os.path.basename(branchname)
-branchname = branchname.replace('\n', '')
-
-if branchname in updates_git_pages:
-    while os.path.basename(os.getcwd()) != 'pyGSTi':
-        os.chdir('..')
-    subprocess.call(['git', 'checkout', 'gh-pages'])
-    os.chdir('tutorials')
-    print(subprocess.check_output(['ls']))
-    os.chdir('..')
-    subprocess.call(['git', 'checkout', branchname])
-=======
 def get_branchname():
     try:
         branchname = subprocess.check_output(['bash', '.git/hooks/.get_branch'])
@@ -44,4 +25,3 @@
     print(subprocess.check_output(['ls']))
     os.chdir('..')
     subprocess.call(['git', 'checkout', branchname])
->>>>>>> 334765ce
