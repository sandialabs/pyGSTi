# encoding: utf-8
# cython: profile=False
# cython: linetrace=False
# filename: fastactonlib.pyx

#***************************************************************************************************
# Copyright 2015, 2019 National Technology & Engineering Solutions of Sandia, LLC (NTESS).
# Under the terms of Contract DE-NA0003525 with NTESS, the U.S. Government retains certain rights
# in this software.
# Licensed under the Apache License, Version 2.0 (the "License"); you may not use this file except
# in compliance with the License.  You may obtain a copy of the License at
# http://www.apache.org/licenses/LICENSE-2.0 or in the LICENSE file in the root pyGSTi directory.
#***************************************************************************************************


import sys
import time as pytime
import numpy as np
from libc.stdlib cimport malloc, free
from libc.math cimport log10, sqrt, log
from libc cimport time
from libcpp cimport bool
from libcpp.vector cimport vector
from libcpp.pair cimport pair
from libcpp.algorithm cimport sort as stdsort
from libcpp.unordered_map cimport unordered_map
from cython.operator cimport dereference as deref, preincrement as inc
cimport numpy as np
cimport cython

import itertools as _itertools
from ..tools import mpitools as _mpit
from ..tools import slicetools as _slct
from ..tools import optools as _gt
from ..tools.matrixtools import _fas
from scipy.sparse.linalg import LinearOperator


#Use 64-bit integers
ctypedef long long INT
ctypedef unsigned long long UINT

cdef extern from "fastreps.h" namespace "CReps":

    # Density Matrix (DM) propagation classes
    cdef cppclass DMStateCRep:
        DMStateCRep() except +
        DMStateCRep(INT) except +
        DMStateCRep(double*,INT,bool) except +
        void copy_from(DMStateCRep*)
        INT _dim
        double* _dataptr

    cdef cppclass DMEffectCRep:
        DMEffectCRep() except +
        DMEffectCRep(INT) except +
        double probability(DMStateCRep* state)
        INT _dim

    cdef cppclass DMEffectCRep_Dense(DMEffectCRep):
        DMEffectCRep_Dense() except +
        DMEffectCRep_Dense(double*,INT) except +
        double probability(DMStateCRep* state)
        INT _dim
        double* _dataptr

    cdef cppclass DMEffectCRep_TensorProd(DMEffectCRep):
        DMEffectCRep_TensorProd() except +
        DMEffectCRep_TensorProd(double*, INT*, INT, INT, INT) except +
        double probability(DMStateCRep* state)
        INT _dim
        INT _nfactors
        INT _max_factor_dim

    cdef cppclass DMEffectCRep_Computational(DMEffectCRep):
        DMEffectCRep_Computational() except +
        DMEffectCRep_Computational(INT, INT, double, INT) except +
        double probability(DMStateCRep* state)
        INT _dim

    cdef cppclass DMEffectCRep_Errgen(DMEffectCRep):
        DMEffectCRep_Errgen() except +
        DMEffectCRep_Errgen(DMOpCRep*, DMEffectCRep*, INT, INT) except +
        double probability(DMStateCRep* state)
        INT _dim
        INT _errgen_id

    cdef cppclass DMOpCRep:
        DMOpCRep(INT) except +
        DMStateCRep* acton(DMStateCRep*, DMStateCRep*)
        DMStateCRep* adjoint_acton(DMStateCRep*, DMStateCRep*)
        INT _dim

    cdef cppclass DMOpCRep_Dense(DMOpCRep):
        DMOpCRep_Dense(double*,INT) except +
        DMStateCRep* acton(DMStateCRep*, DMStateCRep*)
        DMStateCRep* adjoint_acton(DMStateCRep*, DMStateCRep*)
        double* _dataptr
        INT _dim

    cdef cppclass DMOpCRep_Embedded(DMOpCRep):
        DMOpCRep_Embedded(DMOpCRep*, INT*, INT*, INT*, INT*, INT, INT, INT, INT, INT) except +
        DMStateCRep* acton(DMStateCRep*, DMStateCRep*)
        DMStateCRep* adjoint_acton(DMStateCRep*, DMStateCRep*)
        INT _nComponents
        INT _embeddedDim
        INT _iActiveBlock
        INT _nBlocks

    cdef cppclass DMOpCRep_Composed(DMOpCRep):
        DMOpCRep_Composed(vector[DMOpCRep*], INT) except +
        void reinit_factor_op_creps(vector[DMOpCRep*])
        DMStateCRep* acton(DMStateCRep*, DMStateCRep*)
        DMStateCRep* adjoint_acton(DMStateCRep*, DMStateCRep*)

    cdef cppclass DMOpCRep_Sum(DMOpCRep):
        DMOpCRep_Sum(vector[DMOpCRep*], INT) except +
        DMStateCRep* acton(DMStateCRep*, DMStateCRep*)
        DMStateCRep* adjoint_acton(DMStateCRep*, DMStateCRep*)

    cdef cppclass DMOpCRep_Exponentiated(DMOpCRep):
        DMOpCRep_Exponentiated(DMOpCRep*, INT, INT) except +
        DMStateCRep* acton(DMStateCRep*, DMStateCRep*)
        DMStateCRep* adjoint_acton(DMStateCRep*, DMStateCRep*)

    cdef cppclass DMOpCRep_Lindblad(DMOpCRep):
        DMOpCRep_Lindblad(DMOpCRep* errgen_rep,
			    double mu, double eta, INT m_star, INT s, INT dim,
			    double* unitarypost_data, INT* unitarypost_indices,
                            INT* unitarypost_indptr, INT unitarypost_nnz) except +
        DMStateCRep* acton(DMStateCRep*, DMStateCRep*)
        DMStateCRep* adjoint_acton(DMStateCRep*, DMStateCRep*)
        double _mu
        double _eta
        INT _m_star
        INT _s

    cdef cppclass DMOpCRep_Sparse(DMOpCRep):
        DMOpCRep_Sparse(double* A_data, INT* A_indices, INT* A_indptr,
                          INT nnz, INT dim) except +
        DMStateCRep* acton(DMStateCRep*, DMStateCRep*)
        DMStateCRep* adjoint_acton(DMStateCRep*, DMStateCRep*)
        

    # State vector (SV) propagation classes
    cdef cppclass SVStateCRep:
        SVStateCRep() except +
        SVStateCRep(INT) except +
        SVStateCRep(double complex*,INT,bool) except +
        void copy_from(SVStateCRep*)
        INT _dim
        double complex* _dataptr

    cdef cppclass SVEffectCRep:
        SVEffectCRep() except +
        SVEffectCRep(INT) except +
        double probability(SVStateCRep* state)
        double complex amplitude(SVStateCRep* state)
        INT _dim

    cdef cppclass SVEffectCRep_Dense(SVEffectCRep):
        SVEffectCRep_Dense() except +
        SVEffectCRep_Dense(double complex*,INT) except +
        double probability(SVStateCRep* state)
        double complex amplitude(SVStateCRep* state)
        INT _dim
        double complex* _dataptr

    cdef cppclass SVEffectCRep_TensorProd(SVEffectCRep):
        SVEffectCRep_TensorProd() except +
        SVEffectCRep_TensorProd(double complex*, INT*, INT, INT, INT) except +
        double probability(SVStateCRep* state)
        double complex amplitude(SVStateCRep* state)
        INT _dim
        INT _nfactors
        INT _max_factor_dim

    cdef cppclass SVEffectCRep_Computational(SVEffectCRep):
        SVEffectCRep_Computational() except +
        SVEffectCRep_Computational(INT, INT, INT) except +
        double probability(SVStateCRep* state)
        double complex amplitude(SVStateCRep* state)
        INT _dim

    cdef cppclass SVOpCRep:
        SVOpCRep(INT) except +
        SVStateCRep* acton(SVStateCRep*, SVStateCRep*)
        SVStateCRep* adjoint_acton(SVStateCRep*, SVStateCRep*)
        INT _dim

    cdef cppclass SVOpCRep_Dense(SVOpCRep):
        SVOpCRep_Dense(double complex*,INT) except +
        SVStateCRep* acton(SVStateCRep*, SVStateCRep*)
        SVStateCRep* adjoint_acton(SVStateCRep*, SVStateCRep*)
        double complex* _dataptr
        INT _dim

    cdef cppclass SVOpCRep_Embedded(SVOpCRep):
        SVOpCRep_Embedded(SVOpCRep*, INT*, INT*, INT*, INT*, INT, INT, INT, INT, INT) except +
        SVStateCRep* acton(SVStateCRep*, SVStateCRep*)
        SVStateCRep* adjoint_acton(SVStateCRep*, SVStateCRep*)
        INT _nComponents
        INT _embeddedDim
        INT _iActiveBlock
        INT _nBlocks

    cdef cppclass SVOpCRep_Composed(SVOpCRep):
        SVOpCRep_Composed(vector[SVOpCRep*], INT) except +
        void reinit_factor_op_creps(vector[SVOpCRep*])
        SVStateCRep* acton(SVStateCRep*, SVStateCRep*)
        SVStateCRep* adjoint_acton(SVStateCRep*, SVStateCRep*)

    cdef cppclass SVOpCRep_Sum(SVOpCRep):
        SVOpCRep_Sum(vector[SVOpCRep*], INT) except +
        SVStateCRep* acton(SVStateCRep*, SVStateCRep*)
        SVStateCRep* adjoint_acton(SVStateCRep*, SVStateCRep*)

    cdef cppclass SVOpCRep_Exponentiated(SVOpCRep):
        SVOpCRep_Exponentiated(SVOpCRep*, INT, INT) except +
        SVStateCRep* acton(SVStateCRep*, SVStateCRep*)
        SVStateCRep* adjoint_acton(SVStateCRep*, SVStateCRep*)



    # Stabilizer state (SB) propagation classes
    cdef cppclass SBStateCRep:
        SBStateCRep(INT*, INT*, double complex*, INT, INT) except +
        SBStateCRep(INT, INT) except +
        SBStateCRep(double*,INT,bool) except +
        void copy_from(SBStateCRep*)
        INT _n
        INT _namps
        # for DEBUG
        INT* _smatrix
        INT* _pvectors
        INT _zblock_start
        double complex* _amps


    cdef cppclass SBEffectCRep:
        SBEffectCRep(INT*, INT) except +
        double probability(SBStateCRep* state)
        double complex amplitude(SBStateCRep* state)
        INT _n

    cdef cppclass SBOpCRep:
        SBOpCRep(INT) except +
        SBStateCRep* acton(SBStateCRep*, SBStateCRep*)
        SBStateCRep* adjoint_acton(SBStateCRep*, SBStateCRep*)
        INT _n

    cdef cppclass SBOpCRep_Embedded(SBOpCRep):
        SBOpCRep_Embedded(SBOpCRep*, INT, INT*, INT) except +
        SBStateCRep* acton(SBStateCRep*, SBStateCRep*)
        SBStateCRep* adjoint_acton(SBStateCRep*, SBStateCRep*)

    cdef cppclass SBOpCRep_Composed(SBOpCRep):
        SBOpCRep_Composed(vector[SBOpCRep*], INT) except +
        SBStateCRep* acton(SBStateCRep*, SBStateCRep*)
        SBStateCRep* adjoint_acton(SBStateCRep*, SBStateCRep*)

    cdef cppclass SBOpCRep_Sum(SBOpCRep):
        SBOpCRep_Sum(vector[SBOpCRep*], INT) except +
        SBStateCRep* acton(SBStateCRep*, SBStateCRep*)
        SBStateCRep* adjoint_acton(SBStateCRep*, SBStateCRep*)

    cdef cppclass SBOpCRep_Exponentiated(SBOpCRep):
        SBOpCRep_Exponentiated(SBOpCRep*, INT, INT) except +
        SBStateCRep* acton(SBStateCRep*, SBStateCRep*)
        SBStateCRep* adjoint_acton(SBStateCRep*, SBStateCRep*)

    cdef cppclass SBOpCRep_Clifford(SBOpCRep):
        SBOpCRep_Clifford(INT*, INT*, double complex*, INT*, INT*, double complex*, INT) except +
        SBStateCRep* acton(SBStateCRep*, SBStateCRep*)
        SBStateCRep* adjoint_acton(SBStateCRep*, SBStateCRep*)
        #for DEBUG:
        INT *_smatrix
        INT *_svector
        INT *_smatrix_inv
        INT *_svector_inv
        double complex *_unitary
        double complex *_unitary_adj


    #Other classes
    cdef cppclass PolyVarsIndex:
        PolyVarsIndex() except +
        PolyVarsIndex(INT) except +
        bool operator<(PolyVarsIndex i)
        vector[INT] _parts

    cdef cppclass PolyCRep:
<<<<<<< HEAD
        PolyCRep() except +        
        PolyCRep(unordered_map[PolyVarsIndex, complex], INT, INT) except +
=======
        PolyCRep() except +
        PolyCRep(unordered_map[PolyVarsIndex, complex], INT, INT, INT) except +
>>>>>>> 67ba65a4
        PolyCRep mult(PolyCRep&)
        void add_inplace(PolyCRep&)
        void scale(double complex scale)
        vector[INT] int_to_vinds(PolyVarsIndex indx_tup)
        unordered_map[PolyVarsIndex, complex] _coeffs
        INT _max_num_vars
<<<<<<< HEAD

=======
>>>>>>> 67ba65a4


    cdef cppclass SVTermCRep:
        SVTermCRep(PolyCRep*, double, double, SVStateCRep*, SVStateCRep*, vector[SVOpCRep*], vector[SVOpCRep*]) except +
        SVTermCRep(PolyCRep*, double, double, SVEffectCRep*, SVEffectCRep*, vector[SVOpCRep*], vector[SVOpCRep*]) except +
        SVTermCRep(PolyCRep*, double, double, vector[SVOpCRep*], vector[SVOpCRep*]) except +
        PolyCRep* _coeff
        double _magnitude
        double _logmagnitude
        SVStateCRep* _pre_state
        SVEffectCRep* _pre_effect
        vector[SVOpCRep*] _pre_ops
        SVStateCRep* _post_state
        SVEffectCRep* _post_effect
        vector[SVOpCRep*] _post_ops

    cdef cppclass SVTermDirectCRep:
        SVTermDirectCRep(double complex, double, double, SVStateCRep*, SVStateCRep*, vector[SVOpCRep*], vector[SVOpCRep*]) except +
        SVTermDirectCRep(double complex, double, double, SVEffectCRep*, SVEffectCRep*, vector[SVOpCRep*], vector[SVOpCRep*]) except +
        SVTermDirectCRep(double complex, double, double, vector[SVOpCRep*], vector[SVOpCRep*]) except +
        double complex _coeff
        double _magnitude
        double _logmagnitude
        SVStateCRep* _pre_state
        SVEffectCRep* _pre_effect
        vector[SVOpCRep*] _pre_ops
        SVStateCRep* _post_state
        SVEffectCRep* _post_effect
        vector[SVOpCRep*] _post_ops

    cdef cppclass SBTermCRep:
        SBTermCRep(PolyCRep*, double, double, SBStateCRep*, SBStateCRep*, vector[SBOpCRep*], vector[SBOpCRep*]) except +
        SBTermCRep(PolyCRep*, double, double, SBEffectCRep*, SBEffectCRep*, vector[SBOpCRep*], vector[SBOpCRep*]) except +
        SBTermCRep(PolyCRep*, double, double, vector[SBOpCRep*], vector[SBOpCRep*]) except +
        PolyCRep* _coeff
        double _magnitude
        double _logmagnitude
        SBStateCRep* _pre_state
        SBEffectCRep* _pre_effect
        vector[SBOpCRep*] _pre_ops
        SBStateCRep* _post_state
        SBEffectCRep* _post_effect
        vector[SBOpCRep*] _post_ops



ctypedef double complex DCOMPLEX
ctypedef DMOpCRep* DMGateCRep_ptr
ctypedef DMStateCRep* DMStateCRep_ptr
ctypedef DMEffectCRep* DMEffectCRep_ptr
ctypedef SVOpCRep* SVGateCRep_ptr
ctypedef SVStateCRep* SVStateCRep_ptr
ctypedef SVEffectCRep* SVEffectCRep_ptr
ctypedef SVTermCRep* SVTermCRep_ptr
ctypedef SVTermDirectCRep* SVTermDirectCRep_ptr
ctypedef SBOpCRep* SBGateCRep_ptr
ctypedef SBStateCRep* SBStateCRep_ptr
ctypedef SBEffectCRep* SBEffectCRep_ptr
ctypedef SBTermCRep* SBTermCRep_ptr
ctypedef PolyCRep* PolyCRep_ptr
ctypedef vector[SVTermCRep_ptr]* vector_SVTermCRep_ptr_ptr
ctypedef vector[SBTermCRep_ptr]* vector_SBTermCRep_ptr_ptr
ctypedef vector[SVTermDirectCRep_ptr]* vector_SVTermDirectCRep_ptr_ptr
ctypedef vector[INT]* vector_INT_ptr

#Create a function pointer type for term-based calc inner loop
ctypedef void (*sv_innerloopfn_ptr)(vector[vector_SVTermCRep_ptr_ptr],
                                    vector[INT]*, vector[PolyCRep*]*, INT)
ctypedef INT (*sv_innerloopfn_direct_ptr)(vector[vector_SVTermDirectCRep_ptr_ptr],
                                           vector[INT]*, vector[DCOMPLEX]*, INT, vector[double]*, double)
ctypedef void (*sb_innerloopfn_ptr)(vector[vector_SBTermCRep_ptr_ptr],
                                    vector[INT]*, vector[PolyCRep*]*, INT)
ctypedef void (*sv_addpathfn_ptr)(vector[PolyCRep*]*, vector[INT]&, INT, vector[vector_SVTermCRep_ptr_ptr]&,
                                  SVStateCRep**, SVStateCRep**, vector[INT]*,
                                  vector[SVStateCRep*]*, vector[SVStateCRep*]*, vector[PolyCRep]*)

ctypedef double (*TD_obj_fn)(double, double, double, double, double, double, double)


#cdef class StateRep:
#    pass

# Density matrix (DM) propagation wrapper classes
cdef class DMStateRep: #(StateRep):
    cdef DMStateCRep* c_state
    cdef public np.ndarray base
    #cdef double [:] data_view # alt way to hold a reference

    def __cinit__(self, np.ndarray[double, ndim=1, mode='c'] data):
        #print("PYX state constructed w/dim ",data.shape[0])
        #cdef np.ndarray[double, ndim=1, mode='c'] np_cbuf = np.ascontiguousarray(data, dtype='d') # would allow non-contig arrays
        #cdef double [:] view = data;  self.data_view = view # ALT: holds reference...
        self.base = data # holds reference to data so it doesn't get garbage collected - or could copy=true
        #self.c_state = new DMStateCRep(<double*>np_cbuf.data,<INT>np_cbuf.shape[0],<bool>0)
        self.c_state = new DMStateCRep(<double*>data.data,<INT>data.shape[0],<bool>0)

    def __reduce__(self):
        return (DMStateRep, (self.base,))

    def todense(self):
        return self.base

    @property
    def dim(self):
        return self.c_state._dim

    def __dealloc__(self):
        del self.c_state

    def __str__(self):
        return str([self.c_state._dataptr[i] for i in range(self.c_state._dim)])



cdef class DMEffectRep:
    cdef DMEffectCRep* c_effect

    def __cinit__(self):
        pass # no init; could set self.c_effect = NULL? could assert(False)?
    def __dealloc__(self):
        del self.c_effect # check for NULL?
        
    @property
    def dim(self):
        return self.c_effect._dim

    def probability(self, DMStateRep state not None):
        #unnecessary (just put in signature): cdef DMStateRep st = <DMStateRep?>state
        return self.c_effect.probability(state.c_state)


cdef class DMEffectRep_Dense(DMEffectRep):
    cdef public np.ndarray base

    def __cinit__(self, np.ndarray[double, ndim=1, mode='c'] data):
        self.base = data # holds reference to data
        self.c_effect = new DMEffectCRep_Dense(<double*>data.data,
                                               <INT>data.shape[0])

    def __reduce__(self):
        return (DMEffectRep_Dense, (self.base,))    


cdef class DMEffectRep_TensorProd(DMEffectRep):
    cdef np.ndarray data_ref1
    cdef np.ndarray data_ref2

    def __cinit__(self, np.ndarray[double, ndim=2, mode='c'] kron_array,
                  np.ndarray[np.int64_t, ndim=1, mode='c'] factor_dims, INT nfactors, INT max_factor_dim, INT dim):
        # cdef INT dim = np.product(factor_dims) -- just send as argument
        self.data_ref1 = kron_array
        self.data_ref2 = factor_dims
        self.c_effect = new DMEffectCRep_TensorProd(<double*>kron_array.data,
                                                    <INT*>factor_dims.data,
                                                    nfactors, max_factor_dim, dim)

    def __reduce__(self):
        return (DMEffectRep_TensorProd,
                (self.data_ref1, self.data_ref2,
                 (<DMEffectCRep_TensorProd*>self.c_effect)._nfactors,
                 (<DMEffectCRep_TensorProd*>self.c_effect)._max_factor_dim,
                 self.c_effect._dim
                ))


cdef class DMEffectRep_Computational(DMEffectRep):
    cdef public np.ndarray zvals

    def __cinit__(self, np.ndarray[np.int64_t, ndim=1, mode='c'] zvals, INT dim):
        # cdef INT dim = 4**zvals.shape[0] -- just send as argument
        cdef INT nfactors = zvals.shape[0]
        cdef double abs_elval = 1/(np.sqrt(2)**nfactors)
        cdef INT base = 1
        cdef INT zvals_int = 0
        for i in range(nfactors):
            zvals_int += base * zvals[i]
            base = base << 1 # *= 2
        self.zvals = zvals
        self.c_effect = new DMEffectCRep_Computational(nfactors, zvals_int, abs_elval, dim)

<<<<<<< HEAD
    def __reduce__(self):
        return (DMEffectRep_Computational, (self.zvals, self.c_effect._dim))

        
cdef class DMEffectRep_Errgen(DMEffectRep):  #TODO!! Need to make SV version
    cdef public DMOpRep errgen_rep
    cdef public DMEffectRep effect_rep
    
=======

cdef class DMEffectRep_Errgen(DMEffectRep):  #TODO!! Need to make SV version
    cdef DMOpRep errgen
    cdef DMEffectRep effect

>>>>>>> 67ba65a4
    def __cinit__(self, DMOpRep errgen_oprep not None, DMEffectRep effect_rep not None, errgen_id):
        cdef INT dim = effect_rep.c_effect._dim
        self.errgen_rep = errgen_oprep
        self.effect_rep = effect_rep
        self.c_effect = new DMEffectCRep_Errgen(errgen_oprep.c_gate,
                                                effect_rep.c_effect,
                                                <INT>errgen_id, dim)

    def __reduce__(self):
        return (DMEffectRep_Errgen, (self.errgen_rep, self.effect_rep,
                                     (<DMEffectCRep_Errgen*>self.c_effect)._errgen_id))


cdef class DMOpRep:
    cdef DMOpCRep* c_gate

    def __cinit__(self):
        pass # self.c_gate = NULL ?

    def __dealloc__(self):
        del self.c_gate

    @property
    def dim(self):
        return self.c_gate._dim

    def acton(self, DMStateRep state not None):
        cdef DMStateRep out_state = DMStateRep(np.empty(self.c_gate._dim, dtype='d'))
        #print("PYX acton called w/dim ", self.c_gate._dim, out_state.c_state._dim)
        # assert(state.c_state._dataptr != out_state.c_state._dataptr) # DEBUG
        self.c_gate.acton(state.c_state, out_state.c_state)
        return out_state

    def adjoint_acton(self, DMStateRep state not None):
        cdef DMStateRep out_state = DMStateRep(np.empty(self.c_gate._dim, dtype='d'))
        #print("PYX acton called w/dim ", self.c_gate._dim, out_state.c_state._dim)
        # assert(state.c_state._dataptr != out_state.c_state._dataptr) # DEBUG
        self.c_gate.adjoint_acton(state.c_state, out_state.c_state)
        return out_state

    def aslinearoperator(self):
        def mv(v):
            if v.ndim == 2 and v.shape[1] == 1: v = v[:,0]
            in_state = DMStateRep(np.ascontiguousarray(v,'d'))
            return self.acton(in_state).todense()
        def rmv(v):
            if v.ndim == 2 and v.shape[1] == 1: v = v[:,0]
            in_state = DMStateRep(np.ascontiguousarray(v,'d'))
            return self.adjoint_acton(in_state).todense()
        dim = self.c_gate._dim
        return LinearOperator((dim,dim), matvec=mv, rmatvec=rmv) # transpose, adjoint, dot, matmat?



cdef class DMOpRep_Dense(DMOpRep):
    cdef public np.ndarray base

    def __cinit__(self, np.ndarray[double, ndim=2, mode='c'] data):
        self.base = data
        #print("PYX dense gate constructed w/dim ",data.shape[0])
        self.c_gate = new DMOpCRep_Dense(<double*>data.data,
                                           <INT>data.shape[0])

    def __reduce__(self):
        return (DMOpRep_Dense, (self.base,))

    def __str__(self):
        s = ""
        cdef DMOpCRep_Dense* my_cgate = <DMOpCRep_Dense*>self.c_gate # b/c we know it's a _Dense gate...
        cdef INT i,j,k
        for i in range(my_cgate._dim):
            k = i*my_cgate._dim
            for j in range(my_cgate._dim):
                s += str(my_cgate._dataptr[k+j]) + " "
            s += "\n"
        return s


cdef class DMOpRep_Embedded(DMOpRep):
    cdef np.ndarray data_ref1
    cdef np.ndarray data_ref2
    cdef np.ndarray data_ref3
    cdef np.ndarray data_ref4
    cdef np.ndarray data_ref5
    cdef np.ndarray data_ref6
    cdef public DMOpRep embedded

    def __cinit__(self, DMOpRep embedded_op,
                  np.ndarray[np.int64_t, ndim=1, mode='c'] numBasisEls,
                  np.ndarray[np.int64_t, ndim=1, mode='c'] actionInds,
                  np.ndarray[np.int64_t, ndim=1, mode='c'] blocksizes,
		  INT embedded_dim, INT nComponentsInActiveBlock,
                  INT iActiveBlock, INT nBlocks, INT dim):

        cdef INT i, j

        # numBasisEls_noop_blankaction is just numBasisEls with actionInds == 1
        cdef np.ndarray[np.int64_t, ndim=1, mode='c'] numBasisEls_noop_blankaction = numBasisEls.copy()
        for i in actionInds:
            numBasisEls_noop_blankaction[i] = 1 # for indexing the identity space

        # multipliers to go from per-label indices to tensor-product-block index
        # e.g. if map(len,basisInds) == [1,4,4] then multipliers == [ 16 4 1 ]
        cdef np.ndarray tmp = np.empty(nComponentsInActiveBlock,np.int64)
        tmp[0] = 1
        for i in range(1,nComponentsInActiveBlock):
            tmp[i] = numBasisEls[nComponentsInActiveBlock-i]
        multipliers = np.array( np.flipud( np.cumprod(tmp) ), np.int64)

        # noop_incrementers[i] specifies how much the overall vector index
        #  is incremented when the i-th "component" digit is advanced
        cdef INT dec = 0
        cdef np.ndarray[np.int64_t, ndim=1, mode='c'] noop_incrementers = np.empty(nComponentsInActiveBlock,np.int64)
        for i in range(nComponentsInActiveBlock-1,-1,-1):
            noop_incrementers[i] = multipliers[i] - dec
            dec += (numBasisEls_noop_blankaction[i]-1)*multipliers[i]

        cdef INT vec_index
        cdef INT offset = 0 #number of basis elements preceding our block's elements
        for i in range(iActiveBlock):
            offset += blocksizes[i]

        # self.baseinds specifies the contribution from the "active
        #  component" digits to the overall vector index.
        cdef np.ndarray[np.int64_t, ndim=1, mode='c'] baseinds = np.empty(embedded_dim,np.int64)
        basisInds_action = [ list(range(numBasisEls[i])) for i in actionInds ]
        for ii,op_b in enumerate(_itertools.product(*basisInds_action)):
            vec_index = offset
            for j,bInd in zip(actionInds,op_b):
                vec_index += multipliers[j]*bInd
            baseinds[ii] = vec_index

        self.data_ref1 = noop_incrementers
        self.data_ref2 = numBasisEls_noop_blankaction
        self.data_ref3 = baseinds
        self.data_ref4 = blocksizes
        self.data_ref5 = numBasisEls
        self.data_ref6 = actionInds
        self.embedded = embedded_op # needed to prevent garbage collection?
        self.c_gate = new DMOpCRep_Embedded(embedded_op.c_gate,
                                              <INT*>noop_incrementers.data, <INT*>numBasisEls_noop_blankaction.data,
                                              <INT*>baseinds.data, <INT*>blocksizes.data,
                                              embedded_dim, nComponentsInActiveBlock,
                                              iActiveBlock, nBlocks, dim)

    def __reduce__(self):
        return (DMOpRep_Embedded, (self.embedded,
                                   self.data_ref5, self.data_ref6, self.data_ref4,
                                   (<DMOpCRep_Embedded*>self.c_gate)._embeddedDim,
                                   (<DMOpCRep_Embedded*>self.c_gate)._nComponents,
                                   (<DMOpCRep_Embedded*>self.c_gate)._iActiveBlock,
                                   (<DMOpCRep_Embedded*>self.c_gate)._nBlocks,
                                   self.c_gate._dim))


cdef class DMOpRep_Composed(DMOpRep):
    cdef public object factor_reps # list of DMOpRep objs?

    def __cinit__(self, factor_op_reps, INT dim):
        self.factor_reps = factor_op_reps
        cdef INT i
        cdef INT nfactors = len(factor_op_reps)
        cdef vector[DMOpCRep*] gate_creps = vector[DMGateCRep_ptr](nfactors)
        for i in range(nfactors):
            gate_creps[i] = (<DMOpRep?>factor_op_reps[i]).c_gate
        self.c_gate = new DMOpCRep_Composed(gate_creps, dim)

    def __reduce__(self):
        return (DMOpRep_Composed, (self.factor_reps, self.c_gate._dim))

    def reinit_factor_op_reps(self, new_factor_op_reps):
        cdef INT i
        cdef INT nfactors = len(new_factor_op_reps)
        cdef vector[DMOpCRep*] creps = vector[DMGateCRep_ptr](nfactors)
        for i in range(nfactors):
            creps[i] = (<DMOpRep?>new_factor_op_reps[i]).c_gate
        (<DMOpCRep_Composed*>self.c_gate).reinit_factor_op_creps(creps)


cdef class DMOpRep_Sum(DMOpRep):
    cdef public object factor_reps # list of DMOpRep objs?

    def __cinit__(self, factor_reps, INT dim):
        self.factor_reps = factor_reps
        cdef INT i
        cdef INT nfactors = len(factor_reps)
        cdef vector[DMOpCRep*] factor_creps = vector[DMGateCRep_ptr](nfactors)
        for i in range(nfactors):
            factor_creps[i] = (<DMOpRep?>factor_reps[i]).c_gate
        self.c_gate = new DMOpCRep_Sum(factor_creps, dim)

    def __reduce__(self):
        return (DMOpRep_Sum, (self.factor_reps, self.c_gate._dim))


cdef class DMOpRep_Exponentiated(DMOpRep):
    cdef public DMOpRep exponentiated_op
    cdef public INT power

    def __cinit__(self, DMOpRep exponentiated_op_rep, INT power, INT dim):
        self.exponentiated_op = exponentiated_op_rep
        self.power = power
        self.c_gate = new DMOpCRep_Exponentiated(exponentiated_op_rep.c_gate, power, dim)

    def __reduce__(self):
        return (DMOpRep_Exponentiated, (self.exponentiated_op, self.power, self.c_gate._dim))


cdef class DMOpRep_Lindblad(DMOpRep):
    cdef public object errgen_rep
    cdef np.ndarray data_ref2
    cdef np.ndarray data_ref3
    cdef np.ndarray data_ref4

    def __cinit__(self, errgen_rep,
                  double mu, double eta, INT m_star, INT s,
                  np.ndarray[double, ndim=1, mode='c'] unitarypost_data,
                  np.ndarray[np.int64_t, ndim=1, mode='c'] unitarypost_indices,
                  np.ndarray[np.int64_t, ndim=1, mode='c'] unitarypost_indptr):
        self.errgen_rep = errgen_rep
        self.data_ref2 = unitarypost_data
        self.data_ref3 = unitarypost_indices
        self.data_ref4 = unitarypost_indptr
        cdef INT dim = errgen_rep.dim
        cdef INT upost_nnz = unitarypost_data.shape[0]
        self.c_gate = new DMOpCRep_Lindblad((<DMOpRep?>errgen_rep).c_gate,
                                              mu, eta, m_star, s, dim,
                                              <double*>unitarypost_data.data,
                                              <INT*>unitarypost_indices.data,
                                              <INT*>unitarypost_indptr.data, upost_nnz)

    def set_exp_params(self, double mu, double eta, INT m_star, INT s):
        (<DMOpCRep_Lindblad*>self.c_gate)._mu = mu
        (<DMOpCRep_Lindblad*>self.c_gate)._eta = eta
        (<DMOpCRep_Lindblad*>self.c_gate)._m_star = m_star
        (<DMOpCRep_Lindblad*>self.c_gate)._s = s

    def get_exp_params(self):
        return ( (<DMOpCRep_Lindblad*>self.c_gate)._mu,
                 (<DMOpCRep_Lindblad*>self.c_gate)._eta,
                 (<DMOpCRep_Lindblad*>self.c_gate)._m_star,
                 (<DMOpCRep_Lindblad*>self.c_gate)._s)
        
    def __reduce__(self):
        return (DMOpRep_Lindblad, (self.errgen_rep,
                                   (<DMOpCRep_Lindblad*>self.c_gate)._mu,
                                   (<DMOpCRep_Lindblad*>self.c_gate)._eta,
                                   (<DMOpCRep_Lindblad*>self.c_gate)._m_star,
                                   (<DMOpCRep_Lindblad*>self.c_gate)._s,
                                   self.data_ref2, self.data_ref3, self.data_ref4))

    
cdef class DMOpRep_Sparse(DMOpRep):
    cdef public np.ndarray data
    cdef public np.ndarray indices
    cdef public np.ndarray indptr

    def __cinit__(self, np.ndarray[double, ndim=1, mode='c'] A_data,
                  np.ndarray[np.int64_t, ndim=1, mode='c'] A_indices,
                  np.ndarray[np.int64_t, ndim=1, mode='c'] A_indptr):
        self.data = A_data
        self.indices = A_indices
        self.indptr = A_indptr
        cdef INT nnz = A_data.shape[0]
        cdef INT dim = A_indptr.shape[0]-1
        self.c_gate = new DMOpCRep_Sparse(<double*>A_data.data, <INT*>A_indices.data,
                                             <INT*>A_indptr.data, nnz, dim);

    def __reduce__(self):
        return (DMOpRep_Sparse, (self.data, self.indices, self.indptr))


# State vector (SV) propagation wrapper classes
cdef class SVStateRep: #(StateRep):
    cdef SVStateCRep* c_state
    cdef public np.ndarray base

    def __cinit__(self, np.ndarray[np.complex128_t, ndim=1, mode='c'] data):
        self.base = data # holds reference to data so it doesn't get garbage collected - or could copy=true
        self.c_state = new SVStateCRep(<double complex*>data.data,<INT>data.shape[0],<bool>0)

    def __reduce__(self):
        return (SVStateRep, (self.base,))

    @property
    def dim(self):
        return self.c_state._dim

    def todense(self):
        return self.base

    def __dealloc__(self):
        del self.c_state

    def __str__(self):
        return str([self.c_state._dataptr[i] for i in range(self.c_state._dim)])


cdef class SVEffectRep:
    cdef SVEffectCRep* c_effect

    def __cinit__(self):
        pass # no init; could set self.c_effect = NULL? could assert(False)?
    def __dealloc__(self):
        del self.c_effect # check for NULL?

    def probability(self, SVStateRep state not None):
        #unnecessary (just put in signature): cdef SVStateRep st = <SVStateRep?>state
        return self.c_effect.probability(state.c_state)

    def amplitude(self, SVStateRep state not None):
        return self.c_effect.amplitude(state.c_state)

    @property
    def dim(self):
        return self.c_effect._dim


cdef class SVEffectRep_Dense(SVEffectRep):
    cdef public np.ndarray base

    def __cinit__(self, np.ndarray[np.complex128_t, ndim=1, mode='c'] data):
        self.base = data # holds reference to data
        self.c_effect = new SVEffectCRep_Dense(<double complex*>data.data,
                                               <INT>data.shape[0])

    def __reduce__(self):
        return (SVEffectRep_Dense, (self.base,))


cdef class SVEffectRep_TensorProd(SVEffectRep):
    cdef np.ndarray data_ref1
    cdef np.ndarray data_ref2

    def __cinit__(self, np.ndarray[np.complex128_t, ndim=2, mode='c'] kron_array,
                  np.ndarray[np.int64_t, ndim=1, mode='c'] factor_dims, INT nfactors, INT max_factor_dim, INT dim):
        # cdef INT dim = np.product(factor_dims) -- just send as argument
        self.data_ref1 = kron_array
        self.data_ref2 = factor_dims
        self.c_effect = new SVEffectCRep_TensorProd(<double complex*>kron_array.data,
                                                    <INT*>factor_dims.data,
                                                    nfactors, max_factor_dim, dim)

<<<<<<< HEAD
    def __reduce__(self):
        return (SVEffectRep_TensorProd, (self.data_ref1, self.data_ref2,
                                         (<SVEffectCRep_TensorProd*>self.c_effect)._nfactors,
                                         (<SVEffectCRep_TensorProd*>self.c_effect)._max_factor_dim,
                                         self.c_effect._dim))

        
=======

>>>>>>> 67ba65a4
cdef class SVEffectRep_Computational(SVEffectRep):
    cdef public np.ndarray zvals;
    
    def __cinit__(self, np.ndarray[np.int64_t, ndim=1, mode='c'] zvals, INT dim):
        # cdef INT dim = 2**zvals.shape[0] -- just send as argument
        cdef INT nfactors = zvals.shape[0]
        cdef double abs_elval = 1/(np.sqrt(2)**nfactors)
        cdef INT base = 1
        cdef INT zvals_int = 0
        for i in range(nfactors):
            zvals_int += base * zvals[i]
            base = base << 1 # *= 2
        self.zvals = zvals
        self.c_effect = new SVEffectCRep_Computational(nfactors, zvals_int, dim)

    def __reduce__(self):
        return (SVEffectRep_Computational, (self.zvals, self.c_effect._dim))
                                         

cdef class SVOpRep:
    cdef SVOpCRep* c_gate

    def __cinit__(self):
        pass # self.c_gate = NULL ?

    def __dealloc__(self):
        del self.c_gate

    def acton(self, SVStateRep state not None):
        cdef SVStateRep out_state = SVStateRep(np.empty(self.c_gate._dim, dtype=np.complex128))
        #print("PYX acton called w/dim ", self.c_gate._dim, out_state.c_state._dim)
        # assert(state.c_state._dataptr != out_state.c_state._dataptr) # DEBUG
        self.c_gate.acton(state.c_state, out_state.c_state)
        return out_state

    #FUTURE: adjoint acton

    @property
    def dim(self):
        return self.c_gate._dim


cdef class SVOpRep_Dense(SVOpRep):
    cdef public np.ndarray base

    def __cinit__(self, np.ndarray[np.complex128_t, ndim=2, mode='c'] data):
        self.base = data
        #print("PYX dense gate constructed w/dim ",data.shape[0])
        self.c_gate = new SVOpCRep_Dense(<double complex*>data.data,
                                           <INT>data.shape[0])

    def __reduce__(self):
        return (SVOpRep_Dense, (self.base,))

    def __str__(self):
        s = ""
        cdef SVOpCRep_Dense* my_cgate = <SVOpCRep_Dense*>self.c_gate # b/c we know it's a _Dense gate...
        cdef INT i,j,k
        for i in range(my_cgate._dim):
            k = i*my_cgate._dim
            for j in range(my_cgate._dim):
                s += str(my_cgate._dataptr[k+j]) + " "
            s += "\n"
        return s


cdef class SVOpRep_Embedded(SVOpRep):
    cdef np.ndarray data_ref1
    cdef np.ndarray data_ref2
    cdef np.ndarray data_ref3
    cdef np.ndarray data_ref4
    cdef np.ndarray data_ref5
    cdef np.ndarray data_ref6
    cdef public SVOpRep embedded

    def __cinit__(self, SVOpRep embedded_op,
                  np.ndarray[np.int64_t, ndim=1, mode='c'] numBasisEls,
                  np.ndarray[np.int64_t, ndim=1, mode='c'] actionInds,
                  np.ndarray[np.int64_t, ndim=1, mode='c'] blocksizes,
		  INT embedded_dim, INT nComponentsInActiveBlock,
                  INT iActiveBlock, INT nBlocks, INT dim):

        cdef INT i, j

        # numBasisEls_noop_blankaction is just numBasisEls with actionInds == 1
        cdef np.ndarray[np.int64_t, ndim=1, mode='c'] numBasisEls_noop_blankaction = numBasisEls.copy()
        for i in actionInds:
            numBasisEls_noop_blankaction[i] = 1 # for indexing the identity space

        # multipliers to go from per-label indices to tensor-product-block index
        # e.g. if map(len,basisInds) == [1,4,4] then multipliers == [ 16 4 1 ]
        cdef np.ndarray tmp = np.empty(nComponentsInActiveBlock,np.int64)
        tmp[0] = 1
        for i in range(1,nComponentsInActiveBlock):
            tmp[i] = numBasisEls[nComponentsInActiveBlock-i]
        multipliers = np.array( np.flipud( np.cumprod(tmp) ), np.int64)

        # noop_incrementers[i] specifies how much the overall vector index
        #  is incremented when the i-th "component" digit is advanced
        cdef INT dec = 0
        cdef np.ndarray[np.int64_t, ndim=1, mode='c'] noop_incrementers = np.empty(nComponentsInActiveBlock,np.int64)
        for i in range(nComponentsInActiveBlock-1,-1,-1):
            noop_incrementers[i] = multipliers[i] - dec
            dec += (numBasisEls_noop_blankaction[i]-1)*multipliers[i]

        cdef INT vec_index
        cdef INT offset = 0 #number of basis elements preceding our block's elements
        for i in range(iActiveBlock):
            offset += blocksizes[i]

        # self.baseinds specifies the contribution from the "active
        #  component" digits to the overall vector index.
        cdef np.ndarray[np.int64_t, ndim=1, mode='c'] baseinds = np.empty(embedded_dim,np.int64)
        basisInds_action = [ list(range(numBasisEls[i])) for i in actionInds ]
        for ii,op_b in enumerate(_itertools.product(*basisInds_action)):
            vec_index = offset
            for j,bInd in zip(actionInds,op_b):
                vec_index += multipliers[j]*bInd
            baseinds[ii] = vec_index

        self.data_ref1 = noop_incrementers
        self.data_ref2 = numBasisEls_noop_blankaction
        self.data_ref3 = baseinds
        self.data_ref4 = blocksizes
        self.data_ref5 = numBasisEls
        self.data_ref6 = actionInds
        self.embedded = embedded_op # needed to prevent garbage collection?
        self.c_gate = new SVOpCRep_Embedded(embedded_op.c_gate,
                                              <INT*>noop_incrementers.data, <INT*>numBasisEls_noop_blankaction.data,
                                              <INT*>baseinds.data, <INT*>blocksizes.data,
                                              embedded_dim, nComponentsInActiveBlock,
                                              iActiveBlock, nBlocks, dim)

    def __reduce__(self):
        return (SVOpRep_Embedded, (self.embedded,
                                   self.data_ref5, self.data_ref6, self.data_ref4,
                                   (<SVOpCRep_Embedded*>self.c_gate)._embeddedDim,
                                   (<SVOpCRep_Embedded*>self.c_gate)._nComponents,
                                   (<SVOpCRep_Embedded*>self.c_gate)._iActiveBlock,
                                   (<SVOpCRep_Embedded*>self.c_gate)._nBlocks,
                                   self.c_gate._dim))


cdef class SVOpRep_Composed(SVOpRep):
    cdef public object factor_reps # list of SVOpRep objs?

    def __cinit__(self, factor_op_reps, INT dim):
        self.factor_reps = factor_op_reps
        cdef INT i
        cdef INT nfactors = len(factor_op_reps)
        cdef vector[SVOpCRep*] gate_creps = vector[SVGateCRep_ptr](nfactors)
        for i in range(nfactors):
            gate_creps[i] = (<SVOpRep?>factor_op_reps[i]).c_gate
        self.c_gate = new SVOpCRep_Composed(gate_creps, dim)

    def reinit_factor_op_reps(self, new_factor_op_reps):
        cdef INT i
        cdef INT nfactors = len(new_factor_op_reps)
        cdef vector[SVOpCRep*] creps = vector[SVGateCRep_ptr](nfactors)
        for i in range(nfactors):
            creps[i] = (<SVOpRep?>new_factor_op_reps[i]).c_gate
        (<SVOpCRep_Composed*>self.c_gate).reinit_factor_op_creps(creps)

    def __reduce__(self):
        return (SVOpRep_Composed, (self.factor_reps, self.c_gate._dim))


cdef class SVOpRep_Sum(SVOpRep):
    cdef public object factor_reps # list of SVOpRep objs?

    def __cinit__(self, factor_reps, INT dim):
        self.factor_reps = factor_reps
        cdef INT i
        cdef INT nfactors = len(factor_reps)
        cdef vector[SVOpCRep*] factor_creps = vector[SVGateCRep_ptr](nfactors)
        for i in range(nfactors):
            factor_creps[i] = (<SVOpRep?>factor_reps[i]).c_gate
        self.c_gate = new SVOpCRep_Sum(factor_creps, dim)

    def __reduce__(self):
        return (SVOpRep_Sum, (self.factor_reps, self.c_gate._dim))


cdef class SVOpRep_Exponentiated(SVOpRep):
    cdef public SVOpRep exponentiated_op
    cdef public INT power

    def __cinit__(self, SVOpRep exponentiated_op_rep, INT power, INT dim):
        self.exponentiated_op = exponentiated_op_rep
        self.power = power
        self.c_gate = new SVOpCRep_Exponentiated(exponentiated_op_rep.c_gate, power, dim)

    def __reduce__(self):
        return (SVOpRep_Exponentiated, (self.exponentiated_op, self.power, self.c_gate._dim))


# Stabilizer state (SB) propagation wrapper classes
cdef class SBStateRep: #(StateRep):
    cdef SBStateCRep* c_state
    cdef public np.ndarray smatrix
    cdef public np.ndarray pvectors
    cdef public np.ndarray amps

    def __cinit__(self, np.ndarray[np.int64_t, ndim=2, mode='c'] smatrix,
                  np.ndarray[np.int64_t, ndim=2, mode='c'] pvectors,
                  np.ndarray[np.complex128_t, ndim=1, mode='c'] amps):
        self.smatrix = smatrix
        self.pvectors = pvectors
        self.amps = amps
        cdef INT namps = amps.shape[0]
        cdef INT n = smatrix.shape[0] // 2
        self.c_state = new SBStateCRep(<INT*>smatrix.data,<INT*>pvectors.data,
                                       <double complex*>amps.data, namps, n)

    def __reduce__(self):
        return (SBStateRep, (self.smatrix, self.pvectors, self.amps))
        
    @property
    def nqubits(self):
        return self.c_state._n

    @property
    def dim(self):
        return 2**(self.c_state._n) # assume "unitary evolution"-type mode

    def __dealloc__(self):
        del self.c_state

    def __str__(self):
        #DEBUG
        cdef INT n = self.c_state._n
        cdef INT namps = self.c_state._namps
        s = "SBStateRep\n"
        s +=" smx = " + str([ self.c_state._smatrix[ii] for ii in range(2*n*2*n) ])
        s +=" pvecs = " + str([ self.c_state._pvectors[ii] for ii in range(2*n) ])
        s +=" amps = " + str([ self.c_state._amps[ii] for ii in range(namps) ])
        s +=" zstart = " + str(self.c_state._zblock_start)
        return s


cdef class SBEffectRep:
    cdef SBEffectCRep* c_effect
    cdef public np.ndarray zvals

    def __cinit__(self, np.ndarray[np.int64_t, ndim=1, mode='c'] zvals):
        self.zvals = zvals
        self.c_effect = new SBEffectCRep(<INT*>zvals.data,
                                         <INT>zvals.shape[0])

    def __reduce__(self):
        return (SBEffectRep, (self.zvals,))

    def __dealloc__(self):
        del self.c_effect # check for NULL?

    @property
    def nqubits(self):
        return self.c_effect._n

    @property
    def dim(self):
        return 2**(self.c_effect._n)  # assume "unitary evolution"-type mode

    def probability(self, SBStateRep state not None):
        #unnecessary (just put in signature): cdef SBStateRep st = <SBStateRep?>state
        return self.c_effect.probability(state.c_state)

    def amplitude(self, SBStateRep state not None):
        return self.c_effect.amplitude(state.c_state)



cdef class SBOpRep:
    cdef SBOpCRep* c_gate

    def __cinit__(self):
        pass # self.c_gate = NULL ?

    def __dealloc__(self):
        del self.c_gate

    @property
    def nqubits(self):
        return self.c_gate._n

    @property
    def dim(self):
        return 2**(self.c_gate._n)  # assume "unitary evolution"-type mode

    def acton(self, SBStateRep state not None):
        cdef INT n = self.c_gate._n
        cdef INT namps = state.c_state._namps
        cdef SBStateRep out_state = SBStateRep(np.empty((2*n,2*n), dtype=np.int64),
                                               np.empty((namps,2*n), dtype=np.int64),
                                               np.empty(namps, dtype=np.complex128))
        self.c_gate.acton(state.c_state, out_state.c_state)
        return out_state

    def adjoint_acton(self, SBStateRep state not None):
        cdef INT n = self.c_gate._n
        cdef INT namps = state.c_state._namps
        cdef SBStateRep out_state = SBStateRep(np.empty((2*n,2*n), dtype=np.int64),
                                               np.empty((namps,2*n), dtype=np.int64),
                                               np.empty(namps, dtype=np.complex128))
        self.c_gate.adjoint_acton(state.c_state, out_state.c_state)
        return out_state


cdef class SBOpRep_Embedded(SBOpRep):
    cdef public np.ndarray qubits
    cdef public SBOpRep embedded

    def __cinit__(self, SBOpRep embedded_op, INT n,
                  np.ndarray[np.int64_t, ndim=1, mode='c'] qubits):
        self.qubits = qubits
        self.embedded = embedded_op # needed to prevent garbage collection?
        self.c_gate = new SBOpCRep_Embedded(embedded_op.c_gate, n,
                                              <INT*>qubits.data, <INT>qubits.shape[0])

    def __reduce__(self):
        return (SBOpRep_Embedded, (self.embedded, self.c_gate._n, self.qubits))


cdef class SBOpRep_Composed(SBOpRep):
    cdef public object factor_reps # list of SBOpRep objs?

    def __cinit__(self, factor_op_reps, INT n):
        self.factor_reps = factor_op_reps
        cdef INT i
        cdef INT nfactors = len(factor_op_reps)
        cdef vector[SBOpCRep*] gate_creps = vector[SBGateCRep_ptr](nfactors)
        for i in range(nfactors):
            gate_creps[i] = (<SBOpRep?>factor_op_reps[i]).c_gate
        self.c_gate = new SBOpCRep_Composed(gate_creps, n)

    def __reduce__(self):
        return (SBOpRep_Composed, (self.factor_reps, self.c_gate._n))


cdef class SBOpRep_Sum(SBOpRep):
    cdef public object factor_reps # list of SBOpRep objs?

    def __cinit__(self, factor_reps, INT n):
        self.factor_reps = factor_reps
        cdef INT i
        cdef INT nfactors = len(factor_reps)
        cdef vector[SBOpCRep*] factor_creps = vector[SBGateCRep_ptr](nfactors)
        for i in range(nfactors):
            factor_creps[i] = (<SBOpRep?>factor_reps[i]).c_gate
        self.c_gate = new SBOpCRep_Sum(factor_creps, n)

    def __reduce__(self):
        return (SBOpRep_Sum, (self.factor_reps, self.c_gate._n))


cdef class SBOpRep_Exponentiated(SBOpRep):
    cdef public SBOpRep exponentiated_op
    cdef public INT power

    def __cinit__(self, SBOpRep exponentiated_op_rep, INT power, INT n):
        self.exponentiated_op = exponentiated_op_rep
        self.power = power
        self.c_gate = new SBOpCRep_Exponentiated(exponentiated_op_rep.c_gate, power, n)

    def __reduce__(self):
        return (SBOpRep_Exponentiated, (self.exponentiated_op, self.power, self.c_gate._n))


cdef class SBOpRep_Clifford(SBOpRep):
    cdef public np.ndarray smatrix
    cdef public np.ndarray svector
    cdef public np.ndarray unitary
    cdef public np.ndarray smatrix_inv
    cdef public np.ndarray svector_inv
    cdef public np.ndarray unitary_dagger

    def __cinit__(self, np.ndarray[np.int64_t, ndim=2, mode='c'] smatrix,
                  np.ndarray[np.int64_t, ndim=1, mode='c'] svector,
                  np.ndarray[np.int64_t, ndim=2, mode='c'] smatrix_inv,
                  np.ndarray[np.int64_t, ndim=1, mode='c'] svector_inv,
                  np.ndarray[np.complex128_t, ndim=2, mode='c'] unitary):
<<<<<<< HEAD
        
        self.smatrix = smatrix
        self.svector = svector
        self.unitary = unitary
        self.smatrix_inv = smatrix_inv
        self.svector_inv = svector_inv
        self.unitary_dagger = np.ascontiguousarray(np.conjugate(np.transpose(unitary)))
=======

        self.data_ref1 = smatrix
        self.data_ref2 = svector
        self.data_ref3 = unitary
        self.data_ref4 = smatrix_inv
        self.data_ref5 = svector_inv
        self.data_ref6 = np.ascontiguousarray(np.conjugate(np.transpose(unitary)))
>>>>>>> 67ba65a4
           # the "ascontiguousarray" is crucial, since we just use the .data below
        cdef INT n = smatrix.shape[0] // 2
        self.c_gate = new SBOpCRep_Clifford(<INT*>smatrix.data, <INT*>svector.data, <double complex*>unitary.data,
                                              <INT*>smatrix_inv.data, <INT*>svector_inv.data,
                                              <double complex*>self.unitary_dagger.data, n)

    def __reduce__(self):
        return (SBOpRep_Clifford, (self.smatrix, self.svector, self.smatrix_inv, self.svector_inv, self.unitary)) 


# Other classes
cdef class PolyRep:
    cdef PolyCRep* c_poly

    #Use normal init here so can bypass to create from an already alloc'd c_poly
    def __init__(self, coeff_dict, INT max_num_vars, INT vindices_per_int):
        cdef unordered_map[PolyVarsIndex, complex] coeffs
        cdef PolyVarsIndex indx
        for i_tup,c in coeff_dict.items():
            indx = PolyVarsIndex(len(i_tup))
            for ii,i in enumerate(i_tup):
                indx._parts[ii] = i
            coeffs[indx] = <double complex>c
<<<<<<< HEAD
        self.c_poly = new PolyCRep(coeffs, max_num_vars, vindices_per_int)
    
    def __dealloc__(self):
        del self.c_poly
    
=======
        self.c_poly = new PolyCRep(coeffs, max_order, max_num_vars, vindices_per_int)

    def __dealloc__(self):
        del self.c_poly

    @property
    def max_order(self): # so we can convert back to python Polys
        return self.c_poly._max_order

>>>>>>> 67ba65a4
    @property
    def max_num_vars(self): # so we can convert back to python Polys
        return self.c_poly._max_num_vars

    @property
    def coeffs(self): # so we can convert back to python Polys
        # need to convert _coeffs keys (PolyVarsIndex objs) to tuples of Python ints
        cdef INT i;
        ret = {}
        cdef vector[INT].iterator vit
        cdef unordered_map[PolyVarsIndex, complex].iterator it = self.c_poly._coeffs.begin()
        while(it != self.c_poly._coeffs.end()):
            i_tup = []
            i_vec = deref(it).first._parts
            vit = i_vec.begin()
            while(vit != i_vec.end()):
                i_tup.append( deref(vit) )
                inc(vit)
            ret[tuple(i_tup)] = deref(it).second
            inc(it)
        return ret

    def compact_complex(self):
        cdef INT i,l, iTerm, nVarIndices=0;
        cdef PolyVarsIndex k;
        cdef vector[INT] v;
        cdef vector[INT].iterator vit
        cdef unordered_map[PolyVarsIndex, complex].iterator it = self.c_poly._coeffs.begin()
        cdef vector[ pair[PolyVarsIndex, vector[INT]] ] vinds;
        cdef INT nTerms = self.c_poly._coeffs.size()

        while(it != self.c_poly._coeffs.end()):
            vs = self.c_poly.int_to_vinds( deref(it).first )
            nVarIndices += vs.size()
            vinds.push_back( pair[PolyVarsIndex, vector[INT]](deref(it).first, vs) )
            inc(it)

        vtape = np.empty(1 + nTerms + nVarIndices, np.int64) # "variable" tape
        ctape = np.empty(nTerms, np.complex128) # "coefficient tape"

        i = 0
        vtape[i] = nTerms; i+=1
        stdsort(vinds.begin(), vinds.end(), &compare_pair) # sorts in place
        for iTerm in range(vinds.size()):
            k = vinds[iTerm].first
            v = vinds[iTerm].second
            l = v.size()
            ctape[iTerm] = self.c_poly._coeffs[k]
            vtape[i] = l; i += 1
            vtape[i:i+l] = v; i += l

        return vtape, ctape

cdef bool compare_pair(const pair[PolyVarsIndex, vector[INT]]& a, const pair[PolyVarsIndex, vector[INT]]& b):
    return a.first < b.first

cdef class SVTermRep:
    cdef SVTermCRep* c_term

    #Hold references to other reps so we don't GC them
    cdef PolyRep coeff_ref
    cdef SVStateRep state_ref1
    cdef SVStateRep state_ref2
    cdef SVEffectRep effect_ref1
    cdef SVEffectRep effect_ref2
    cdef object list_of_preops_ref
    cdef object list_of_postops_ref

    def __cinit__(self, PolyRep coeff, double mag, double logmag,
                  SVStateRep pre_state, SVStateRep post_state,
                  SVEffectRep pre_effect, SVEffectRep post_effect, pre_ops, post_ops):
        self.coeff_ref = coeff
        self.list_of_preops_ref = pre_ops
        self.list_of_postops_ref = post_ops

        cdef INT i
        cdef INT npre = len(pre_ops)
        cdef INT npost = len(post_ops)
        cdef vector[SVOpCRep*] c_pre_ops = vector[SVGateCRep_ptr](npre)
        cdef vector[SVOpCRep*] c_post_ops = vector[SVGateCRep_ptr](<INT>len(post_ops))
        for i in range(npre):
            c_pre_ops[i] = (<SVOpRep?>pre_ops[i]).c_gate
        for i in range(npost):
            c_post_ops[i] = (<SVOpRep?>post_ops[i]).c_gate

        if pre_state is not None or post_state is not None:
            assert(pre_state is not None and post_state is not None)
            self.state_ref1 = pre_state
            self.state_ref2 = post_state
            self.c_term = new SVTermCRep(coeff.c_poly, mag, logmag, pre_state.c_state, post_state.c_state,
                                         c_pre_ops, c_post_ops);
        elif pre_effect is not None or post_effect is not None:
            assert(pre_effect is not None and post_effect is not None)
            self.effect_ref1 = pre_effect
            self.effect_ref2 = post_effect
            self.c_term = new SVTermCRep(coeff.c_poly, mag, logmag, pre_effect.c_effect, post_effect.c_effect,
                                         c_pre_ops, c_post_ops);
        else:
            self.c_term = new SVTermCRep(coeff.c_poly, mag, logmag, c_pre_ops, c_post_ops);

    def __dealloc__(self):
        del self.c_term


cdef class SVTermDirectRep:
    cdef SVTermDirectCRep* c_term

    #Hold references to other reps so we don't GC them
    cdef SVStateRep state_ref1
    cdef SVStateRep state_ref2
    cdef SVEffectRep effect_ref1
    cdef SVEffectRep effect_ref2
    cdef object list_of_preops_ref
    cdef object list_of_postops_ref

    def __cinit__(self, double complex coeff, double mag, double logmag,
                  SVStateRep pre_state, SVStateRep post_state,
                  SVEffectRep pre_effect, SVEffectRep post_effect, pre_ops, post_ops):
        self.list_of_preops_ref = pre_ops
        self.list_of_postops_ref = post_ops

        cdef INT i
        cdef INT npre = len(pre_ops)
        cdef INT npost = len(post_ops)
        cdef vector[SVOpCRep*] c_pre_ops = vector[SVGateCRep_ptr](npre)
        cdef vector[SVOpCRep*] c_post_ops = vector[SVGateCRep_ptr](<INT>len(post_ops))
        for i in range(npre):
            c_pre_ops[i] = (<SVOpRep?>pre_ops[i]).c_gate
        for i in range(npost):
            c_post_ops[i] = (<SVOpRep?>post_ops[i]).c_gate

        if pre_state is not None or post_state is not None:
            assert(pre_state is not None and post_state is not None)
            self.state_ref1 = pre_state
            self.state_ref2 = post_state
            self.c_term = new SVTermDirectCRep(coeff, mag, logmag, pre_state.c_state, post_state.c_state,
                                               c_pre_ops, c_post_ops);
        elif pre_effect is not None or post_effect is not None:
            assert(pre_effect is not None and post_effect is not None)
            self.effect_ref1 = pre_effect
            self.effect_ref2 = post_effect
            self.c_term = new SVTermDirectCRep(coeff, mag, logmag, pre_effect.c_effect, post_effect.c_effect,
                                               c_pre_ops, c_post_ops);
        else:
            self.c_term = new SVTermDirectCRep(coeff, mag, logmag, c_pre_ops, c_post_ops);

    def set_coeff(self, coeff):
        self.c_term._coeff = coeff

    def __dealloc__(self):
        del self.c_term


cdef class SBTermRep:
    cdef SBTermCRep* c_term

    #Hold references to other reps so we don't GC them
    cdef PolyRep coeff_ref
    cdef SBStateRep state_ref1
    cdef SBStateRep state_ref2
    cdef SBEffectRep effect_ref1
    cdef SBEffectRep effect_ref2
    cdef object list_of_preops_ref
    cdef object list_of_postops_ref

    def __cinit__(self, PolyRep coeff, double mag, double logmag,
                  SBStateRep pre_state, SBStateRep post_state,
                  SBEffectRep pre_effect, SBEffectRep post_effect, pre_ops, post_ops):
        self.coeff_ref = coeff
        self.list_of_preops_ref = pre_ops
        self.list_of_postops_ref = post_ops

        cdef INT i
        cdef INT npre = len(pre_ops)
        cdef INT npost = len(post_ops)
        cdef vector[SBOpCRep*] c_pre_ops = vector[SBGateCRep_ptr](npre)
        cdef vector[SBOpCRep*] c_post_ops = vector[SBGateCRep_ptr](<INT>len(post_ops))
        for i in range(npre):
            c_pre_ops[i] = (<SBOpRep?>pre_ops[i]).c_gate
        for i in range(npost):
            c_post_ops[i] = (<SBOpRep?>post_ops[i]).c_gate

        if pre_state is not None or post_state is not None:
            assert(pre_state is not None and post_state is not None)
            self.state_ref1 = pre_state
            self.state_ref2 = post_state
            self.c_term = new SBTermCRep(coeff.c_poly, mag, logmag,
                                         pre_state.c_state, post_state.c_state,
                                         c_pre_ops, c_post_ops);
        elif pre_effect is not None or post_effect is not None:
            assert(pre_effect is not None and post_effect is not None)
            self.effect_ref1 = pre_effect
            self.effect_ref2 = post_effect
            self.c_term = new SBTermCRep(coeff.c_poly, mag, logmag,
                                         pre_effect.c_effect, post_effect.c_effect,
                                         c_pre_ops, c_post_ops);
        else:
            self.c_term = new SBTermCRep(coeff.c_poly, mag, logmag, c_pre_ops, c_post_ops);

    def __dealloc__(self):
        del self.c_term


cdef class RepCacheEl:
    cdef vector[SVTermCRep_ptr] reps
    cdef vector[INT] foat_indices
    cdef vector[INT] E_indices
    cdef object pyterm_references

    def __cinit__(self):
        self.reps = vector[SVTermCRep_ptr](0)
        self.foat_indices = vector[INT](0)
        self.E_indices = vector[INT](0)
        self.pyterm_references = []


## END CLASSES -- BEGIN CALC METHODS


def propagate_staterep(staterep, operationreps):
    # FUTURE: could use inner C-reps to do propagation
    # instead of using extension type wrappers as this does now
    ret = staterep
    for oprep in operationreps:
        ret = oprep.acton(ret)
        # DEBUG print("post-action rhorep = ",str(ret))
    return ret


cdef vector[vector[INT]] convert_mapevaltree(evalTree, operation_lookup, rho_lookup):
    # c_evalTree :
    # an array of INT-arrays; each INT-array is [i,iStart,iCache,<remainder gate indices>]
    cdef vector[INT] intarray
    cdef vector[vector[INT]] c_evalTree = vector[vector[INT]](len(evalTree))
    for kk,ii in enumerate(evalTree.get_evaluation_order()):
        iStart,remainder,iCache = evalTree[ii]
        if iStart is None: iStart = -1 # so always an int
        if iCache is None: iCache = -1 # so always an int
        intarray = vector[INT](3 + len(remainder))
        intarray[0] = ii
        intarray[1] = iStart
        intarray[2] = iCache
        if iStart == -1:  # then first element of remainder is a rholabel
            intarray[3] = rho_lookup[remainder[0]]
            for jj,gl in enumerate(remainder[1:],start=4):
                intarray[jj] = operation_lookup[gl]
        else:
            for jj,gl in enumerate(remainder,start=3):
                intarray[jj] = operation_lookup[gl]
        c_evalTree[kk] = intarray

    return c_evalTree

cdef vector[vector[INT]] convert_dict_of_intlists(d):
    # d is an dict of lists of integers, whose keys are integer
    # indices from 0 to len(d).  We can convert this
    # to a vector of vector[INT] elements.
    cdef INT i, j;
    cdef vector[vector[INT]] ret = vector[vector[INT]](len(d))
    for i, intlist in d.items():
        ret[i] = vector[INT](len(intlist))
        for j in range(len(intlist)):
            ret[i][j] = intlist[j]
    return ret

cdef vector[vector[INT]] convert_and_wrap_dict_of_intlists(d, wrapper):
    # d is an dict of lists of integers, whose keys are integer
    # indices from 0 to len(d).  We can convert this
    # to a vector of vector[INT] elements.
    cdef INT i, j;
    cdef vector[vector[INT]] ret = vector[vector[INT]](len(d))
    for i, intlist in d.items():
        ret[i] = vector[INT](len(intlist))
        for j in range(len(intlist)):
            ret[i][j] = wrapper[intlist[j]]
    return ret


cdef vector[DMStateCRep*] create_rhocache(INT cacheSize, INT state_dim):
    cdef INT i
    cdef vector[DMStateCRep*] rho_cache = vector[DMStateCRep_ptr](cacheSize)
    for i in range(cacheSize): # fill cache with empty but alloc'd states
        rho_cache[i] = new DMStateCRep(state_dim)
    return rho_cache

cdef void free_rhocache(vector[DMStateCRep*] rho_cache):
    cdef UINT i
    for i in range(rho_cache.size()): # fill cache with empty but alloc'd states
        del rho_cache[i]


cdef vector[DMOpCRep*] convert_gatereps(operationreps):
    # c_gatereps : an array of DMGateCReps
    cdef vector[DMOpCRep*] c_gatereps = vector[DMGateCRep_ptr](len(operationreps))
    for ii,grep in operationreps.items(): # (ii = python variable)
        c_gatereps[ii] = (<DMOpRep?>grep).c_gate
    return c_gatereps

cdef DMStateCRep* convert_rhorep(rhorep):
    # extract c-reps from rhorep and ereps => c_rho and c_ereps
    return (<DMStateRep?>rhorep).c_state

cdef vector[DMStateCRep*] convert_rhoreps(rhoreps):
    cdef vector[DMStateCRep*] c_rhoreps = vector[DMStateCRep_ptr](len(rhoreps))
    for ii,rrep in rhoreps.items(): # (ii = python variable)
        c_rhoreps[ii] = (<DMStateRep?>rrep).c_state
    return c_rhoreps

cdef vector[DMEffectCRep*] convert_ereps(ereps):
    cdef vector[DMEffectCRep*] c_ereps = vector[DMEffectCRep_ptr](len(ereps))
    for i in range(len(ereps)):
        c_ereps[i] = (<DMEffectRep>ereps[i]).c_effect
    return c_ereps


def DM_mapfill_probs_block(calc, np.ndarray[double, mode="c", ndim=1] mxToFill,
                           dest_indices, evalTree, comm):
    
    dest_indices = _slct.as_array(dest_indices)  # make sure this is an array and not a slice
    #dest_indices = np.ascontiguousarray(dest_indices) #unneeded

    #Get (extension-type) representation objects
    rho_lookup = { lbl:i for i,lbl in enumerate(evalTree.rholabels) } # rho labels -> ints for faster lookup
    rhoreps = { i: calc._rho_from_label(rholbl)._rep for rholbl,i in rho_lookup.items() }
    operation_lookup = { lbl:i for i,lbl in enumerate(evalTree.opLabels) } # operation labels -> ints for faster lookup
<<<<<<< HEAD
    operationreps = { i:calc.sos.get_operation(lbl)._rep for lbl,i in operation_lookup.items() }
    ereps = [E._rep for E in calc._Es_from_labels(evalTree.elabels)]  # cache these in future
=======
    operationreps = { i:calc.sos.get_operation(lbl).torep() for lbl,i in operation_lookup.items() }
>>>>>>> 67ba65a4

    # convert to C-mode:  evaltree, operation_lookup, operationreps
    cdef c_evalTree = convert_mapevaltree(evalTree, operation_lookup, rho_lookup)
    cdef vector[DMStateCRep*] c_rhos = convert_rhoreps(rhoreps)
    cdef vector[DMEffectCRep*] c_ereps = convert_ereps(ereps)
    cdef vector[DMOpCRep*] c_gatereps = convert_gatereps(operationreps)

    # create rho_cache = vector of DMStateCReps
    #print "DB: creating rho_cache of size %d * %g GB => %g GB" % \
    #   (evalTree.cache_size(), 8.0 * calc.dim / 1024.0**3, evalTree.cache_size() * 8.0 * calc.dim / 1024.0**3)
    cdef vector[DMStateCRep*] rho_cache = create_rhocache(evalTree.cache_size(), calc.dim)

    cdef vector[vector[INT]] elabel_indices_per_circuit = convert_dict_of_intlists(evalTree.eLbl_indices_per_circuit)
    cdef vector[vector[INT]] final_indices_per_circuit = convert_and_wrap_dict_of_intlists(
        evalTree.final_indices_per_circuit, dest_indices)
            
    dm_mapfill_probs(mxToFill, c_evalTree, c_gatereps, c_rhos, c_ereps, &rho_cache,
                     elabel_indices_per_circuit, final_indices_per_circuit, calc.dim, comm)
    
    free_rhocache(rho_cache)  #delete cache entries
<<<<<<< HEAD
=======
    return pCache

>>>>>>> 67ba65a4


cdef dm_mapfill_probs(double[:] mxToFill,
                      vector[vector[INT]] c_evalTree,
                      vector[DMOpCRep*] c_gatereps,
                      vector[DMStateCRep*] c_rhoreps, vector[DMEffectCRep*] c_ereps,
                      vector[DMStateCRep*]* prho_cache,
                      vector[vector[INT]] elabel_indices_per_circuit,                      
                      vector[vector[INT]] final_indices_per_circuit,
                      INT dim, comm): # any way to transmit comm?

    #Note: we need to take in rho_cache as a pointer b/c we may alter the values its
    # elements point to (instead of copying the states) - we just guarantee that in the end
    # all of the cache entries are filled with allocated (by 'new') states that the caller
    # can deallocate at will.
    cdef INT k,l,i,istart, icache, iFirstOp
    cdef double p
    cdef DMStateCRep *init_state
    cdef DMStateCRep *prop1
    cdef DMStateCRep *tprop
    cdef DMStateCRep *final_state
    cdef DMStateCRep *prop2 = new DMStateCRep(dim)
    cdef DMStateCRep *shelved = new DMStateCRep(dim)
    cdef vector[INT] final_indices
    cdef vector[INT] elabel_indices

    #Invariants required for proper memory management:
    # - upon loop entry, prop2 is allocated and prop1 is not (it doesn't "own" any memory)
    # - all rho_cache entries have been allocated via "new"
    for k in range(<INT>c_evalTree.size()):
        #t0 = pytime.time() # DEBUG
        intarray = c_evalTree[k]
        i = intarray[0]
        istart = intarray[1]
        icache = intarray[2]

<<<<<<< HEAD
        if istart == -1:
            init_state = c_rhoreps[intarray[3]]
            iFirstOp = 4
        else:
            init_state = deref(prho_cache)[istart]
            iFirstOp = 3
        
=======
        if istart == -1:  init_state = c_rho
        else:             init_state = deref(prho_cache)[istart]

>>>>>>> 67ba65a4
        #DEBUG
        #print "LOOP i=",i," istart=",istart," icache=",icache," remcnt=",(intarray.size()-3)
        #print [ init_state._dataptr[t] for t in range(4) ]

        #Propagate state rep
        # prop2 should already be alloc'd; need to "allocate" prop1 - either take from cache or from "shelf"
        prop1 = shelved if icache == -1 else deref(prho_cache)[icache]
        prop1.copy_from(init_state) # copy init_state -> prop1
        #print " prop1:";  print [ prop1._dataptr[t] for t in range(4) ]
        #t1 = pytime.time() # DEBUG
<<<<<<< HEAD
        for l in range(iFirstOp,<INT>intarray.size()): #during loop, both prop1 & prop2 are alloc'd        
=======
        for l in range(3,<INT>intarray.size()): #during loop, both prop1 & prop2 are alloc'd
>>>>>>> 67ba65a4
            #print "begin acton %d: %.2fs since last, %.2fs elapsed" % (l-2,pytime.time()-t1,pytime.time()-t0) # DEBUG
            #t1 = pytime.time() #DEBUG
            c_gatereps[intarray[l]].acton(prop1,prop2)
            #print " post-act prop2:"; print [ prop2._dataptr[t] for t in range(4) ]
            tprop = prop1; prop1 = prop2; prop2 = tprop # swap prop1 <-> prop2
        final_state = prop1 # output = prop1 (after swap from loop above)
        # Note: prop2 is the other alloc'd state and this maintains invariant
        #print " final:"; print [ final_state._dataptr[t] for t in range(4) ]

        #print "begin prob comps: %.2fs since last, %.2fs elapsed" % (pytime.time()-t1, pytime.time()-t0) # DEBUG
        final_indices = final_indices_per_circuit[i]
        elabel_indices = elabel_indices_per_circuit[i]
        for j in range(<INT>elabel_indices.size()):
            mxToFill[ final_indices[j] ] = c_ereps[elabel_indices[j]].probability(final_state) #outcome probability

        if icache != -1:
            deref(prho_cache)[icache] = final_state # store this state in the cache
        else: # our 2nd state was pulled from the shelf before; return it
            shelved = final_state
            final_state = NULL
        #print "%d of %d (i=%d,istart=%d,remlen=%d): %.1fs" % (k, c_evalTree.size(), i, istart,
        #                                                      intarray.size()-3, pytime.time()-t0)

    #delete our temp states
    del prop2
    del shelved


<<<<<<< HEAD
def DM_mapfill_dprobs_block(calc,
                            np.ndarray[double, mode="c", ndim=2] mxToFill,
                            dest_indices,
                            dest_param_indices,
                            evalTree, param_indices, comm):

=======

def DM_compute_dpr_cache(calc, rholabel, elabels, evalTree, wrtSlice, comm, scratch=None):
    # can remove unused 'scratch' arg once we move hpr_cache to replibs
>>>>>>> 67ba65a4
    cdef double eps = 1e-7 #hardcoded?

    if param_indices is None:
        param_indices = list(range(calc.Np))
    if dest_param_indices is None:
        dest_param_indices = list(range(_slct.len(param_indices)))

    param_indices = _slct.as_array(param_indices)
    dest_param_indices = _slct.as_array(dest_param_indices)

    dest_indices = _slct.as_array(dest_indices)  # make sure this is an array and not a slice
    dest_indices = np.ascontiguousarray(dest_indices)

    #Get (extension-type) representation objects
    rho_lookup = { lbl:i for i,lbl in enumerate(evalTree.rholabels) } # rho labels -> ints for faster lookup
    rhoreps = { i: calc._rho_from_label(rholbl)._rep for rholbl,i in rho_lookup.items() }
    operation_lookup = { lbl:i for i,lbl in enumerate(evalTree.opLabels) } # operation labels -> ints for faster lookup
<<<<<<< HEAD
    operationreps = { i:calc.sos.get_operation(lbl)._rep for lbl,i in operation_lookup.items() }
    ereps = [E._rep for E in calc._Es_from_labels(evalTree.elabels)]  # cache these in future
=======
    operations = { i:calc.sos.get_operation(lbl) for lbl,i in operation_lookup.items() } # it should be safe to do this *once*
    operationreps = { i:op.torep() for i,op in operations.items() }
    #OLD: operationreps = { i:calc.sos.get_operation(lbl).torep() for lbl,i in operation_lookup.items() }
    #print("compute_dpr_cache has %d operations" % len(operation_lookup))
>>>>>>> 67ba65a4

    # convert to C-mode:  evaltree, operation_lookup, operationreps
    cdef c_evalTree = convert_mapevaltree(evalTree, operation_lookup, rho_lookup)
    cdef vector[DMStateCRep*] c_rhos = convert_rhoreps(rhoreps)
    cdef vector[DMEffectCRep*] c_ereps = convert_ereps(ereps)
    cdef vector[DMOpCRep*] c_gatereps = convert_gatereps(operationreps)

    # create rho_cache = vector of DMStateCReps
    #print "DB: creating rho_cache of size %d * %g GB => %g GB" % \
    #   (evalTree.cache_size(), 8.0 * calc.dim / 1024.0**3, evalTree.cache_size() * 8.0 * calc.dim / 1024.0**3)
    cdef vector[DMStateCRep*] rho_cache = create_rhocache(evalTree.cache_size(), calc.dim)

    cdef vector[vector[INT]] elabel_indices_per_circuit = convert_dict_of_intlists(evalTree.eLbl_indices_per_circuit)
    cdef vector[vector[INT]] final_indices_per_circuit = convert_dict_of_intlists(evalTree.final_indices_per_circuit)

    all_slices, my_slice, owners, subComm = \
        _mpit.distribute_slice(slice(0, len(param_indices)), comm)

    my_param_indices = param_indices[my_slice]
<<<<<<< HEAD
    st = my_slice.start  # beginning of where my_param_indices results get placed into dpr_cache
=======
    st = my_slice.start #beginning of where my_param_indices results
                        # get placed into dpr_cache

    #Get a map from global parameter indices to the desired
    # final index within dpr_cache
    iParamToFinal = { i: st+ii for ii,i in enumerate(my_param_indices) }
>>>>>>> 67ba65a4

    #Get a map from global parameter indices to the desired
    # final index within mxToFill (fpoffset = final parameter offset)
    iParamToFinal = {i: dest_param_indices[st + ii] for ii, i in enumerate(my_param_indices)}

    nEls = evalTree.num_final_elements()
    probs = np.empty(nEls, 'd') #must be contiguous!
    probs2 = np.empty(nEls, 'd') #must be contiguous!
    dm_mapfill_probs(probs, c_evalTree, c_gatereps, c_rhos, c_ereps, &rho_cache,
                     elabel_indices_per_circuit, final_indices_per_circuit, calc.dim, comm)
        
    orig_vec = calc.to_vector().copy()
    for i in range(calc.Np):
        #print("dprobs cache %d of %d" % (i,self.Np))
        if i in iParamToFinal:
            iFinal = iParamToFinal[i]
            vec = orig_vec.copy(); vec[i] += eps
<<<<<<< HEAD
            calc.from_vector(vec, close=True)
            dm_mapfill_probs(probs2, c_evalTree, c_gatereps, c_rhos, c_ereps, &rho_cache,
                             elabel_indices_per_circuit, final_indices_per_circuit, calc.dim, comm)
            _fas(mxToFill, [dest_indices, iFinal], (probs2 - probs) / eps)
    calc.from_vector(orig_vec, close=True)
=======
            #t_copy += pytime.time()-t1; t1 = pytime.time() # REMOVE
            calc.from_vector(vec)
            #t_fromvec += pytime.time()-t1; t1 = pytime.time() # REMOVE

            #rebuild reps (not evaltree or operation_lookup)
            rhorep = calc.sos.get_prep(rholabel).torep('prep')
            ereps = [ calc.sos.get_effect(el).torep('effect') for el in elabels]
            operations = { i:calc.sos.get_operation(lbl) for lbl,i in operation_lookup.items() } # NEEDED! (at least for multiQ GST)
            operationreps = { k:op.torep() for k,op in operations.items() }

            #REMOVE: note - used torep(time_dict) in profiling, when torep calls could all their timing info
            #OLD: operationreps = { i:calc.sos.get_operation(lbl).torep() for lbl,i in operation_lookup.items() }
            #t_reps += pytime.time()-t1; t1 = pytime.time() #REMOVE
            c_rho = convert_rhorep(rhorep)
            c_ereps = convert_ereps(ereps)
            c_gatereps = convert_gatereps(operationreps)
            #t_conv += pytime.time()-t1; t1 = pytime.time() #REMOVE

            dm_compute_pr_cache(pCache_delta, c_evalTree, c_gatereps, c_rho, c_ereps, &rho_cache, comm)
            dpr_cache[:,:,iFinal] = (pCache_delta - pCache)/eps
            #t_pr += pytime.time()-t1 #REMOVE

    calc.from_vector(orig_vec)
    free_rhocache(rho_cache)

    #Now each processor has filled the relavant parts of dpr_cache,
    # so gather together:
    #t3 = pytime.time() #REMOVE
    _mpit.gather_slices(all_slices, owners, dpr_cache,[], axes=2, comm=comm)
    #t_gather = pytime.time()-t3 #REMOVE

    # DEBUG LINE USED FOR MONITORING N-QUBIT GST TESTS
    #print("DEBUG TIME: dpr_cache(Np=%d, dim=%d, cachesize=%d, treesize=%d, napplies=%d) in %gs" %
    #      (self.Np, self.dim, cacheSize, len(evalTree), evalTree.get_num_applies(), pytime.time()-tStart)) #DEBUG

    # DEBUG FOR PROFILING THIS FUNCTION
    #print("dpr_cache tot=%.3fs, reps=%.3fs, conv=%.3fs, pr_cache=%.3fs, copy=%.3fs, fromvec=%.3fs, gather=%.3fs" % (pytime.time()-tStart, t_reps, t_conv, t_pr, t_copy, t_fromvec, t_gather))
#, rep_expon=%.3fs rep_comp=%.3fs rep_dense=%.3fs rep_lind=%.3fs"
#, time_dict['expon'], time_dict['composed'],time_dict['dense'],time_dict['lind']))
>>>>>>> 67ba65a4

    #Now each processor has filled the relavant parts of mxToFill, so gather together:
    _mpit.gather_slices(all_slices, owners, mxToFill, [], axes=1, comm=comm)

    
cdef double TDchi2_obj_fn(double p, double f, double Ni, double N, double omitted_p, double minProbClipForWeighting, double extra):
    cdef double cp, v, omitted_cp
    cp = p if p > minProbClipForWeighting else minProbClipForWeighting
    cp = cp if cp < 1 - minProbClipForWeighting else 1 - minProbClipForWeighting
    v = (p - f) * sqrt(N / cp)

    if omitted_p != 0.0:
        # if this is the *last* outcome at this time then account for any omitted probability
        if omitted_p < minProbClipForWeighting:        omitted_cp = minProbClipForWeighting
        elif omitted_p > 1 - minProbClipForWeighting:  omitted_cp = 1 - minProbClipForWeighting
        else:                                          omitted_cp = omitted_p
        v = sqrt(v*v + N * omitted_p*omitted_p / omitted_cp)
    return v  # sqrt(the objective function term)  (the qty stored in cache)

def DM_mapfill_TDchi2_terms(calc, mxToFill, dest_indices, num_outcomes, evalTree, dataset_rows,
                            minProbClipForWeighting, probClipInterval, comm):
    DM_mapfill_TDterms(calc, "chi2", mxToFill, dest_indices, num_outcomes, evalTree,
                       dataset_rows, comm, minProbClipForWeighting, 0.0)


cdef double TDloglpp_obj_fn(double p, double f, double Ni, double N, double omitted_p, double min_p, double a):
    cdef double freq_term, S, S2, v, tmp
    cdef double pos_p = max(p, min_p)

    if Ni != 0.0:
        freq_term = Ni * (log(f) - 1.0)
    else:
        freq_term = 0.0

    S = -Ni / min_p + N
    S2 = 0.5 * Ni / (min_p*min_p)
    v = freq_term + -Ni * log(pos_p) + N * pos_p  # dims K x M (K = nSpamLabels, M = nCircuits)

    # remove small negative elements due to roundoff error (above expression *cannot* really be negative)
    v = max(v, 0)

    # quadratic extrapolation of logl at min_p for probabilities < min_p
    if p < min_p:
        tmp = (p - min_p)
        v = v + S * tmp + S2 * tmp * tmp

    if Ni == 0.0:
        if p >= a:
            v = N * p
        else:
            v = N * ((-1.0 / (3 * a*a)) * p*p*p + p*p / a + a / 3.0)
    # special handling for f == 0 terms
    # using quadratic rounding of function with minimum: max(0,(a-p)^2)/(2a) + p

    if omitted_p != 0.0:
        # if this is the *last* outcome at this time then account for any omitted probability
        v += N * omitted_p if omitted_p >= a else \
            N * ((-1.0 / (3 * a*a)) * omitted_p*omitted_p*omitted_p + omitted_p*omitted_p / a + a / 3.0)

    return v  # objective function term (the qty stored in cache)


def DM_mapfill_TDloglpp_terms(calc, mxToFill, dest_indices, num_outcomes, evalTree, dataset_rows,
                              minProbClip, radius, probClipInterval, comm):
    DM_mapfill_TDterms(calc, "logl", mxToFill, dest_indices, num_outcomes, evalTree,
                       dataset_rows, comm, minProbClip, radius)


def DM_mapfill_TDterms(calc, objective, mxToFill, dest_indices, num_outcomes,
                       evalTree, dataset_rows, comm, double fnarg1, double fnarg2):

    cdef INT i, j, k, l, n, kinit, nTotOutcomes, N, Ni
    cdef double cur_probtotal, t, t0
    cdef TD_obj_fn objfn
    if objective == "chi2":
        objfn = TDchi2_obj_fn
    else:
        objfn = TDloglpp_obj_fn

<<<<<<< HEAD
    mxToFill[dest_indices] = 0.0  # reset destination (we sum into it)
    dest_indices = _slct.as_array(dest_indices)  # make sure this is an array and not a slice
    
=======
>>>>>>> 67ba65a4
    cdef INT cacheSize = evalTree.cache_size()
    #cdef np.ndarray ret = np.zeros((len(evalTree), len(elabels)), 'd')  # zeros so we can just add contributions below
    #rhoVec, EVecs = calc._rhoEs_from_labels(rholabel, elabels)
    EVecs = calc._Es_from_labels(evalTree.elabels)

    elabels_as_outcomes = [(_gt.eLabelToOutcome(e),) for e in evalTree.elabels]
    outcome_to_elabel_index = {outcome: i for i, outcome in enumerate(elabels_as_outcomes)}
    dataset_rows = {i: row for i,row in enumerate(dataset_rows) } # change to dict for indexing speed - maybe pass this in? FUTURE
    num_outcomes = {i: N for i,N in enumerate(num_outcomes) } # change to dict for indexing speed

    #comm is currently ignored
    #TODO: if evalTree is split, distribute among processors
    for i in evalTree.get_evaluation_order():
        iStart, remainder, iCache = evalTree[i]
        #--
        rholabel = remainder[0]; remainder = remainder[1:]
        rhoVec = calc._rho_from_label(rholabel) #Cache?

        datarow = dataset_rows[i]
        nTotOutcomes = num_outcomes[i]
        N = 0; nOutcomes = 0

<<<<<<< HEAD
        elbl_indices = evalTree.eLbl_indices_per_circuit[i]
        final_indices = [dest_indices[j] for j in evalTree.final_indices_per_circuit[i]]
        elbl_to_final_index = {elbl_index: final_index for elbl_index, final_index in zip(elbl_indices, final_indices)}
        
=======
>>>>>>> 67ba65a4
        n = len(datarow.reps) # == len(datarow.time)
        kinit = 0
        while kinit < n:
            #Process all outcomes of this datarow occuring at a single time, t0
            t0 = datarow.time[kinit]

            #Compute N, nOutcomes for t0
            N = 0; k = kinit
            while k < n and datarow.time[k] == t0:
                N += datarow.reps[k]
                k += 1
            nOutcomes = k - kinit

            #Compute each outcome's contribution
            cur_probtotal = 0.0
            for l in range(kinit,k):
                t = t0
                rhoVec.set_time(t)
                rho = rhoVec._rep
                t += rholabel.time

                Ni = datarow.reps[l]
                outcome = datarow.outcomes[l]

                for gl in remainder:
                    op = calc.sos.get_operation(gl)
                    op.set_time(t); t += gl.time  # time in gate label == gate duration?
<<<<<<< HEAD
                    rho = op._rep.acton(rho)
    
=======
                    rho = op.torep().acton(rho)

>>>>>>> 67ba65a4
                j = outcome_to_elabel_index[outcome]
                E = EVecs[j]; E.set_time(t)
                p = E._rep.probability(rho)  # outcome probability
                f = float(Ni) / float(N)
                cur_probtotal += p

                omitted_p = 1.0 - cur_probtotal if (l == k-1 and nOutcomes < nTotOutcomes) else 0.0
                # and cur_probtotal < 1.0?
<<<<<<< HEAD
    
                mxToFill[elbl_to_final_index[j]] += objfn(p, f, Ni, N, omitted_p, fnarg1, fnarg2)
=======

                ret[i, j] += objfn(p, f, Ni, N, omitted_p, fnarg1, fnarg2)
>>>>>>> 67ba65a4
            kinit = k


def DM_mapfill_TDdchi2_terms(calc, mxToFill, dest_indices, dest_param_indices, num_outcomes,
                             evalTree, dataset_rows, minProbClipForWeighting, probClipInterval, wrtSlice, comm):

    def fillfn(mxToFill, dest_indices, n_outcomes, evTree, dataset_rows, fillComm):
        DM_mapfill_TDchi2_terms(calc, mxToFill, dest_indices, n_outcomes, evTree, dataset_rows,
                                minProbClipForWeighting, probClipInterval, fillComm)

    DM_mapfill_timedep_dterms(calc, mxToFill, dest_indices, dest_param_indices, num_outcomes,
                              evalTree, dataset_rows, fillfn, wrtSlice, comm)


def DM_mapfill_TDdloglpp_terms(calc, mxToFill, dest_indices, dest_param_indices, num_outcomes,
                               evalTree, dataset_rows, minProbClip, radius, probClipInterval, wrtSlice, comm):

    def fillfn(mxToFill, dest_indices, n_outcomes, evTree, dataset_rows, fillComm):
        DM_mapfill_TDloglpp_terms(calc, mxToFill, dest_indices, n_outcomes, evTree, dataset_rows,
                                  minProbClip, radius, probClipInterval, fillComm)

    DM_mapfill_timedep_dterms(calc, mxToFill, dest_indices, dest_param_indices, num_outcomes,
                              evalTree, dataset_rows, fillfn, wrtSlice, comm)


def DM_mapfill_timedep_dterms(calc, mxToFill, dest_indices, dest_param_indices, num_outcomes,
                              evalTree, dataset_rows, fillfn, wrtSlice, comm):

    cdef INT i, ii, iFinal
    cdef double eps = 1e-7  # hardcoded?

    #Compute finite difference derivatives, one parameter at a time.
    param_indices = range(calc.Np) if (wrtSlice is None) else _slct.indices(wrtSlice)
    #cdef INT nDerivCols = len(param_indices)  # *all*, not just locally computed ones

    #rhoVec, EVecs = calc._rhoEs_from_labels(rholabel, elabels)
    #cdef np.ndarray cache = np.empty((len(evalTree), len(elabels)), 'd')
    #cdef np.ndarray dcache = np.zeros((len(evalTree), len(elabels), nDerivCols), 'd')

    cdef INT cacheSize = evalTree.cache_size()
    cdef INT nEls = evalTree.num_final_elements()
    cdef np.ndarray vals = np.empty(nEls, 'd')
    cdef np.ndarray vals2 = np.empty(nEls, 'd')
    #assert(cacheSize == 0)

    fillfn(vals, slice(0, nEls), num_outcomes, evalTree, dataset_rows, comm)

    all_slices, my_slice, owners, subComm = \
        _mpit.distribute_slice(slice(0, len(param_indices)), comm)

    my_param_indices = param_indices[my_slice]
    cdef INT st = my_slice.start  # beginning of where my_param_indices results
    # get placed into dpr_cache

    #Get a map from global parameter indices to the desired
    # final index within dpr_cache
    iParamToFinal = {i: st + ii for ii, i in enumerate(my_param_indices)}

    orig_vec = calc.to_vector().copy()
    for i in range(calc.Np):
        #print("dprobs cache %d of %d" % (i,calc.Np))
        if i in iParamToFinal:
            iFinal = iParamToFinal[i]
            vec = orig_vec.copy(); vec[i] += eps
            calc.from_vector(vec, close=True)
            fillfn(vals2, slice(0, nEls), num_outcomes, evalTree, dataset_rows, subComm)
            _fas(mxToFill, [dest_indices, iFinal], (vals2 - vals) / eps)
    calc.from_vector(orig_vec, close=True)

    #Now each processor has filled the relavant parts of dpr_cache,
    # so gather together:
    _mpit.gather_slices(all_slices, owners, mxToFill, [], axes=1, comm=comm)

    #REMOVE
    # DEBUG LINE USED FOR MONITORION N-QUBIT GST TESTS
    #print("DEBUG TIME: dpr_cache(Np=%d, dim=%d, cachesize=%d, treesize=%d, napplies=%d) in %gs" %
    #      (calc.Np, calc.dim, cacheSize, len(evalTree), evalTree.get_num_applies(), _time.time()-tStart)) #DEBUG


# Helper functions
cdef PolyRep_from_allocd_PolyCRep(PolyCRep* crep):
    cdef PolyRep ret = PolyRep.__new__(PolyRep) # doesn't call __init__
    ret.c_poly = crep
    return ret

cdef vector[vector[SVTermCRep_ptr]] sv_extract_cterms(python_termrep_lists, INT max_order):
    cdef vector[vector[SVTermCRep_ptr]] ret = vector[vector[SVTermCRep_ptr]](max_order+1)
    cdef vector[SVTermCRep*] vec_of_terms
    for order,termreps in enumerate(python_termrep_lists): # maxorder+1 lists
        vec_of_terms = vector[SVTermCRep_ptr](len(termreps))
        for i,termrep in enumerate(termreps):
            vec_of_terms[i] = (<SVTermRep?>termrep).c_term
        ret[order] = vec_of_terms
    return ret


def SV_prs_as_polys(calc, rholabel, elabels, circuit, comm=None, memLimit=None, fastmode=True):

    # Create gatelable -> int mapping to be used throughout
    distinct_gateLabels = sorted(set(circuit))
    glmap = { gl: i for i,gl in enumerate(distinct_gateLabels) }

    # Convert circuit to a vector of ints
    cdef INT i
    cdef vector[INT] cgatestring
    for gl in circuit:
        cgatestring.push_back(<INT>glmap[gl])

    cdef INT mpv = calc.Np # max_poly_vars
    #cdef INT mpo = calc.max_order*2 #max_poly_order
    cdef INT vpi = calc.poly_vindices_per_int
    cdef INT order;
    cdef INT numEs = len(elabels)

    # Construct dict of gate term reps, then *convert* to c-reps, as this
    #  keeps alive the non-c-reps which keep the c-reps from being deallocated...
    op_term_reps = { glmap[glbl]: [ [t.torep(mpv) for t in calc.sos.get_operation(glbl).get_taylor_order_terms(order)]
                                      for order in range(calc.max_order+1) ]
                       for glbl in distinct_gateLabels }

    #Similar with rho_terms and E_terms
    rho_term_reps = [ [t.torep(mpv) for t in calc.sos.get_prep(rholabel).get_taylor_order_terms(order)]
                      for order in range(calc.max_order+1) ]

    E_term_reps = []
    E_indices = []
    for order in range(calc.max_order+1):
        cur_term_reps = [] # the term reps for *all* the effect vectors
        cur_indices = [] # the Evec-index corresponding to each term rep
        for i,elbl in enumerate(elabels):
            term_reps = [t.torep(mpv) for t in calc.sos.get_effect(elbl).get_taylor_order_terms(order) ]
            cur_term_reps.extend( term_reps )
            cur_indices.extend( [i]*len(term_reps) )
        E_term_reps.append( cur_term_reps )
        E_indices.append( cur_indices )


    #convert to c-reps
    cdef INT gi
    cdef vector[vector[SVTermCRep_ptr]] rho_term_creps = sv_extract_cterms(rho_term_reps,calc.max_order)
    cdef vector[vector[SVTermCRep_ptr]] E_term_creps = sv_extract_cterms(E_term_reps,calc.max_order)
    cdef unordered_map[INT, vector[vector[SVTermCRep_ptr]]] gate_term_creps
    for gi,termrep_lists in op_term_reps.items():
        gate_term_creps[gi] = sv_extract_cterms(termrep_lists,calc.max_order)

    E_cindices = vector[vector[INT]](<INT>len(E_indices))
    for ii,inds in enumerate(E_indices):
        E_cindices[ii] = vector[INT](<INT>len(inds))
        for jj,indx in enumerate(inds):
            E_cindices[ii][jj] = <INT>indx

    #Note: term calculator "dim" is the full density matrix dim
    stateDim = int(round(np.sqrt(calc.dim)))

    #Call C-only function (which operates with C-representations only)
    cdef vector[PolyCRep*] polys = sv_prs_as_polys(
        cgatestring, rho_term_creps, gate_term_creps, E_term_creps,
        E_cindices, numEs, calc.max_order, mpv, vpi, stateDim, <bool>fastmode)

    return [ PolyRep_from_allocd_PolyCRep(polys[i]) for i in range(<INT>polys.size()) ]


cdef vector[PolyCRep*] sv_prs_as_polys(
    vector[INT]& circuit, vector[vector[SVTermCRep_ptr]] rho_term_reps,
    unordered_map[INT, vector[vector[SVTermCRep_ptr]]] op_term_reps,
    vector[vector[SVTermCRep_ptr]] E_term_reps, vector[vector[INT]] E_term_indices,
    INT numEs, INT max_order, INT max_poly_vars, INT vindices_per_int, INT dim, bool fastmode):

    #NOTE: circuit and gate_terms use *integers* as operation labels, not Label objects, to speed
    # lookups and avoid weird string conversion stuff with Cython

    cdef INT N = len(circuit)
    cdef INT* p = <INT*>malloc((N+2) * sizeof(INT))
    cdef INT i,j,k,order,nTerms
    cdef INT gn

    cdef sv_innerloopfn_ptr innerloop_fn;
    if fastmode:
        innerloop_fn = sv_pr_as_poly_innerloop_savepartials
    else:
        innerloop_fn = sv_pr_as_poly_innerloop

    #extract raw data from gate_terms dictionary-of-lists for faster lookup
    #gate_term_prefactors = np.empty( (nOperations,max_order+1,dim,dim)
    #cdef unordered_map[INT, vector[vector[unordered_map[INT, complex]]]] gate_term_coeffs
    #cdef vector[vector[unordered_map[INT, complex]]] rho_term_coeffs
    #cdef vector[vector[unordered_map[INT, complex]]] E_term_coeffs
    #cdef vector[vector[INT]] E_indices

    cdef vector[INT]* Einds
    cdef vector[vector_SVTermCRep_ptr_ptr] factor_lists

    assert(max_order <= 2) # only support this partitioning below (so far)

    cdef vector[PolyCRep_ptr] prps = vector[PolyCRep_ptr](numEs)
    for i in range(numEs):
        prps[i] = new PolyCRep(unordered_map[PolyVarsIndex,complex](), max_poly_vars, vindices_per_int)
        # create empty polys - maybe overload constructor for this?
        # these PolyCReps are alloc'd here and returned - it is the job of the caller to
        #  free them (or assign them to new PolyRep wrapper objs)

    for order in range(max_order+1):
        #print("DB: pr_as_poly order=",order)

        #for p in partition_into(order, N):
        for i in range(N+2): p[i] = 0 # clear p
        factor_lists = vector[vector_SVTermCRep_ptr_ptr](N+2)

        if order == 0:
            #inner loop(p)
            #factor_lists = [ gate_terms[glbl][pi] for glbl,pi in zip(circuit,p) ]
            factor_lists[0] = &rho_term_reps[p[0]]
            for k in range(N):
                gn = circuit[k]
                factor_lists[k+1] = &op_term_reps[circuit[k]][p[k+1]]
                #if factor_lists[k+1].size() == 0: continue # WHAT???
            factor_lists[N+1] = &E_term_reps[p[N+1]]
            Einds = &E_term_indices[p[N+1]]

            #print("Part0 ",p)
            innerloop_fn(factor_lists,Einds,&prps,dim) #, prps_chk)


        elif order == 1:
            for i in range(N+2):
                p[i] = 1
                #inner loop(p)
                factor_lists[0] = &rho_term_reps[p[0]]
                for k in range(N):
                    gn = circuit[k]
                    factor_lists[k+1] = &op_term_reps[gn][p[k+1]]
                    #if len(factor_lists[k+1]) == 0: continue #WHAT???
                factor_lists[N+1] = &E_term_reps[p[N+1]]
                Einds = &E_term_indices[p[N+1]]

                #print "DB: Order1 "
                innerloop_fn(factor_lists,Einds,&prps,dim) #, prps_chk)
                p[i] = 0

        elif order == 2:
            for i in range(N+2):
                p[i] = 2
                #inner loop(p)
                factor_lists[0] = &rho_term_reps[p[0]]
                for k in range(N):
                    gn = circuit[k]
                    factor_lists[k+1] = &op_term_reps[circuit[k]][p[k+1]]
                    #if len(factor_lists[k+1]) == 0: continue # WHAT???
                factor_lists[N+1] = &E_term_reps[p[N+1]]
                Einds = &E_term_indices[p[N+1]]

                innerloop_fn(factor_lists,Einds,&prps,dim) #, prps_chk)
                p[i] = 0

            for i in range(N+2):
                p[i] = 1
                for j in range(i+1,N+2):
                    p[j] = 1
                    #inner loop(p)
                    factor_lists[0] = &rho_term_reps[p[0]]
                    for k in range(N):
                        gn = circuit[k]
                        factor_lists[k+1] = &op_term_reps[circuit[k]][p[k+1]]
                        #if len(factor_lists[k+1]) == 0: continue #WHAT???
                    factor_lists[N+1] = &E_term_reps[p[N+1]]
                    Einds = &E_term_indices[p[N+1]]

                    innerloop_fn(factor_lists,Einds,&prps,dim) #, prps_chk)
                    p[j] = 0
                p[i] = 0
        else:
            assert(False) # order > 2 not implemented yet...

    free(p)
    return prps



cdef void sv_pr_as_poly_innerloop(vector[vector_SVTermCRep_ptr_ptr] factor_lists, vector[INT]* Einds,
                                  vector[PolyCRep*]* prps, INT dim): #, prps_chk):
    #print("DB partition = ","listlens = ",[len(fl) for fl in factor_lists])

    cdef INT i,j,Ei
    cdef double complex scale, val, newval, pLeft, pRight, p

    cdef SVTermCRep* factor

    cdef INT nFactorLists = factor_lists.size() # may need to recompute this after fast-mode
    cdef INT* factorListLens = <INT*>malloc(nFactorLists * sizeof(INT))
    cdef INT last_index = nFactorLists-1

    for i in range(nFactorLists):
        factorListLens[i] = factor_lists[i].size()
        if factorListLens[i] == 0:
            free(factorListLens)
            return # nothing to loop over! - (exit before we allocate more)

    cdef PolyCRep coeff
    cdef PolyCRep result

    cdef SVStateCRep *prop1 = new SVStateCRep(dim)
    cdef SVStateCRep *prop2 = new SVStateCRep(dim)
    cdef SVStateCRep *tprop
    cdef SVEffectCRep* EVec

    cdef INT* b = <INT*>malloc(nFactorLists * sizeof(INT))
    for i in range(nFactorLists): b[i] = 0

    assert(nFactorLists > 0), "Number of factor lists must be > 0!"

    #for factors in _itertools.product(*factor_lists):
    while(True):
        # In this loop, b holds "current" indices into factor_lists
        factor = deref(factor_lists[0])[b[0]] # the last factor (an Evec)
        coeff = deref(factor._coeff) # an unordered_map (copies to new "coeff" variable)

        for i in range(1,nFactorLists):
            coeff = coeff.mult( deref(deref(factor_lists[i])[b[i]]._coeff) )

        #pLeft / "pre" sim
        factor = deref(factor_lists[0])[b[0]] # 0th-factor = rhoVec
        prop1.copy_from(factor._pre_state)
        for j in range(<INT>factor._pre_ops.size()):
            factor._pre_ops[j].acton(prop1,prop2)
            tprop = prop1; prop1 = prop2; prop2 = tprop
        for i in range(1,last_index):
            factor = deref(factor_lists[i])[b[i]]
            for j in range(<INT>factor._pre_ops.size()):
                factor._pre_ops[j].acton(prop1,prop2)
                tprop = prop1; prop1 = prop2; prop2 = tprop # final state in prop1
        factor = deref(factor_lists[last_index])[b[last_index]] # the last factor (an Evec)

	# can't propagate effects, so effect's post_ops are constructed to act on *state*
        EVec = factor._post_effect
        for j in range(<INT>factor._post_ops.size()):
            rhoVec = factor._post_ops[j].acton(prop1,prop2)
            tprop = prop1; prop1 = prop2; prop2 = tprop # final state in prop1
        pLeft = EVec.amplitude(prop1)

        #pRight / "post" sim
        factor = deref(factor_lists[0])[b[0]] # 0th-factor = rhoVec
        prop1.copy_from(factor._post_state)
        for j in range(<INT>factor._post_ops.size()):
            factor._post_ops[j].acton(prop1,prop2)
            tprop = prop1; prop1 = prop2; prop2 = tprop # final state in prop1
        for i in range(1,last_index):
            factor = deref(factor_lists[i])[b[i]]
            for j in range(<INT>factor._post_ops.size()):
                factor._post_ops[j].acton(prop1,prop2)
                tprop = prop1; prop1 = prop2; prop2 = tprop # final state in prop1
        factor = deref(factor_lists[last_index])[b[last_index]] # the last factor (an Evec)

        EVec = factor._pre_effect
        for j in range(<INT>factor._pre_ops.size()):
            factor._pre_ops[j].acton(prop1,prop2)
            tprop = prop1; prop1 = prop2; prop2 = tprop # final state in prop1
        pRight = EVec.amplitude(prop1).conjugate()


        #Add result to appropriate poly
        result = coeff  # use a reference?
        result.scale(pLeft * pRight)
        final_factor_indx = b[last_index]
        Ei = deref(Einds)[final_factor_indx] #final "factor" index == E-vector index
        deref(prps)[Ei].add_inplace(result)

        #increment b ~ itertools.product & update vec_index_noop = np.dot(self.multipliers, b)
        for i in range(nFactorLists-1,-1,-1):
            if b[i]+1 < factorListLens[i]:
                b[i] += 1
                break
            else:
                b[i] = 0
        else:
            break # can't increment anything - break while(True) loop

    #Clenaup: free allocated memory
    del prop1
    del prop2
    free(factorListLens)
    free(b)
    return


cdef void sv_pr_as_poly_innerloop_savepartials(vector[vector_SVTermCRep_ptr_ptr] factor_lists,
                                               vector[INT]* Einds, vector[PolyCRep*]* prps, INT dim): #, prps_chk):
    #print("DB partition = ","listlens = ",[len(fl) for fl in factor_lists])

    cdef INT i,j,Ei
    cdef double complex scale, val, newval, pLeft, pRight, p

    cdef INT incd
    cdef SVTermCRep* factor

    cdef INT nFactorLists = factor_lists.size() # may need to recompute this after fast-mode
    cdef INT* factorListLens = <INT*>malloc(nFactorLists * sizeof(INT))
    cdef INT last_index = nFactorLists-1

    for i in range(nFactorLists):
        factorListLens[i] = factor_lists[i].size()
        if factorListLens[i] == 0:
            free(factorListLens)
            return # nothing to loop over! (exit before we allocate anything else)

    cdef PolyCRep coeff
    cdef PolyCRep result

    #fast mode
    cdef vector[SVStateCRep*] leftSaved = vector[SVStateCRep_ptr](nFactorLists-1)  # saved[i] is state after i-th
    cdef vector[SVStateCRep*] rightSaved = vector[SVStateCRep_ptr](nFactorLists-1) # factor has been applied
    cdef vector[PolyCRep] coeffSaved = vector[PolyCRep](nFactorLists-1)
    cdef SVStateCRep *shelved = new SVStateCRep(dim)
    cdef SVStateCRep *prop2 = new SVStateCRep(dim) # prop2 is always a temporary allocated state not owned by anything else
    cdef SVStateCRep *prop1
    cdef SVStateCRep *tprop
    cdef SVEffectCRep* EVec

    cdef INT* b = <INT*>malloc(nFactorLists * sizeof(INT))
    for i in range(nFactorLists): b[i] = 0
    assert(nFactorLists > 0), "Number of factor lists must be > 0!"

    incd = 0

    #Fill saved arrays with allocated states
    for i in range(nFactorLists-1):
        leftSaved[i] = new SVStateCRep(dim)
        rightSaved[i] = new SVStateCRep(dim)

    #for factors in _itertools.product(*factor_lists):
    #for incd,fi in incd_product(*[range(len(l)) for l in factor_lists]):
    while(True):
        # In this loop, b holds "current" indices into factor_lists
        #print "DB: iter-product BEGIN"

        if incd == 0: # need to re-evaluate rho vector
            #print "DB: re-eval at incd=0"
            factor = deref(factor_lists[0])[b[0]]

            #print "DB: re-eval left"
            prop1 = leftSaved[0] # the final destination (prop2 is already alloc'd)
            prop1.copy_from(factor._pre_state)
            for j in range(<INT>factor._pre_ops.size()):
                #print "DB: re-eval left item"
                factor._pre_ops[j].acton(prop1,prop2)
                tprop = prop1; prop1 = prop2; prop2 = tprop # swap prop1 <-> prop2
            rhoVecL = prop1
            leftSaved[0] = prop1 # final state -> saved
            # (prop2 == the other allocated state)

            #print "DB: re-eval right"
            prop1 = rightSaved[0] # the final destination (prop2 is already alloc'd)
            prop1.copy_from(factor._post_state)
            for j in range(<INT>factor._post_ops.size()):
                #print "DB: re-eval right item"
                factor._post_ops[j].acton(prop1,prop2)
                tprop = prop1; prop1 = prop2; prop2 = tprop # swap prop1 <-> prop2
            rhoVecR = prop1
            rightSaved[0] = prop1 # final state -> saved
            # (prop2 == the other allocated state)

            #print "DB: re-eval coeff"
            coeff = deref(factor._coeff)
            coeffSaved[0] = coeff
            incd += 1
        else:
            #print "DB: init from incd"
            rhoVecL = leftSaved[incd-1]
            rhoVecR = rightSaved[incd-1]
            coeff = coeffSaved[incd-1]

        # propagate left and right states, saving as we go
        for i in range(incd,last_index):
            #print "DB: propagate left begin"
            factor = deref(factor_lists[i])[b[i]]
            prop1 = leftSaved[i] # destination
            prop1.copy_from(rhoVecL) #starting state
            for j in range(<INT>factor._pre_ops.size()):
                #print "DB: propagate left item"
                factor._pre_ops[j].acton(prop1,prop2)
                tprop = prop1; prop1 = prop2; prop2 = tprop
            rhoVecL = prop1
            leftSaved[i] = prop1
            # (prop2 == the other allocated state)

            #print "DB: propagate right begin"
            prop1 = rightSaved[i] # destination
            prop1.copy_from(rhoVecR) #starting state
            for j in range(<INT>factor._post_ops.size()):
                #print "DB: propagate right item"
                factor._post_ops[j].acton(prop1,prop2)
                tprop = prop1; prop1 = prop2; prop2 = tprop
            rhoVecR = prop1
            rightSaved[i] = prop1
            # (prop2 == the other allocated state)

            #print "DB: propagate coeff mult"
            coeff = coeff.mult(deref(factor._coeff)) # copy a PolyCRep
            coeffSaved[i] = coeff

        # for the last index, no need to save, and need to construct
        # and apply effect vector
        prop1 = shelved # so now prop1 (and prop2) are alloc'd states

        #print "DB: left ampl"
        factor = deref(factor_lists[last_index])[b[last_index]] # the last factor (an Evec)
        EVec = factor._post_effect
        prop1.copy_from(rhoVecL) # initial state (prop2 already alloc'd)
        for j in range(<INT>factor._post_ops.size()):
            factor._post_ops[j].acton(prop1,prop2)
            tprop = prop1; prop1 = prop2; prop2 = tprop
        pLeft = EVec.amplitude(prop1) # output in prop1, so this is final amplitude

        #print "DB: right ampl"
        EVec = factor._pre_effect
        prop1.copy_from(rhoVecR)
        for j in range(<INT>factor._pre_ops.size()):
            factor._pre_ops[j].acton(prop1,prop2)
            tprop = prop1; prop1 = prop2; prop2 = tprop
        pRight = EVec.amplitude(prop1).conjugate()

        shelved = prop1 # return prop1 to the "shelf" since we'll use prop1 for other things next

        #print "DB: final block"
        #print "DB running coeff = ",dict(coeff._coeffs)
        #print "DB factor coeff = ",dict(factor._coeff._coeffs)
        result = coeff.mult(deref(factor._coeff))
        #print "DB result = ",dict(result._coeffs)
        result.scale(pLeft * pRight)
        final_factor_indx = b[last_index]
        Ei = deref(Einds)[final_factor_indx] #final "factor" index == E-vector index
        deref(prps)[Ei].add_inplace(result)
        #print "DB prps[",INT(Ei),"] = ",dict(deref(prps)[Ei]._coeffs)

        #assert(debug < 100) #DEBUG
        #print "DB: end product loop"

        #increment b ~ itertools.product & update vec_index_noop = np.dot(self.multipliers, b)
        for i in range(nFactorLists-1,-1,-1):
            if b[i]+1 < factorListLens[i]:
                b[i] += 1; incd = i
                break
            else:
                b[i] = 0
        else:
            break # can't increment anything - break while(True) loop

    #Cleanup: free allocated memory
    for i in range(nFactorLists-1):
        del leftSaved[i]
        del rightSaved[i]
    del prop2
    del shelved
    free(factorListLens)
    free(b)
    return


# State-vector pruned-poly-term calcs -------------------------
def SV_prs_as_pruned_polys(calc, rholabel, elabels, circuit, repcache, opcache, comm=None, memLimit=None, fastmode=True,
                           pathmagnitude_gap=0.0, min_term_mag=0.01, max_paths=500, current_threshold=None):

    opcache = {} # DEBUG - test if this is responsible for warnings
    
    #t0 = pytime.time()
    #if debug is not None:
    #    debug['tstartup'] += pytime.time()-t0
    #    t0 = pytime.time()

    # Create gatelable -> int mapping to be used throughout
    distinct_gateLabels = sorted(set(circuit))
    glmap = { gl: i for i,gl in enumerate(distinct_gateLabels) }
    t0 = pytime.time()

    # Convert circuit to a vector of ints
    cdef INT i, j
    cdef INT mpv = calc.Np # max_poly_vars
    #cdef INT mpo = calc.max_order*2 #max_poly_order
    cdef INT vpi = calc.poly_vindices_per_int
    cdef vector[INT] cgatestring
    for gl in circuit:
        cgatestring.push_back(<INT>glmap[gl])

    cdef double order_base = 0.1 # default for now - TODO: make this a calc param like max_order?
    cdef INT order
    cdef INT numEs = len(elabels)

    cdef RepCacheEl repcel;
    cdef vector[SVTermCRep_ptr] treps;
    #cdef DCOMPLEX* coeffs;
    #cdef np.ndarray coeffs_array;
    cdef SVTermRep rep;

    # Construct dict of gate term reps, then *convert* to c-reps, as this
    #  keeps alive the non-c-reps which keep the c-reps from being deallocated...
    cdef unordered_map[INT, vector[SVTermCRep_ptr] ] op_term_reps = unordered_map[INT, vector[SVTermCRep_ptr] ]();
    cdef unordered_map[INT, vector[INT] ] op_foat_indices = unordered_map[INT, vector[INT] ]();
    for glbl in distinct_gateLabels:
        if glbl in repcache:
            repcel = <RepCacheEl?>repcache[glbl]
            op_term_reps[ glmap[glbl] ] = repcel.reps
            op_foat_indices[ glmap[glbl] ] = repcel.foat_indices
        else:
            repcel = RepCacheEl()
            if glbl in opcache:
                op = opcache[glbl]
                db_made_op = False
            else:
                op = calc.sos.get_operation(glbl)
                opcache[glbl] = op
                db_made_op = True

            hmterms, foat_indices = op.get_highmagnitude_terms(
                min_term_mag, max_taylor_order=calc.max_order)

            #DEBUG CHECK TERM MAGNITUDES make sense
            #chk_tot_mag = sum([t.magnitude for t in hmterms])
            #chk_tot_mag2 = op.get_total_term_magnitude()
            #if chk_tot_mag > chk_tot_mag2+1e-5: # give a tolerance here
            #    print "Warning: highmag terms for ",str(glbl),": ",len(hmterms)," have total mag = ",chk_tot_mag," but max should be ",chk_tot_mag2,"!!"
            #else:
            #    print "Highmag terms recomputed (OK) - made op = ", db_made_op

            for t in hmterms:
                rep = (<SVTermRep?>t.torep(mpv))
                repcel.pyterm_references.append(rep)
                repcel.reps.push_back( rep.c_term )

            for i in foat_indices:
                repcel.foat_indices.push_back(<INT?>i)

            op_term_reps[ glmap[glbl] ] = repcel.reps
            op_foat_indices[ glmap[glbl] ] = repcel.foat_indices
            repcache[glbl] = repcel

    #Similar with rho_terms and E_terms
    cdef vector[SVTermCRep_ptr] rho_term_reps;
    cdef vector[INT] rho_foat_indices;
    if rholabel in repcache:
        repcel = repcache[rholabel]
        rho_term_reps = repcel.reps
        rho_foat_indices = repcel.foat_indices
    else:
        repcel = RepCacheEl()
        hmterms, foat_indices = calc.sos.get_prep(rholabel).get_highmagnitude_terms(
            min_term_mag, max_taylor_order=calc.max_order)

        for t in hmterms:
            rep = (<SVTermRep?>t.torep(mpv))
            repcel.pyterm_references.append(rep)
            repcel.reps.push_back( rep.c_term )

        for i in foat_indices:
            repcel.foat_indices.push_back(<INT?>i)

        rho_term_reps = repcel.reps
        rho_foat_indices = repcel.foat_indices
        repcache[rholabel] = repcel


    cdef vector[SVTermCRep_ptr] E_term_reps = vector[SVTermCRep_ptr](0);
    cdef vector[INT] E_foat_indices = vector[INT](0);
    cdef vector[INT] E_indices = vector[INT](0);
    cdef SVTermCRep_ptr cterm;

    elabels = tuple(elabels) # so hashable
    if elabels in repcache:
        repcel = <RepCacheEl?>repcache[elabels]
        E_term_reps = repcel.reps
        E_indices = repcel.E_indices
        E_foat_indices = repcel.foat_indices
    else:
        repcel = RepCacheEl()
        E_term_indices_and_reps = []
        for i,elbl in enumerate(elabels):
            hmterms, foat_indices = calc.sos.get_effect(elbl).get_highmagnitude_terms(
                min_term_mag, max_taylor_order=calc.max_order)
            E_term_indices_and_reps.extend(
                [ (i,t,t.magnitude,1 if (j in foat_indices) else 0) for j,t in enumerate(hmterms) ] )

        #Sort all terms by magnitude
        E_term_indices_and_reps.sort(key=lambda x: x[2], reverse=True)
        for j,(i,t,_,is_foat) in enumerate(E_term_indices_and_reps):
            rep = (<SVTermRep?>t.torep(mpv))
            repcel.pyterm_references.append(rep)
            repcel.reps.push_back( rep.c_term )
            repcel.E_indices.push_back(<INT?>i)
            if(is_foat): repcel.foat_indices.push_back(<INT>j)

        E_term_reps = repcel.reps
        E_indices = repcel.E_indices
        E_foat_indices = repcel.foat_indices
        repcache[elabels] = repcel

    cdef double max_partial_sopm = calc.sos.get_prep(rholabel).get_total_term_magnitude()
    cdef vector[double] target_sum_of_pathmags = vector[double](numEs)
    for glbl in circuit:
        op = calc.sos.get_operation(glbl) #opcache.get(glbl, calc.sos.get_operation(glbl)) #DEBUG
        max_partial_sopm *= op.get_total_term_magnitude()
    for i,elbl in enumerate(elabels):
        target_sum_of_pathmags[i] = max_partial_sopm * calc.sos.get_effect(elbl).get_total_term_magnitude() - pathmagnitude_gap

    #Note: term calculator "dim" is the full density matrix dim
    stateDim = int(round(np.sqrt(calc.dim)))

    #Call C-only function (which operates with C-representations only)
    cdef vector[float] returnvec = vector[float](4)
    cdef vector[PolyCRep*] polys = sv_prs_pruned(
        cgatestring, rho_term_reps, op_term_reps, E_term_reps,
        rho_foat_indices, op_foat_indices, E_foat_indices, E_indices,
        numEs, calc.max_order, stateDim, <bool>fastmode, pathmagnitude_gap, min_term_mag,
        max_paths, current_threshold, target_sum_of_pathmags, mpv, vpi, returnvec)

    if returnvec[2]+numEs*pathmagnitude_gap+1e-5 < returnvec[3]: # index 2 = Target, index 3 = Achieved
        print "Warning: Achieved sum(path mags) exceeds max by ", returnvec[3]-(returnvec[2]+numEs*pathmagnitude_gap),"!!!"

    return [ PolyRep_from_allocd_PolyCRep(polys[i]) for i in range(<INT>polys.size()) ], int(returnvec[0]), returnvec[1], returnvec[2], returnvec[3]


cdef vector[PolyCRep*] sv_prs_pruned(
    vector[INT]& circuit,
    vector[SVTermCRep_ptr] rho_term_reps, unordered_map[INT, vector[SVTermCRep_ptr]] op_term_reps, vector[SVTermCRep_ptr] E_term_reps,
    vector[INT] rho_foat_indices, unordered_map[INT,vector[INT]] op_foat_indices, vector[INT] E_foat_indices, vector[INT] E_indices,
    INT numEs, INT max_order, INT dim, bool fastmode, double pathmagnitude_gap, double min_term_mag, INT max_paths, double current_threshold,
    vector[double]& target_sum_of_pathmags, INT max_poly_vars, INT vindices_per_int, vector[float]& returnvec):

    #NOTE: circuit and gate_terms use *integers* as operation labels, not Label objects, to speed
    # lookups and avoid weird string conversion stuff with Cython

    cdef INT N = circuit.size()
    cdef INT nFactorLists = N+2
    #cdef INT n = N+2 # number of factor lists
    #cdef INT* p = <INT*>malloc((N+2) * sizeof(INT))
    cdef INT i #,j,k #,order,nTerms
    #cdef INT gn

    cdef INT t0 = time.clock()
    #cdef INT t, nPaths; #for below

    cdef vector[vector_SVTermCRep_ptr_ptr] factor_lists = vector[vector_SVTermCRep_ptr_ptr](nFactorLists)
    cdef vector[vector_INT_ptr] foat_indices_per_op = vector[vector_INT_ptr](nFactorLists)
    cdef vector[INT] nops = vector[INT](nFactorLists)
    cdef vector[INT] b = vector[INT](nFactorLists)

    factor_lists[0] = &rho_term_reps
    foat_indices_per_op[0] = &rho_foat_indices
    for i in range(N):
        factor_lists[i+1] = &op_term_reps[circuit[i]]
        foat_indices_per_op[i+1] = &op_foat_indices[circuit[i]]
    factor_lists[N+1] = &E_term_reps
    foat_indices_per_op[N+1] = &E_foat_indices

    #print "CHECK: ",N+2, " op lists"
    #running=1.0
    #for i in range(N+1):
    #    nTerms = deref(factor_lists[i]).size()
    #    mags = [ deref(factor_lists[i])[j]._magnitude for j in range(nTerms) ]
    #    running *= sum(mags)
    #    print i,": ",nTerms,"terms: "," sum=",sum(mags)," running=",running
    #nETerms = deref(factor_lists[N+1]).size()
    #mags0 = [ deref(factor_lists[N+1])[j]._magnitude for j in range(nETerms) if E_indices[j] == 0]
    #mags1 = [ deref(factor_lists[N+1])[j]._magnitude for j in range(nETerms) if E_indices[j] == 1]
    #print "Final check E0: * ",sum(mags0)," = ",running*sum(mags0)
    #print "Final check E1: * ",sum(mags1)," = ",running*sum(mags1)


    cdef vector[double] achieved_sum_of_pathmags = vector[double](numEs)
    cdef vector[INT] npaths = vector[INT](numEs)
    cdef vector[PolyCRep_ptr] empty_prps = vector[PolyCRep_ptr](0)

    threshold = pathmagnitude_threshold(factor_lists, E_indices, numEs, target_sum_of_pathmags, foat_indices_per_op,
                                        current_threshold, pathmagnitude_gap/1000.0, max_paths,
                                        achieved_sum_of_pathmags, npaths)
    #DEBUG
    #print("FOAT: ")
    #for i in range(nFactorLists):
    #    print(deref(foat_indices_per_op[i]))
    #print("Threshold = ", threshold, " Paths=", npaths)

    #Construct all our return values (HACK - return these as a vector of floats)
    returnvec[0] = 0.0
    returnvec[1] = threshold
    returnvec[2] = 0.0
    returnvec[3] = 0.0
    for i in range(numEs):
        returnvec[0] += npaths[i]
        returnvec[2] += target_sum_of_pathmags[i]
        returnvec[3] += achieved_sum_of_pathmags[i]

    #print("Threshold = ",threshold, "(current = ",current_threshold,")")
    if current_threshold >= 0 and threshold >= current_threshold: # then just keep existing (cached) polys
        return empty_prps #(empty)

    #Traverse paths up to threshold, running "innerloop" as we go (~add_path)
    cdef vector[PolyCRep_ptr] prps = vector[PolyCRep_ptr](numEs)
    for i in range(numEs):
        prps[i] = new PolyCRep(unordered_map[PolyVarsIndex,complex](), max_poly_vars, vindices_per_int)
        # create empty polys - maybe overload constructor for this?
        # these PolyCReps are alloc'd here and returned - it is the job of the caller to
        #  free them (or assign them to new PolyRep wrapper objs)

    cdef double log_thres = log10(threshold)
    cdef double current_mag = 1.0
    cdef double current_logmag = 0.0
    for i in range(nFactorLists):
        nops[i] = factor_lists[i].size()
        b[i] = 0

    ## fn_visitpath(b, current_mag, 0) # visit root (all 0s) path
    cdef sv_addpathfn_ptr addpath_fn;
    cdef vector[SVStateCRep*] leftSaved = vector[SVStateCRep_ptr](nFactorLists-1)  # saved[i] is state after i-th
    cdef vector[SVStateCRep*] rightSaved = vector[SVStateCRep_ptr](nFactorLists-1) # factor has been applied
    cdef vector[PolyCRep] coeffSaved = vector[PolyCRep](nFactorLists-1)

    #Fill saved arrays with allocated states
    if fastmode:
        #fast mode
        addpath_fn = add_path_savepartials
        for i in range(nFactorLists-1):
            leftSaved[i] = new SVStateCRep(dim)
            rightSaved[i] = new SVStateCRep(dim)
    else:
        addpath_fn = add_path
        for i in range(nFactorLists-1):
            leftSaved[i] = NULL
            rightSaved[i] = NULL

    cdef SVStateCRep *prop1 = new SVStateCRep(dim)
    cdef SVStateCRep *prop2 = new SVStateCRep(dim)
    addpath_fn(&prps, b, 0, factor_lists, &prop1, &prop2, &E_indices, &leftSaved, &rightSaved, &coeffSaved)
    ## -------------------------------
    add_paths(addpath_fn, b, factor_lists, foat_indices_per_op, numEs, nops, E_indices, 0, log_thres, current_mag, current_logmag, 0,
              &prps, &prop1, &prop2, &leftSaved, &rightSaved, &coeffSaved)

    del prop1
    del prop2
    return prps


cdef void add_path(vector[PolyCRep*]* prps, vector[INT]& b, INT incd, vector[vector_SVTermCRep_ptr_ptr]& factor_lists,
                   SVStateCRep **pprop1, SVStateCRep **pprop2, vector[INT]* Einds,
                   vector[SVStateCRep*]* pleftSaved, vector[SVStateCRep*]* prightSaved, vector[PolyCRep]* pcoeffSaved):

    cdef PolyCRep coeff
    cdef PolyCRep result
    cdef double complex pLeft, pRight

    cdef INT i,j, Ei
    cdef SVTermCRep* factor
    cdef SVStateCRep *prop1 = deref(pprop1)
    cdef SVStateCRep *prop2 = deref(pprop2)
    cdef SVStateCRep *tprop
    cdef SVEffectCRep* EVec
    cdef SVStateCRep *rhoVec
    cdef INT nFactorLists = b.size()
    cdef INT last_index = nFactorLists-1
    # ** Assume prop1 and prop2 begin as allocated **

    # In this loop, b holds "current" indices into factor_lists
    factor = deref(factor_lists[0])[b[0]]
    coeff = deref(factor._coeff) # an unordered_map (copies to new "coeff" variable)

    for i in range(1,nFactorLists):
        coeff = coeff.mult( deref(deref(factor_lists[i])[b[i]]._coeff) )

    #pLeft / "pre" sim
    factor = deref(factor_lists[0])[b[0]] # 0th-factor = rhoVec
    prop1.copy_from(factor._pre_state)
    for j in range(<INT>factor._pre_ops.size()):
        factor._pre_ops[j].acton(prop1,prop2)
        tprop = prop1; prop1 = prop2; prop2 = tprop
    for i in range(1,last_index):
        factor = deref(factor_lists[i])[b[i]]
        for j in range(<INT>factor._pre_ops.size()):
            factor._pre_ops[j].acton(prop1,prop2)
            tprop = prop1; prop1 = prop2; prop2 = tprop # final state in prop1
    factor = deref(factor_lists[last_index])[b[last_index]] # the last factor (an Evec)

	# can't propagate effects, so effect's post_ops are constructed to act on *state*
    EVec = factor._post_effect
    for j in range(<INT>factor._post_ops.size()):
        rhoVec = factor._post_ops[j].acton(prop1,prop2)
        tprop = prop1; prop1 = prop2; prop2 = tprop # final state in prop1
    pLeft = EVec.amplitude(prop1)

    #pRight / "post" sim
    factor = deref(factor_lists[0])[b[0]] # 0th-factor = rhoVec
    prop1.copy_from(factor._post_state)
    for j in range(<INT>factor._post_ops.size()):
        factor._post_ops[j].acton(prop1,prop2)
        tprop = prop1; prop1 = prop2; prop2 = tprop # final state in prop1
    for i in range(1,last_index):
        factor = deref(factor_lists[i])[b[i]]
        for j in range(<INT>factor._post_ops.size()):
            factor._post_ops[j].acton(prop1,prop2)
            tprop = prop1; prop1 = prop2; prop2 = tprop # final state in prop1
    factor = deref(factor_lists[last_index])[b[last_index]] # the last factor (an Evec)

    EVec = factor._pre_effect
    for j in range(<INT>factor._pre_ops.size()):
        factor._pre_ops[j].acton(prop1,prop2)
        tprop = prop1; prop1 = prop2; prop2 = tprop # final state in prop1
    pRight = EVec.amplitude(prop1).conjugate()


    #Add result to appropriate poly
    result = coeff  # use a reference?
    result.scale(pLeft * pRight)
    Ei = deref(Einds)[ b[last_index] ] #final "factor" index == E-vector index
    #print("Ei = ",Ei," size = ",deref(prps).size())
    #print("result = ")
    #for x in result._coeffs:
    #    print x.first._parts, x.second
    #print("prps = ")
    #for x in deref(prps)[Ei]._coeffs:
    #    print x.first._parts, x.second
    deref(prps)[Ei].add_inplace(result)

    #Update the slots held by prop1 and prop2, which still have allocated states (though really no need?)
    pprop1[0] = prop1
    pprop2[0] = prop2


cdef void add_path_savepartials(vector[PolyCRep*]* prps, vector[INT]& b, INT incd, vector[vector_SVTermCRep_ptr_ptr]& factor_lists,
                                SVStateCRep** pprop1, SVStateCRep** pprop2, vector[INT]* Einds,
                                vector[SVStateCRep*]* pleftSaved, vector[SVStateCRep*]* prightSaved, vector[PolyCRep]* pcoeffSaved):

    cdef PolyCRep coeff
    cdef PolyCRep result
    cdef double complex pLeft, pRight

    cdef INT i,j, Ei
    cdef SVTermCRep* factor
    cdef SVStateCRep *prop1 = deref(pprop1)
    cdef SVStateCRep *prop2 = deref(pprop2)
    cdef SVStateCRep *tprop
    cdef SVStateCRep *shelved = prop1
    cdef SVEffectCRep* EVec
    cdef SVStateCRep *rhoVec
    cdef INT nFactorLists = b.size()
    cdef INT last_index = nFactorLists-1
    # ** Assume shelved and prop2 begin as allocated **

    if incd == 0: # need to re-evaluate rho vector
        #print "DB: re-eval at incd=0"
        factor = deref(factor_lists[0])[b[0]]

        #print "DB: re-eval left"
        prop1 = deref(pleftSaved)[0] # the final destination (prop2 is already alloc'd)
        prop1.copy_from(factor._pre_state)
        for j in range(<INT>factor._pre_ops.size()):
            #print "DB: re-eval left item"
            factor._pre_ops[j].acton(prop1,prop2)
            tprop = prop1; prop1 = prop2; prop2 = tprop # swap prop1 <-> prop2
        rhoVecL = prop1
        deref(pleftSaved)[0] = prop1 # final state -> saved
        # (prop2 == the other allocated state)

        #print "DB: re-eval right"
        prop1 = deref(prightSaved)[0] # the final destination (prop2 is already alloc'd)
        prop1.copy_from(factor._post_state)
        for j in range(<INT>factor._post_ops.size()):
            #print "DB: re-eval right item"
            factor._post_ops[j].acton(prop1,prop2)
            tprop = prop1; prop1 = prop2; prop2 = tprop # swap prop1 <-> prop2
        rhoVecR = prop1
        deref(prightSaved)[0] = prop1 # final state -> saved
        # (prop2 == the other allocated state)

        #print "DB: re-eval coeff"
        coeff = deref(factor._coeff)
        deref(pcoeffSaved)[0] = coeff
        incd += 1
    else:
        #print "DB: init from incd"
        rhoVecL = deref(pleftSaved)[incd-1]
        rhoVecR = deref(prightSaved)[incd-1]
        coeff = deref(pcoeffSaved)[incd-1]

    # propagate left and right states, saving as we go
    for i in range(incd,last_index):
        #print "DB: propagate left begin"
        factor = deref(factor_lists[i])[b[i]]
        prop1 = deref(pleftSaved)[i] # destination
        prop1.copy_from(rhoVecL) #starting state
        for j in range(<INT>factor._pre_ops.size()):
            #print "DB: propagate left item"
            factor._pre_ops[j].acton(prop1,prop2)
            tprop = prop1; prop1 = prop2; prop2 = tprop
        rhoVecL = prop1
        deref(pleftSaved)[i] = prop1
        # (prop2 == the other allocated state)

        #print "DB: propagate right begin"
        prop1 = deref(prightSaved)[i] # destination
        prop1.copy_from(rhoVecR) #starting state
        for j in range(<INT>factor._post_ops.size()):
            #print "DB: propagate right item"
            factor._post_ops[j].acton(prop1,prop2)
            tprop = prop1; prop1 = prop2; prop2 = tprop
        rhoVecR = prop1
        deref(prightSaved)[i] = prop1
        # (prop2 == the other allocated state)

        #print "DB: propagate coeff mult"
        coeff = coeff.mult(deref(factor._coeff)) # copy a PolyCRep
        deref(pcoeffSaved)[i] = coeff

    # for the last index, no need to save, and need to construct
    # and apply effect vector
    prop1 = shelved # so now prop1 (and prop2) are alloc'd states

    #print "DB: left ampl"
    factor = deref(factor_lists[last_index])[b[last_index]] # the last factor (an Evec)
    EVec = factor._post_effect
    prop1.copy_from(rhoVecL) # initial state (prop2 already alloc'd)
    for j in range(<INT>factor._post_ops.size()):
        factor._post_ops[j].acton(prop1,prop2)
        tprop = prop1; prop1 = prop2; prop2 = tprop
    pLeft = EVec.amplitude(prop1) # output in prop1, so this is final amplitude

    #print "DB: right ampl"
    EVec = factor._pre_effect
    prop1.copy_from(rhoVecR)
    for j in range(<INT>factor._pre_ops.size()):
        factor._pre_ops[j].acton(prop1,prop2)
        tprop = prop1; prop1 = prop2; prop2 = tprop
    pRight = EVec.amplitude(prop1).conjugate()

    shelved = prop1 # return prop1 to the "shelf" since we'll use prop1 for other things next

    #print "DB: final block"
    #print "DB running coeff = ",dict(coeff._coeffs)
    #print "DB factor coeff = ",dict(factor._coeff._coeffs)
    result = coeff.mult(deref(factor._coeff))
    #print "DB result = ",dict(result._coeffs)
    result.scale(pLeft * pRight)
    Ei = deref(Einds)[b[last_index]] #final "factor" index == E-vector index
    deref(prps)[Ei].add_inplace(result)

    #Update the slots held by prop1 and prop2, which still have allocated states
    pprop1[0] = prop1 # b/c can't deref(pprop1) = prop1 isn't allowed (?)
    pprop2[0] = prop2 # b/c can't deref(pprop2) = prop1 isn't allowed (?)
    #print "DB prps[",INT(Ei),"] = ",dict(deref(prps)[Ei]._coeffs)


cdef void add_paths(sv_addpathfn_ptr addpath_fn, vector[INT]& b, vector[vector_SVTermCRep_ptr_ptr] oprep_lists,
                    vector[vector_INT_ptr] foat_indices_per_op, INT num_elabels,
                    vector[INT]& nops, vector[INT]& E_indices, INT incd, double log_thres,
                    double current_mag, double current_logmag, INT order,
                    vector[PolyCRep*]* prps, SVStateCRep **pprop1, SVStateCRep **pprop2,
                    vector[SVStateCRep*]* pleftSaved, vector[SVStateCRep*]* prightSaved, vector[PolyCRep]* pcoeffSaved):
    """ first_order means only one b[i] is incremented, e.g. b == [0 1 0] or [4 0 0] """
    cdef INT i, j, k, orig_bi, orig_bn
    cdef INT n = b.size()
    cdef INT sub_order
    cdef double mag, mag2

    for i in range(n-1, incd-1, -1):
        if b[i]+1 == nops[i]: continue
        b[i] += 1

        if order == 0: # then incd doesn't matter b/c can inc anything to become 1st order
            sub_order = 1 if (i != n-1 or b[i] >= num_elabels) else 0
        elif order == 1:
            # we started with a first order term where incd was incremented, and now
            # we're incrementing something else
            sub_order = 1 if i == incd else 2 # signifies anything over 1st order where >1 column has be inc'd
        else:
            sub_order = order

        logmag = current_logmag + (deref(oprep_lists[i])[b[i]]._logmagnitude - deref(oprep_lists[i])[b[i]-1]._logmagnitude)
        if logmag >= log_thres:
            if deref(oprep_lists[i])[b[i]-1]._magnitude == 0:
                mag = 0
            else:
                mag = current_mag * (deref(oprep_lists[i])[b[i]]._magnitude / deref(oprep_lists[i])[b[i]-1]._magnitude)

            ## fn_visitpath(b, mag, i) ##
            addpath_fn(prps, b, i, oprep_lists, pprop1, pprop2, &E_indices, pleftSaved, prightSaved, pcoeffSaved)
            ## --------------------------

            add_paths(addpath_fn, b, oprep_lists, foat_indices_per_op, num_elabels, nops, E_indices,
                      i, log_thres, mag, logmag, sub_order, prps, pprop1, pprop2, pleftSaved, prightSaved, pcoeffSaved)
                #add any allowed paths beneath this one

        elif sub_order <= 1:
            #We've rejected term-index b[i] (in column i) because it's too small - the only reason
            # to accept b[i] or term indices higher than it is to include "foat" terms, so we now
            # iterate through any remaining foat indices for this column (we've accepted all lower
            # values of b[i], or we wouldn't be here).  Note that we just need to visit the path,
            # we don't need to traverse down, since we know the path magnitude is already too low.
            orig_bi = b[i]
            for j in deref(foat_indices_per_op[i]):
                if j >= orig_bi:
                    b[i] = j
                    mag = 0 if deref(oprep_lists[i])[orig_bi-1]._magnitude == 0 else \
                        current_mag * (deref(oprep_lists[i])[b[i]]._magnitude / deref(oprep_lists[i])[orig_bi-1]._magnitude)

                    ## fn_visitpath(b, mag, i) ##
                    addpath_fn(prps, b, i, oprep_lists, pprop1, pprop2, &E_indices, pleftSaved, prightSaved, pcoeffSaved)
                    ## --------------------------

                    if i != n-1:
                        # if we're not incrementing (from a zero-order term) the final index, then we
                        # need to to increment it until we hit num_elabels (*all* zero-th order paths)
                        orig_bn = b[n-1]
                        for k in range(1,num_elabels):
                            b[n-1] = k
                            mag2 = mag * (deref(oprep_lists[n-1])[b[n-1]]._magnitude / deref(oprep_lists[i])[orig_bn]._magnitude)

                            ## fn_visitpath(b, mag2, n-1) ##
                            addpath_fn(prps, b, n-1, oprep_lists, pprop1, pprop2, &E_indices, pleftSaved, prightSaved, pcoeffSaved)
                            ## --------------------------
                        b[n-1] = orig_bn
            b[i] = orig_bi
        b[i] -= 1 # so we don't have to copy b



cdef bool count_paths(vector[INT]& b, vector[vector_SVTermCRep_ptr_ptr]& oprep_lists,
                      vector[vector_INT_ptr]& foat_indices_per_op, INT num_elabels,
                      vector[INT]& nops, vector[INT]& E_indices, vector[double]& pathmags, vector[INT]& nPaths,
                      INT incd, double log_thres, double current_mag, double current_logmag, INT order, INT max_npaths):
    """ first_order means only one b[i] is incremented, e.g. b == [0 1 0] or [4 0 0] """
    cdef INT i, j, k, orig_bi, orig_bn
    cdef INT n = b.size()
    cdef INT sub_order
    cdef double mag, mag2

    for i in range(n-1, incd-1, -1):
        if b[i]+1 == nops[i]: continue
        b[i] += 1

        if order == 0: # then incd doesn't matter b/c can inc anything to become 1st order
            sub_order = 1 if (i != n-1 or b[i] >= num_elabels) else 0
        elif order == 1:
            # we started with a first order term where incd was incremented, and now
            # we're incrementing something else
            sub_order = 1 if i == incd else 2 # signifies anything over 1st order where >1 column has be inc'd
        else:
            sub_order = order

        logmag = current_logmag + (deref(oprep_lists[i])[b[i]]._logmagnitude - deref(oprep_lists[i])[b[i]-1]._logmagnitude)
        if logmag >= log_thres:
            if deref(oprep_lists[i])[b[i]-1]._magnitude == 0:
                mag = 0
            else:
                mag = current_mag * (deref(oprep_lists[i])[b[i]]._magnitude / deref(oprep_lists[i])[b[i]-1]._magnitude)

            ## fn_visitpath(b, mag, i) ##
            pathmags[E_indices[b[n-1]]] += mag
            nPaths[E_indices[b[n-1]]] += 1
            if nPaths[E_indices[b[n-1]]] == max_npaths: return True
            #print("Adding ",b)
            ## --------------------------

<<<<<<< HEAD
            #add any allowed paths beneath this one
            if count_paths(b, oprep_lists, foat_indices_per_op, num_elabels, nops,
                           E_indices, pathmags, nPaths, i, log_thres, mag, logmag, sub_order, max_npaths): 
                return True
            
=======
            count_paths(b, oprep_lists, foat_indices_per_op, num_elabels, nops,
                        E_indices, pathmags, nPaths, i, log_thres, mag, logmag, sub_order) #add any allowed paths beneath this one

>>>>>>> 67ba65a4
        elif sub_order <= 1:
            #We've rejected term-index b[i] (in column i) because it's too small - the only reason
            # to accept b[i] or term indices higher than it is to include "foat" terms, so we now
            # iterate through any remaining foat indices for this column (we've accepted all lower
            # values of b[i], or we wouldn't be here).  Note that we just need to visit the path,
            # we don't need to traverse down, since we know the path magnitude is already too low.
            orig_bi = b[i]
            for j in deref(foat_indices_per_op[i]):
                if j >= orig_bi:
                    b[i] = j
                    mag = 0 if deref(oprep_lists[i])[orig_bi-1]._magnitude == 0 else \
                        current_mag * (deref(oprep_lists[i])[b[i]]._magnitude / deref(oprep_lists[i])[orig_bi-1]._magnitude)

                    ## fn_visitpath(b, mag, i) ##
                    pathmags[E_indices[b[n-1]]] += mag
                    nPaths[E_indices[b[n-1]]] += 1
                    if nPaths[E_indices[b[n-1]]] == max_npaths: return True
                    #print("FOAT Adding ",b)
                    ## --------------------------

                    if i != n-1:
                        # if we're not incrementing (from a zero-order term) the final index, then we
                        # need to to increment it until we hit num_elabels (*all* zero-th order paths)
                        orig_bn = b[n-1]
                        for k in range(1,num_elabels):
                            b[n-1] = k
                            mag2 = mag * (deref(oprep_lists[n-1])[b[n-1]]._magnitude / deref(oprep_lists[i])[orig_bn]._magnitude)

                            ## fn_visitpath(b, mag2, n-1) ##
                            pathmags[E_indices[b[n-1]]] += mag2
                            nPaths[E_indices[b[n-1]]] += 1
                            if nPaths[E_indices[b[n-1]]] == max_npaths: return True
                            #print("FOAT Adding ",b)
                            ## --------------------------
                        b[n-1] = orig_bn
            b[i] = orig_bi
        b[i] -= 1 # so we don't have to copy b
    return False


cdef void count_paths_upto_threshold(vector[vector_SVTermCRep_ptr_ptr] oprep_lists, double pathmag_threshold, INT num_elabels,
                                     vector[vector_INT_ptr] foat_indices_per_op, vector[INT]& E_indices, INT max_npaths,
                                     vector[double]& pathmags, vector[INT]& nPaths):
    """ TODO: docstring """
    cdef INT i
    cdef INT n = oprep_lists.size()
    cdef vector[INT] nops = vector[INT](n)
    cdef vector[INT] b = vector[INT](n)
    cdef double log_thres = log10(pathmag_threshold)
    cdef double current_mag = 1.0
    cdef double current_logmag = 0.0

    for i in range(n):
        nops[i] = oprep_lists[i].size()
        b[i] = 0

    ## fn_visitpath(b, current_mag, 0) # visit root (all 0s) path
    pathmags[E_indices[0]] += current_mag
    nPaths[E_indices[0]] += 1
    #print("Adding ",b)
    ## -------------------------------
    count_paths(b, oprep_lists, foat_indices_per_op, num_elabels, nops, E_indices, pathmags, nPaths,
                0, log_thres, current_mag, current_logmag, 0, max_npaths)
    return


cdef double pathmagnitude_threshold(vector[vector_SVTermCRep_ptr_ptr] oprep_lists, vector[INT]& E_indices,
                                    INT nEffects, vector[double] target_sum_of_pathmags,
                                    vector[vector_INT_ptr] foat_indices_per_op,
                                    double initial_threshold, double min_threshold, INT max_npaths,
                                    vector[double]& mags, vector[INT]& nPaths):
    """
    TODO: docstring - note: target_sum_of_pathmags is a *vector* that holds a separate value for each E-index
    """
    cdef INT nIters = 0
    cdef double threshold = initial_threshold if (initial_threshold >= 0) else 0.1 # default value
    #target_mag = target_sum_of_pathmags
    cdef double threshold_upper_bound = 1.0
    cdef double threshold_lower_bound = -1.0
    cdef INT i
    cdef INT try_larger_threshold

    while nIters < 100: # TODO: allow setting max_nIters as an arg?
        for i in range(nEffects):
            mags[i] = 0.0; nPaths[i] = 0
<<<<<<< HEAD
        count_paths_upto_threshold(oprep_lists, threshold, nEffects, 
                                   foat_indices_per_op, E_indices, max_npaths,
                                   mags, nPaths)
=======
        count_paths_upto_threshold(oprep_lists, threshold, nEffects,
                                   foat_indices_per_op, E_indices, mags, nPaths)
>>>>>>> 67ba65a4

        try_larger_threshold = 1 # True
        for i in range(nEffects):
            #if(mags[i] > target_sum_of_pathmags[i]): #DEBUG TODO REMOVE
            #    print "MAGS TOO LARGE!!! mags=",mags[i]," target_sum=",target_sum_of_pathmags[i]

            if(mags[i] < target_sum_of_pathmags[i]):
                try_larger_threshold = 0 # False
                break

        if try_larger_threshold:
            threshold_lower_bound = threshold
            if threshold_upper_bound >= 0: # ~(is not None)
                threshold = (threshold_upper_bound + threshold_lower_bound)/2
            else: threshold *= 2
        else: # try smaller threshold
            threshold_upper_bound = threshold
            if threshold_lower_bound >= 0: # ~(is not None)
                threshold = (threshold_upper_bound + threshold_lower_bound)/2
            else: threshold /= 2

        #print("  Interval: threshold in [%s,%s]: %s %s" % (str(threshold_upper_bound),str(threshold_lower_bound),mag,nPaths))
        if threshold_upper_bound >= 0 and threshold_lower_bound >= 0 and \
           (threshold_upper_bound - threshold_lower_bound)/threshold_upper_bound < 1e-3:
            #print("Converged after %d iters!" % nIters)
            break
        if threshold_upper_bound < min_threshold: # could also just set min_threshold to be the lower bound initially?
            threshold_upper_bound = threshold_lower_bound = min_threshold
            #print("Hit min threshold after %d iters!" % nIters)
            break

        nIters += 1

    #Run path traversal once more to count final number of paths
    for i in range(nEffects):
        mags[i] = 0.0; nPaths[i] = 0
<<<<<<< HEAD
    count_paths_upto_threshold(oprep_lists, threshold_lower_bound, nEffects, 
                               foat_indices_per_op, E_indices, max_npaths, mags, nPaths) # sets mags and nPaths
=======
    count_paths_upto_threshold(oprep_lists, threshold_lower_bound, nEffects,
                               foat_indices_per_op, E_indices, mags, nPaths) # sets mags and nPaths
>>>>>>> 67ba65a4

    return threshold_lower_bound



# State-vector direct-term calcs -------------------------

#cdef vector[vector[SVTermDirectCRep_ptr]] sv_extract_cterms_direct(python_termrep_lists, INT max_order):
#    cdef vector[vector[SVTermDirectCRep_ptr]] ret = vector[vector[SVTermDirectCRep_ptr]](max_order+1)
#    cdef vector[SVTermDirectCRep*] vec_of_terms
#    for order,termreps in enumerate(python_termrep_lists): # maxorder+1 lists
#        vec_of_terms = vector[SVTermDirectCRep_ptr](len(termreps))
#        for i,termrep in enumerate(termreps):
#            vec_of_terms[i] = (<SVTermDirectRep?>termrep).c_term
#        ret[order] = vec_of_terms
#    return ret

#def SV_prs_directly(calc, rholabel, elabels, circuit, repcache, comm=None, memLimit=None, fastmode=True, wtTol=0.0, resetTermWeights=True, debug=None):
#
#    # Create gatelable -> int mapping to be used throughout
#    distinct_gateLabels = sorted(set(circuit))
#    glmap = { gl: i for i,gl in enumerate(distinct_gateLabels) }
#    t0 = pytime.time()
#
#    # Convert circuit to a vector of ints
#    cdef INT i, j
#    cdef vector[INT] cgatestring
#    for gl in circuit:
#        cgatestring.push_back(<INT>glmap[gl])
#
#    #TODO: maybe compute these weights elsewhere and pass in?
#    cdef double circuitWeight
#    cdef double remaingingWeightTol = <double?>wtTol
#    cdef vector[double] remainingWeight = vector[double](<INT>len(elabels))
#    if 'circuitWeights' not in repcache:
#        repcache['circuitWeights'] = {}
#    if resetTermWeights or circuit not in repcache['circuitWeights']:
#        circuitWeight = calc.sos.get_prep(rholabel).get_total_term_weight()
#        for gl in circuit:
#            circuitWeight *= calc.sos.get_operation(gl).get_total_term_weight()
#        for i,elbl in enumerate(elabels):
#            remainingWeight[i] = circuitWeight * calc.sos.get_effect(elbl).get_total_term_weight()
#        repcache['circuitWeights'][circuit] = [ remainingWeight[i] for i in range(remainingWeight.size()) ]
#    else:
#        for i,wt in enumerate(repcache['circuitWeights'][circuit]):
#            assert(wt > 1.0)
#            remainingWeight[i] = wt
#
#    #if resetTermWeights:
#    #    print "Remaining weights: "
#    #    for i in range(remainingWeight.size()):
#    #        print remainingWeight[i]
#
#    cdef double order_base = 0.1 # default for now - TODO: make this a calc param like max_order?
#    cdef INT order
#    cdef INT numEs = len(elabels)
#
#    cdef RepCacheEl repcel;
#    cdef vector[SVTermDirectCRep_ptr] treps;
#    cdef DCOMPLEX* coeffs;
#    cdef vector[SVTermDirectCRep*] reps_at_order;
#    cdef np.ndarray coeffs_array;
#    cdef SVTermDirectRep rep;
#
#    # Construct dict of gate term reps, then *convert* to c-reps, as this
#    #  keeps alive the non-c-reps which keep the c-reps from being deallocated...
#    cdef unordered_map[INT, vector[vector[SVTermDirectCRep_ptr]] ] op_term_reps = unordered_map[INT, vector[vector[SVTermDirectCRep_ptr]] ](); # OLD = {}
#    for glbl in distinct_gateLabels:
#        if glbl in repcache:
#            repcel = <RepCacheEl?>repcache[glbl]
#            op_term_reps[ glmap[glbl] ] = repcel.reps
#            for order in range(calc.max_order+1):
#                treps = repcel.reps[order]
#                coeffs_array = calc.sos.get_operation(glbl).get_direct_order_coeffs(order,order_base)
#                coeffs = <DCOMPLEX*?>(coeffs_array.data)
#                for i in range(treps.size()):
#                    treps[i]._coeff = coeffs[i]
#                    if resetTermWeights: treps[i]._magnitude = abs(coeffs[i])
#            #for order,treps in enumerate(op_term_reps[ glmap[glbl] ]):
#            #    for coeff,trep in zip(calc.sos.get_operation(glbl).get_direct_order_coeffs(order,order_base), treps):
#            #        trep.set_coeff(coeff)
#        else:
#            repcel = RepCacheEl(calc.max_order)
#            for order in range(calc.max_order+1):
#                reps_at_order = vector[SVTermDirectCRep_ptr](0)
#                for t in calc.sos.get_operation(glbl).get_direct_order_terms(order,order_base):
#                    rep = (<SVTermDirectRep?>t.torep(None,None,"gate"))
#                    repcel.pyterm_references.append(rep)
#                    reps_at_order.push_back( rep.c_term )
#                repcel.reps[order] = reps_at_order
#            #OLD
#            #reps = [ [t.torep(None,None,"gate") for t in calc.sos.get_operation(glbl).get_direct_order_terms(order,order_base)]
#            #                                for order in range(calc.max_order+1) ]
#            op_term_reps[ glmap[glbl] ] = repcel.reps
#            repcache[glbl] = repcel
#
#    #OLD
#    #op_term_reps = { glmap[glbl]: [ [t.torep(None,None,"gate") for t in calc.sos.get_operation(glbl).get_direct_order_terms(order,order_base)]
#    #                                  for order in range(calc.max_order+1) ]
#    #                   for glbl in distinct_gateLabels }
#
#    #Similar with rho_terms and E_terms
#    cdef vector[vector[SVTermDirectCRep_ptr]] rho_term_reps;
#    if rholabel in repcache:
#        repcel = repcache[rholabel]
#        rho_term_reps = repcel.reps
#        for order in range(calc.max_order+1):
#            treps = rho_term_reps[order]
#            coeffs_array = calc.sos.get_prep(rholabel).get_direct_order_coeffs(order,order_base)
#            coeffs = <DCOMPLEX*?>(coeffs_array.data)
#            for i in range(treps.size()):
#                treps[i]._coeff = coeffs[i]
#                if resetTermWeights: treps[i]._magnitude = abs(coeffs[i])
#
#        #for order,treps in enumerate(rho_term_reps):
#        #    for coeff,trep in zip(calc.sos.get_prep(rholabel).get_direct_order_coeffs(order,order_base), treps):
#        #        trep.set_coeff(coeff)
#    else:
#        repcel = RepCacheEl(calc.max_order)
#        for order in range(calc.max_order+1):
#            reps_at_order = vector[SVTermDirectCRep_ptr](0)
#            for t in calc.sos.get_prep(rholabel).get_direct_order_terms(order,order_base):
#                rep = (<SVTermDirectRep?>t.torep(None,None,"prep"))
#                repcel.pyterm_references.append(rep)
#                reps_at_order.push_back( rep.c_term )
#            repcel.reps[order] = reps_at_order
#        rho_term_reps = repcel.reps
#        repcache[rholabel] = repcel
#
#        #OLD
#        #rho_term_reps = [ [t.torep(None,None,"prep") for t in calc.sos.get_prep(rholabel).get_direct_order_terms(order,order_base)]
#        #              for order in range(calc.max_order+1) ]
#        #repcache[rholabel] = rho_term_reps
#
#    #E_term_reps = []
#    cdef vector[vector[SVTermDirectCRep_ptr]] E_term_reps = vector[vector[SVTermDirectCRep_ptr]](0);
#    cdef SVTermDirectCRep_ptr cterm;
#    E_indices = [] # TODO: upgrade to C-type?
#    if all([ elbl in repcache for elbl in elabels]):
#        for order in range(calc.max_order+1):
#            reps_at_order = vector[SVTermDirectCRep_ptr](0) # the term reps for *all* the effect vectors
#            cur_indices = [] # the Evec-index corresponding to each term rep
#            for j,elbl in enumerate(elabels):
#                repcel = <RepCacheEl?>repcache[elbl]
#                #term_reps = [t.torep(None,None,"effect") for t in calc.sos.get_effect(elbl).get_direct_order_terms(order,order_base) ]
#
#                treps = repcel.reps[order]
#                coeffs_array = calc.sos.get_effect(elbl).get_direct_order_coeffs(order,order_base)
#                coeffs = <DCOMPLEX*?>(coeffs_array.data)
#                for i in range(treps.size()):
#                    treps[i]._coeff = coeffs[i]
#                    if resetTermWeights: treps[i]._magnitude = abs(coeffs[i])
#                    reps_at_order.push_back(treps[i])
#                cur_indices.extend( [j]*reps_at_order.size() )
#
#                #OLD
#                #term_reps = repcache[elbl][order]
#                #for coeff,trep in zip(calc.sos.get_effect(elbl).get_direct_order_coeffs(order,order_base), term_reps):
#                #    trep.set_coeff(coeff)
#                #cur_term_reps.extend( term_reps )
#                # cur_indices.extend( [j]*len(term_reps) )
#
#            E_term_reps.push_back(reps_at_order)
#            E_indices.append( cur_indices )
#            # E_term_reps.append( cur_term_reps )
#
#    else:
#        for elbl in elabels:
#            if elbl not in repcache: repcache[elbl] = RepCacheEl(calc.max_order) #[None]*(calc.max_order+1) # make sure there's room
#        for order in range(calc.max_order+1):
#            reps_at_order = vector[SVTermDirectCRep_ptr](0) # the term reps for *all* the effect vectors
#            cur_indices = [] # the Evec-index corresponding to each term rep
#            for j,elbl in enumerate(elabels):
#                repcel = <RepCacheEl?>repcache[elbl]
#                treps = vector[SVTermDirectCRep_ptr](0) # the term reps for *all* the effect vectors
#                for t in calc.sos.get_effect(elbl).get_direct_order_terms(order,order_base):
#                    rep = (<SVTermDirectRep?>t.torep(None,None,"effect"))
#                    repcel.pyterm_references.append(rep)
#                    treps.push_back( rep.c_term )
#                    reps_at_order.push_back( rep.c_term )
#                repcel.reps[order] = treps
#                cur_indices.extend( [j]*treps.size() )
#                #term_reps = [t.torep(None,None,"effect") for t in calc.sos.get_effect(elbl).get_direct_order_terms(order,order_base) ]
#                #repcache[elbl][order] = term_reps
#                #cur_term_reps.extend( term_reps )
#                #cur_indices.extend( [j]*len(term_reps) )
#            E_term_reps.push_back(reps_at_order)
#            E_indices.append( cur_indices )
#            #E_term_reps.append( cur_term_reps )
#
#    #convert to c-reps
#    cdef INT gi
#    #cdef vector[vector[SVTermDirectCRep_ptr]] rho_term_creps = rho_term_reps # already c-reps...
#    #cdef vector[vector[SVTermDirectCRep_ptr]] E_term_creps = E_term_reps # already c-reps...
#    #cdef unordered_map[INT, vector[vector[SVTermDirectCRep_ptr]]] gate_term_creps = op_term_reps # already c-reps...
#    #cdef vector[vector[SVTermDirectCRep_ptr]] rho_term_creps = sv_extract_cterms_direct(rho_term_reps,calc.max_order)
#    #cdef vector[vector[SVTermDirectCRep_ptr]] E_term_creps = sv_extract_cterms_direct(E_term_reps,calc.max_order)
#    #for gi,termrep_lists in op_term_reps.items():
#    #    gate_term_creps[gi] = sv_extract_cterms_direct(termrep_lists,calc.max_order)
#
#    E_cindices = vector[vector[INT]](<INT>len(E_indices))
#    for ii,inds in enumerate(E_indices):
#        E_cindices[ii] = vector[INT](<INT>len(inds))
#        for jj,indx in enumerate(inds):
#            E_cindices[ii][jj] = <INT>indx
#
#    #Note: term calculator "dim" is the full density matrix dim
#    stateDim = int(round(np.sqrt(calc.dim)))
#    if debug is not None:
#        debug['tstartup'] += pytime.time()-t0
#        t0 = pytime.time()
#
#    #Call C-only function (which operates with C-representations only)
#    cdef vector[float] debugvec = vector[float](10)
#    debugvec[0] = 0.0
#    cdef vector[DCOMPLEX] prs = sv_prs_directly(
#        cgatestring, rho_term_reps, op_term_reps, E_term_reps,
#        #cgatestring, rho_term_creps, gate_term_creps, E_term_creps,
#        E_cindices, numEs, calc.max_order, stateDim, <bool>fastmode, &remainingWeight, remaingingWeightTol, debugvec)
#
#    debug['total'] += debugvec[0]
#    debug['t1'] += debugvec[1]
#    debug['t2'] += debugvec[2]
#    debug['t3'] += debugvec[3]
#    debug['n1'] += debugvec[4]
#    debug['n2'] += debugvec[5]
#    debug['n3'] += debugvec[6]
#    debug['t4'] += debugvec[7]
#    debug['n4'] += debugvec[8]
#    #if not all([ abs(prs[i].imag) < 1e-4 for i in range(<INT>prs.size()) ]):
#    #    print("ERROR: prs = ",[ prs[i] for i in range(<INT>prs.size()) ])
#    #assert(all([ abs(prs[i].imag) < 1e-6 for i in range(<INT>prs.size()) ]))
#    return [ prs[i].real for i in range(<INT>prs.size()) ] # TODO: make this into a numpy array? - maybe pass array to fill to sv_prs_directy above?
#
#
#cdef vector[DCOMPLEX] sv_prs_directly(
#    vector[INT]& circuit, vector[vector[SVTermDirectCRep_ptr]] rho_term_reps,
#    unordered_map[INT, vector[vector[SVTermDirectCRep_ptr]]] op_term_reps,
#    vector[vector[SVTermDirectCRep_ptr]] E_term_reps, vector[vector[INT]] E_term_indices,
#    INT numEs, INT max_order, INT dim, bool fastmode, vector[double]* remainingWeight, double remTol, vector[float]& debugvec):
#
#    #NOTE: circuit and gate_terms use *integers* as operation labels, not Label objects, to speed
#    # lookups and avoid weird string conversion stuff with Cython
#
#    cdef INT N = len(circuit)
#    cdef INT* p = <INT*>malloc((N+2) * sizeof(INT))
#    cdef INT i,j,k,order,nTerms
#    cdef INT gn
#
#    cdef INT t0 = time.clock()
#    cdef INT t, n, nPaths; #for below
#
#    cdef sv_innerloopfn_direct_ptr innerloop_fn;
#    if fastmode:
#        innerloop_fn = sv_pr_directly_innerloop_savepartials
#    else:
#        innerloop_fn = sv_pr_directly_innerloop
#
#    #extract raw data from gate_terms dictionary-of-lists for faster lookup
#    #gate_term_prefactors = np.empty( (nOperations,max_order+1,dim,dim)
#    #cdef unordered_map[INT, vector[vector[unordered_map[INT, complex]]]] gate_term_coeffs
#    #cdef vector[vector[unordered_map[INT, complex]]] rho_term_coeffs
#    #cdef vector[vector[unordered_map[INT, complex]]] E_term_coeffs
#    #cdef vector[vector[INT]] E_indices
#
#    cdef vector[INT]* Einds
#    cdef vector[vector_SVTermDirectCRep_ptr_ptr] factor_lists
#
#    assert(max_order <= 2) # only support this partitioning below (so far)
#
#    cdef vector[DCOMPLEX] prs = vector[DCOMPLEX](numEs)
#
#    for order in range(max_order+1):
#        #print("DB: pr_as_poly order=",order)
#
#        #for p in partition_into(order, N):
#        for i in range(N+2): p[i] = 0 # clear p
#        factor_lists = vector[vector_SVTermDirectCRep_ptr_ptr](N+2)
#
#        if order == 0:
#            #inner loop(p)
#            #factor_lists = [ gate_terms[glbl][pi] for glbl,pi in zip(circuit,p) ]
#            t = time.clock()
#            factor_lists[0] = &rho_term_reps[p[0]]
#            for k in range(N):
#                gn = circuit[k]
#                factor_lists[k+1] = &op_term_reps[circuit[k]][p[k+1]]
#                #if factor_lists[k+1].size() == 0: continue # WHAT???
#            factor_lists[N+1] = &E_term_reps[p[N+1]]
#            Einds = &E_term_indices[p[N+1]]
#
#            #print("Part0 ",p)
#            nPaths = innerloop_fn(factor_lists,Einds,&prs,dim,remainingWeight,0.0) #remTol) # force 0-order
#            debugvec[1] += float(time.clock() - t)/time.CLOCKS_PER_SEC
#            debugvec[4] += nPaths
#
#        elif order == 1:
#            t = time.clock(); n=0
#            for i in range(N+2):
#                p[i] = 1
#                #inner loop(p)
#                factor_lists[0] = &rho_term_reps[p[0]]
#                for k in range(N):
#                    gn = circuit[k]
#                    factor_lists[k+1] = &op_term_reps[gn][p[k+1]]
#                    #if len(factor_lists[k+1]) == 0: continue #WHAT???
#                factor_lists[N+1] = &E_term_reps[p[N+1]]
#                Einds = &E_term_indices[p[N+1]]
#
#                #print "DB: Order1 "
#                nPaths = innerloop_fn(factor_lists,Einds,&prs,dim,remainingWeight,0.0) #remTol) # force 1st-order
#                p[i] = 0
#                n += nPaths
#            debugvec[2] += float(time.clock() - t)/time.CLOCKS_PER_SEC
#            debugvec[5] += n
#
#        elif order == 2:
#            t = time.clock(); n=0
#            for i in range(N+2):
#                p[i] = 2
#                #inner loop(p)
#                factor_lists[0] = &rho_term_reps[p[0]]
#                for k in range(N):
#                    gn = circuit[k]
#                    factor_lists[k+1] = &op_term_reps[circuit[k]][p[k+1]]
#                    #if len(factor_lists[k+1]) == 0: continue # WHAT???
#                factor_lists[N+1] = &E_term_reps[p[N+1]]
#                Einds = &E_term_indices[p[N+1]]
#
#                nPaths = innerloop_fn(factor_lists,Einds,&prs,dim,remainingWeight,remTol)
#                p[i] = 0
#                n += nPaths
#
#            debugvec[3] += float(time.clock() - t)/time.CLOCKS_PER_SEC
#            debugvec[6] += n
#            t = time.clock(); n=0
#
#            for i in range(N+2):
#                p[i] = 1
#                for j in range(i+1,N+2):
#                    p[j] = 1
#                    #inner loop(p)
#                    factor_lists[0] = &rho_term_reps[p[0]]
#                    for k in range(N):
#                        gn = circuit[k]
#                        factor_lists[k+1] = &op_term_reps[circuit[k]][p[k+1]]
#                        #if len(factor_lists[k+1]) == 0: continue #WHAT???
#                    factor_lists[N+1] = &E_term_reps[p[N+1]]
#                    Einds = &E_term_indices[p[N+1]]
#
#                    nPaths = innerloop_fn(factor_lists,Einds,&prs,dim,remainingWeight,remTol)
#                    p[j] = 0
#                    n += nPaths
#                p[i] = 0
#            debugvec[7] += float(time.clock() - t)/time.CLOCKS_PER_SEC
#            debugvec[8] += n
#
#        else:
#            assert(False) # order > 2 not implemented yet...
#
#    free(p)
#
#    debugvec[0] += float(time.clock() - t0)/time.CLOCKS_PER_SEC
#    return prs
#
#
#
#cdef INT sv_pr_directly_innerloop(vector[vector_SVTermDirectCRep_ptr_ptr] factor_lists, vector[INT]* Einds,
#                                   vector[DCOMPLEX]* prs, INT dim, vector[double]* remainingWeight, double remainingWeightTol):
#    #print("DB partition = ","listlens = ",[len(fl) for fl in factor_lists])
#
#    cdef INT i,j,Ei
#    cdef double complex scale, val, newval, pLeft, pRight, p
#    cdef double wt, cwt
#    cdef int nPaths = 0
#
#    cdef SVTermDirectCRep* factor
#
#    cdef INT nFactorLists = factor_lists.size() # may need to recompute this after fast-mode
#    cdef INT* factorListLens = <INT*>malloc(nFactorLists * sizeof(INT))
#    cdef INT last_index = nFactorLists-1
#
#    for i in range(nFactorLists):
#        factorListLens[i] = factor_lists[i].size()
#        if factorListLens[i] == 0:
#            free(factorListLens)
#            return 0 # nothing to loop over! - (exit before we allocate more)
#
#    cdef double complex coeff   # THESE are only real changes from "as_poly"
#    cdef double complex result  # version of this function (where they are PolyCRep type)
#
#    cdef SVStateCRep *prop1 = new SVStateCRep(dim)
#    cdef SVStateCRep *prop2 = new SVStateCRep(dim)
#    cdef SVStateCRep *tprop
#    cdef SVEffectCRep* EVec
#
#    cdef INT* b = <INT*>malloc(nFactorLists * sizeof(INT))
#    for i in range(nFactorLists): b[i] = 0
#
#    assert(nFactorLists > 0), "Number of factor lists must be > 0!"
#
#    #for factors in _itertools.product(*factor_lists):
#    while(True):
#        final_factor_indx = b[last_index]
#        Ei = deref(Einds)[final_factor_indx] #final "factor" index == E-vector index
#        wt = deref(remainingWeight)[Ei]
#        if remainingWeightTol == 0.0 or wt > remainingWeightTol: #if we need this "path"
#            # In this loop, b holds "current" indices into factor_lists
#            factor = deref(factor_lists[0])[b[0]] # the last factor (an Evec)
#            coeff = factor._coeff
#            cwt = factor._magnitude
#
#            for i in range(1,nFactorLists):
#                coeff *= deref(factor_lists[i])[b[i]]._coeff
#                cwt *= deref(factor_lists[i])[b[i]]._magnitude
#
#            #pLeft / "pre" sim
#            factor = deref(factor_lists[0])[b[0]] # 0th-factor = rhoVec
#            prop1.copy_from(factor._pre_state)
#            for j in range(<INT>factor._pre_ops.size()):
#                factor._pre_ops[j].acton(prop1,prop2)
#                tprop = prop1; prop1 = prop2; prop2 = tprop
#            for i in range(1,last_index):
#                factor = deref(factor_lists[i])[b[i]]
#                for j in range(<INT>factor._pre_ops.size()):
#                    factor._pre_ops[j].acton(prop1,prop2)
#                    tprop = prop1; prop1 = prop2; prop2 = tprop # final state in prop1
#            factor = deref(factor_lists[last_index])[b[last_index]] # the last factor (an Evec)
#
#        	# can't propagate effects, so effect's post_ops are constructed to act on *state*
#            EVec = factor._post_effect
#            for j in range(<INT>factor._post_ops.size()):
#                rhoVec = factor._post_ops[j].acton(prop1,prop2)
#                tprop = prop1; prop1 = prop2; prop2 = tprop # final state in prop1
#            pLeft = EVec.amplitude(prop1)
#
#            #pRight / "post" sim
#            factor = deref(factor_lists[0])[b[0]] # 0th-factor = rhoVec
#            prop1.copy_from(factor._post_state)
#            for j in range(<INT>factor._post_ops.size()):
#                factor._post_ops[j].acton(prop1,prop2)
#                tprop = prop1; prop1 = prop2; prop2 = tprop # final state in prop1
#            for i in range(1,last_index):
#                factor = deref(factor_lists[i])[b[i]]
#                for j in range(<INT>factor._post_ops.size()):
#                    factor._post_ops[j].acton(prop1,prop2)
#                    tprop = prop1; prop1 = prop2; prop2 = tprop # final state in prop1
#            factor = deref(factor_lists[last_index])[b[last_index]] # the last factor (an Evec)
#
#            EVec = factor._pre_effect
#            for j in range(<INT>factor._pre_ops.size()):
#                factor._pre_ops[j].acton(prop1,prop2)
#                tprop = prop1; prop1 = prop2; prop2 = tprop # final state in prop1
#            pRight = EVec.amplitude(prop1).conjugate()
#
#            #Add result to appropriate poly
#            result = coeff * pLeft * pRight
#            deref(prs)[Ei] = deref(prs)[Ei] + result #TODO - see why += doesn't work here
#            deref(remainingWeight)[Ei] = wt - cwt # "weight" of this path
#            nPaths += 1 # just for debuggins
#
#        #increment b ~ itertools.product & update vec_index_noop = np.dot(self.multipliers, b)
#        for i in range(nFactorLists-1,-1,-1):
#            if b[i]+1 < factorListLens[i]:
#                b[i] += 1
#                break
#            else:
#                b[i] = 0
#        else:
#            break # can't increment anything - break while(True) loop
#
#    #Clenaup: free allocated memory
#    del prop1
#    del prop2
#    free(factorListLens)
#    free(b)
#    return nPaths
#
#
#cdef INT sv_pr_directly_innerloop_savepartials(vector[vector_SVTermDirectCRep_ptr_ptr] factor_lists,
#                                                vector[INT]* Einds, vector[DCOMPLEX]* prs, INT dim,
#                                                vector[double]* remainingWeight, double remainingWeightTol):
#    #print("DB partition = ","listlens = ",[len(fl) for fl in factor_lists])
#
#    cdef INT i,j,Ei
#    cdef double complex scale, val, newval, pLeft, pRight, p
#
#    cdef INT incd
#    cdef SVTermDirectCRep* factor
#
#    cdef INT nFactorLists = factor_lists.size() # may need to recompute this after fast-mode
#    cdef INT* factorListLens = <INT*>malloc(nFactorLists * sizeof(INT))
#    cdef INT last_index = nFactorLists-1
#
#    for i in range(nFactorLists):
#        factorListLens[i] = factor_lists[i].size()
#        if factorListLens[i] == 0:
#            free(factorListLens)
#            return 0 # nothing to loop over! (exit before we allocate anything else)
#
#    cdef double complex coeff
#    cdef double complex result
#
#    #fast mode
#    cdef vector[SVStateCRep*] leftSaved = vector[SVStateCRep_ptr](nFactorLists-1)  # saved[i] is state after i-th
#    cdef vector[SVStateCRep*] rightSaved = vector[SVStateCRep_ptr](nFactorLists-1) # factor has been applied
#    cdef vector[DCOMPLEX] coeffSaved = vector[DCOMPLEX](nFactorLists-1)
#    cdef SVStateCRep *shelved = new SVStateCRep(dim)
#    cdef SVStateCRep *prop2 = new SVStateCRep(dim) # prop2 is always a temporary allocated state not owned by anything else
#    cdef SVStateCRep *prop1
#    cdef SVStateCRep *tprop
#    cdef SVEffectCRep* EVec
#
#    cdef INT* b = <INT*>malloc(nFactorLists * sizeof(INT))
#    for i in range(nFactorLists): b[i] = 0
#    assert(nFactorLists > 0), "Number of factor lists must be > 0!"
#
#    incd = 0
#
#    #Fill saved arrays with allocated states
#    for i in range(nFactorLists-1):
#        leftSaved[i] = new SVStateCRep(dim)
#        rightSaved[i] = new SVStateCRep(dim)
#
#    #for factors in _itertools.product(*factor_lists):
#    #for incd,fi in incd_product(*[range(len(l)) for l in factor_lists]):
#    while(True):
#        # In this loop, b holds "current" indices into factor_lists
#        #print "DB: iter-product BEGIN"
#
#        if incd == 0: # need to re-evaluate rho vector
#            #print "DB: re-eval at incd=0"
#            factor = deref(factor_lists[0])[b[0]]
#
#            #print "DB: re-eval left"
#            prop1 = leftSaved[0] # the final destination (prop2 is already alloc'd)
#            prop1.copy_from(factor._pre_state)
#            for j in range(<INT>factor._pre_ops.size()):
#                #print "DB: re-eval left item"
#                factor._pre_ops[j].acton(prop1,prop2)
#                tprop = prop1; prop1 = prop2; prop2 = tprop # swap prop1 <-> prop2
#            rhoVecL = prop1
#            leftSaved[0] = prop1 # final state -> saved
#            # (prop2 == the other allocated state)
#
#            #print "DB: re-eval right"
#            prop1 = rightSaved[0] # the final destination (prop2 is already alloc'd)
#            prop1.copy_from(factor._post_state)
#            for j in range(<INT>factor._post_ops.size()):
#                #print "DB: re-eval right item"
#                factor._post_ops[j].acton(prop1,prop2)
#                tprop = prop1; prop1 = prop2; prop2 = tprop # swap prop1 <-> prop2
#            rhoVecR = prop1
#            rightSaved[0] = prop1 # final state -> saved
#            # (prop2 == the other allocated state)
#
#            #print "DB: re-eval coeff"
#            coeff = factor._coeff
#            coeffSaved[0] = coeff
#            incd += 1
#        else:
#            #print "DB: init from incd"
#            rhoVecL = leftSaved[incd-1]
#            rhoVecR = rightSaved[incd-1]
#            coeff = coeffSaved[incd-1]
#
#        # propagate left and right states, saving as we go
#        for i in range(incd,last_index):
#            #print "DB: propagate left begin"
#            factor = deref(factor_lists[i])[b[i]]
#            prop1 = leftSaved[i] # destination
#            prop1.copy_from(rhoVecL) #starting state
#            for j in range(<INT>factor._pre_ops.size()):
#                #print "DB: propagate left item"
#                factor._pre_ops[j].acton(prop1,prop2)
#                tprop = prop1; prop1 = prop2; prop2 = tprop
#            rhoVecL = prop1
#            leftSaved[i] = prop1
#            # (prop2 == the other allocated state)
#
#            #print "DB: propagate right begin"
#            prop1 = rightSaved[i] # destination
#            prop1.copy_from(rhoVecR) #starting state
#            for j in range(<INT>factor._post_ops.size()):
#                #print "DB: propagate right item"
#                factor._post_ops[j].acton(prop1,prop2)
#                tprop = prop1; prop1 = prop2; prop2 = tprop
#            rhoVecR = prop1
#            rightSaved[i] = prop1
#            # (prop2 == the other allocated state)
#
#            #print "DB: propagate coeff mult"
#            coeff *= factor._coeff
#            coeffSaved[i] = coeff
#
#        # for the last index, no need to save, and need to construct
#        # and apply effect vector
#        prop1 = shelved # so now prop1 (and prop2) are alloc'd states
#
#        #print "DB: left ampl"
#        factor = deref(factor_lists[last_index])[b[last_index]] # the last factor (an Evec)
#        EVec = factor._post_effect
#        prop1.copy_from(rhoVecL) # initial state (prop2 already alloc'd)
#        for j in range(<INT>factor._post_ops.size()):
#            factor._post_ops[j].acton(prop1,prop2)
#            tprop = prop1; prop1 = prop2; prop2 = tprop
#        pLeft = EVec.amplitude(prop1) # output in prop1, so this is final amplitude
#
#        #print "DB: right ampl"
#        EVec = factor._pre_effect
#        prop1.copy_from(rhoVecR)
#        for j in range(<INT>factor._pre_ops.size()):
#            factor._pre_ops[j].acton(prop1,prop2)
#            tprop = prop1; prop1 = prop2; prop2 = tprop
#        pRight = EVec.amplitude(prop1).conjugate()
#
#        shelved = prop1 # return prop1 to the "shelf" since we'll use prop1 for other things next
#
#        #print "DB: final block"
#        #print "DB running coeff = ",dict(coeff._coeffs)
#        #print "DB factor coeff = ",dict(factor._coeff._coeffs)
#        result = coeff * factor._coeff
#        #print "DB result = ",dict(result._coeffs)
#        result *= pLeft * pRight
#        final_factor_indx = b[last_index]
#        Ei = deref(Einds)[final_factor_indx] #final "factor" index == E-vector index
#        deref(prs)[Ei] += result
#        #print "DB prs[",INT(Ei),"] = ",dict(deref(prs)[Ei]._coeffs)
#
#        #assert(debug < 100) #DEBUG
#        #print "DB: end product loop"
#
#        #increment b ~ itertools.product & update vec_index_noop = np.dot(self.multipliers, b)
#        for i in range(nFactorLists-1,-1,-1):
#            if b[i]+1 < factorListLens[i]:
#                b[i] += 1; incd = i
#                break
#            else:
#                b[i] = 0
#        else:
#            break # can't increment anything - break while(True) loop
#
#    #Cleanup: free allocated memory
#    for i in range(nFactorLists-1):
#        del leftSaved[i]
#        del rightSaved[i]
#    del prop2
#    del shelved
#    free(factorListLens)
#    free(b)
#    return 0 #TODO: fix nPaths


# Stabilizer-evolution version of poly term calcs -----------------------

cdef vector[vector[SBTermCRep_ptr]] sb_extract_cterms(python_termrep_lists, INT max_order):
    cdef vector[vector[SBTermCRep_ptr]] ret = vector[vector[SBTermCRep_ptr]](max_order+1)
    cdef vector[SBTermCRep*] vec_of_terms
    for order,termreps in enumerate(python_termrep_lists): # maxorder+1 lists
        vec_of_terms = vector[SBTermCRep_ptr](len(termreps))
        for i,termrep in enumerate(termreps):
            vec_of_terms[i] = (<SBTermRep?>termrep).c_term
        ret[order] = vec_of_terms
    return ret


def SB_prs_as_polys(calc, rholabel, elabels, circuit, comm=None, memLimit=None, fastmode=True):

    # Create gatelable -> int mapping to be used throughout
    distinct_gateLabels = sorted(set(circuit))
    glmap = { gl: i for i,gl in enumerate(distinct_gateLabels) }

    # Convert circuit to a vector of ints
    cdef INT i
    cdef vector[INT] cgatestring
    for gl in circuit:
        cgatestring.push_back(<INT>glmap[gl])

    cdef INT mpv = calc.Np # max_poly_vars
    #cdef INT mpo = calc.max_order*2 #max_poly_order
    cdef INT vpi = calc.poly_vindices_per_int
    cdef INT order;
    cdef INT numEs = len(elabels)

    # Construct dict of gate term reps, then *convert* to c-reps, as this
    #  keeps alive the non-c-reps which keep the c-reps from being deallocated...
    op_term_reps = { glmap[glbl]: [ [t.torep(mpv) for t in calc.sos.get_operation(glbl).get_taylor_order_terms(order)]
                                      for order in range(calc.max_order+1) ]
                       for glbl in distinct_gateLabels }

    #Similar with rho_terms and E_terms
    rho_term_reps = [ [t.torep(mpv) for t in calc.sos.get_prep(rholabel).get_taylor_order_terms(order)]
                      for order in range(calc.max_order+1) ]

    E_term_reps = []
    E_indices = []
    for order in range(calc.max_order+1):
        cur_term_reps = [] # the term reps for *all* the effect vectors
        cur_indices = [] # the Evec-index corresponding to each term rep
        for i,elbl in enumerate(elabels):
            term_reps = [t.torep(mpv) for t in calc.sos.get_effect(elbl).get_taylor_order_terms(order) ]
            cur_term_reps.extend( term_reps )
            cur_indices.extend( [i]*len(term_reps) )
        E_term_reps.append( cur_term_reps )
        E_indices.append( cur_indices )


    #convert to c-reps
    cdef INT gi
    cdef vector[vector[SBTermCRep_ptr]] rho_term_creps = sb_extract_cterms(rho_term_reps,calc.max_order)
    cdef vector[vector[SBTermCRep_ptr]] E_term_creps = sb_extract_cterms(E_term_reps,calc.max_order)
    cdef unordered_map[INT, vector[vector[SBTermCRep_ptr]]] gate_term_creps
    for gi,termrep_lists in op_term_reps.items():
        gate_term_creps[gi] = sb_extract_cterms(termrep_lists,calc.max_order)

    E_cindices = vector[vector[INT]](<INT>len(E_indices))
    for ii,inds in enumerate(E_indices):
        E_cindices[ii] = vector[INT](<INT>len(inds))
        for jj,indx in enumerate(inds):
            E_cindices[ii][jj] = <INT>indx

    # Assume when we calculate terms, that "dimension" of Model is
    # a full vectorized-density-matrix dimension, so nqubits is:
    cdef INT nqubits = <INT>(np.log2(calc.dim)//2)

    #Call C-only function (which operates with C-representations only)
    cdef vector[PolyCRep*] polys = sb_prs_as_polys(
        cgatestring, rho_term_creps, gate_term_creps, E_term_creps,
        E_cindices, numEs, calc.max_order, mpv, vpi, nqubits, <bool>fastmode)

    return [ PolyRep_from_allocd_PolyCRep(polys[i]) for i in range(<INT>polys.size()) ]


cdef vector[PolyCRep*] sb_prs_as_polys(
    vector[INT]& circuit, vector[vector[SBTermCRep_ptr]] rho_term_reps,
    unordered_map[INT, vector[vector[SBTermCRep_ptr]]] op_term_reps,
    vector[vector[SBTermCRep_ptr]] E_term_reps, vector[vector[INT]] E_term_indices,
    INT numEs, INT max_order, INT max_poly_vars, INT vindices_per_int, INT nqubits, bool fastmode):

    #NOTE: circuit and gate_terms use *integers* as operation labels, not Label objects, to speed
    # lookups and avoid weird string conversion stuff with Cython

    cdef INT N = len(circuit)
    cdef INT* p = <INT*>malloc((N+2) * sizeof(INT))
    cdef INT i,j,k,order,nTerms
    cdef INT gn

    cdef sb_innerloopfn_ptr innerloop_fn;
    if fastmode:
        innerloop_fn = sb_pr_as_poly_innerloop_savepartials
    else:
        innerloop_fn = sb_pr_as_poly_innerloop

    #extract raw data from gate_terms dictionary-of-lists for faster lookup
    #gate_term_prefactors = np.empty( (nOperations,max_order+1,dim,dim)
    #cdef unordered_map[INT, vector[vector[unordered_map[INT, complex]]]] gate_term_coeffs
    #cdef vector[vector[unordered_map[INT, complex]]] rho_term_coeffs
    #cdef vector[vector[unordered_map[INT, complex]]] E_term_coeffs
    #cdef vector[vector[INT]] E_indices

    cdef vector[INT]* Einds
    cdef vector[vector_SBTermCRep_ptr_ptr] factor_lists

    assert(max_order <= 2) # only support this partitioning below (so far)

    cdef vector[PolyCRep_ptr] prps = vector[PolyCRep_ptr](numEs)
    for i in range(numEs):
        prps[i] = new PolyCRep(unordered_map[PolyVarsIndex,complex](), max_poly_vars, vindices_per_int)
        # create empty polys - maybe overload constructor for this?
        # these PolyCReps are alloc'd here and returned - it is the job of the caller to
        #  free them (or assign them to new PolyRep wrapper objs)

    for order in range(max_order+1):
        #print "DB CYTHON: pr_as_poly order=",INT(order)

        #for p in partition_into(order, N):
        for i in range(N+2): p[i] = 0 # clear p
        factor_lists = vector[vector_SBTermCRep_ptr_ptr](N+2)

        if order == 0:
            #inner loop(p)
            #factor_lists = [ gate_terms[glbl][pi] for glbl,pi in zip(circuit,p) ]
            factor_lists[0] = &rho_term_reps[p[0]]
            for k in range(N):
                gn = circuit[k]
                factor_lists[k+1] = &op_term_reps[circuit[k]][p[k+1]]
                #if factor_lists[k+1].size() == 0: continue # WHAT???
            factor_lists[N+1] = &E_term_reps[p[N+1]]
            Einds = &E_term_indices[p[N+1]]

            #print "DB CYTHON: Order0"
            innerloop_fn(factor_lists,Einds,&prps,nqubits) #, prps_chk)


        elif order == 1:
            for i in range(N+2):
                p[i] = 1
                #inner loop(p)
                factor_lists[0] = &rho_term_reps[p[0]]
                for k in range(N):
                    gn = circuit[k]
                    factor_lists[k+1] = &op_term_reps[gn][p[k+1]]
                    #if len(factor_lists[k+1]) == 0: continue #WHAT???
                factor_lists[N+1] = &E_term_reps[p[N+1]]
                Einds = &E_term_indices[p[N+1]]

                #print "DB CYTHON: Order1 "
                innerloop_fn(factor_lists,Einds,&prps,nqubits) #, prps_chk)
                p[i] = 0

        elif order == 2:
            for i in range(N+2):
                p[i] = 2
                #inner loop(p)
                factor_lists[0] = &rho_term_reps[p[0]]
                for k in range(N):
                    gn = circuit[k]
                    factor_lists[k+1] = &op_term_reps[circuit[k]][p[k+1]]
                    #if len(factor_lists[k+1]) == 0: continue # WHAT???
                factor_lists[N+1] = &E_term_reps[p[N+1]]
                Einds = &E_term_indices[p[N+1]]

                innerloop_fn(factor_lists,Einds,&prps,nqubits) #, prps_chk)
                p[i] = 0

            for i in range(N+2):
                p[i] = 1
                for j in range(i+1,N+2):
                    p[j] = 1
                    #inner loop(p)
                    factor_lists[0] = &rho_term_reps[p[0]]
                    for k in range(N):
                        gn = circuit[k]
                        factor_lists[k+1] = &op_term_reps[circuit[k]][p[k+1]]
                        #if len(factor_lists[k+1]) == 0: continue #WHAT???
                    factor_lists[N+1] = &E_term_reps[p[N+1]]
                    Einds = &E_term_indices[p[N+1]]

                    innerloop_fn(factor_lists,Einds,&prps,nqubits) #, prps_chk)
                    p[j] = 0
                p[i] = 0
        else:
            assert(False) # order > 2 not implemented yet...

    free(p)
    return prps



cdef void sb_pr_as_poly_innerloop(vector[vector_SBTermCRep_ptr_ptr] factor_lists, vector[INT]* Einds,
                                  vector[PolyCRep*]* prps, INT n): #, prps_chk):
    #print("DB partition = ","listlens = ",[len(fl) for fl in factor_lists])

    cdef INT i,j,Ei
    cdef double complex scale, val, newval, pLeft, pRight, p

    cdef INT incd
    cdef SBTermCRep* factor

    cdef INT nFactorLists = factor_lists.size() # may need to recompute this after fast-mode
    cdef INT* factorListLens = <INT*>malloc(nFactorLists * sizeof(INT))
    cdef INT last_index = nFactorLists-1

    for i in range(nFactorLists):
        factorListLens[i] = factor_lists[i].size()
        if factorListLens[i] == 0:
            free(factorListLens)
            return # nothing to loop over! - (exit before we allocate more)

    cdef PolyCRep coeff
    cdef PolyCRep result

    cdef INT namps = 1 # HARDCODED namps for SB states - in future this may be just the *initial* number
    cdef SBStateCRep *prop1 = new SBStateCRep(namps, n)
    cdef SBStateCRep *prop2 = new SBStateCRep(namps, n)
    cdef SBStateCRep *tprop
    cdef SBEffectCRep* EVec

    cdef INT* b = <INT*>malloc(nFactorLists * sizeof(INT))
    for i in range(nFactorLists): b[i] = 0

    assert(nFactorLists > 0), "Number of factor lists must be > 0!"

    #for factors in _itertools.product(*factor_lists):
    while(True):
        # In this loop, b holds "current" indices into factor_lists
        factor = deref(factor_lists[0])[b[0]] # the last factor (an Evec)
        coeff = deref(factor._coeff) # an unordered_map (copies to new "coeff" variable)

        for i in range(1,nFactorLists):
            coeff = coeff.mult( deref(deref(factor_lists[i])[b[i]]._coeff) )

        #pLeft / "pre" sim
        factor = deref(factor_lists[0])[b[0]] # 0th-factor = rhoVec
        prop1.copy_from(factor._pre_state)
        for j in range(<INT>factor._pre_ops.size()):
            factor._pre_ops[j].acton(prop1,prop2)
            tprop = prop1; prop1 = prop2; prop2 = tprop
        for i in range(1,last_index):
            factor = deref(factor_lists[i])[b[i]]
            for j in range(<INT>factor._pre_ops.size()):
                factor._pre_ops[j].acton(prop1,prop2)
                tprop = prop1; prop1 = prop2; prop2 = tprop # final state in prop1
        factor = deref(factor_lists[last_index])[b[last_index]] # the last factor (an Evec)

        # can't propagate effects, so effect's post_ops are constructed to act on *state*
        EVec = factor._post_effect
        for j in range(<INT>factor._post_ops.size()):
            rhoVec = factor._post_ops[j].acton(prop1,prop2)
            tprop = prop1; prop1 = prop2; prop2 = tprop # final state in prop1
        pLeft = EVec.amplitude(prop1)

        #pRight / "post" sim
        factor = deref(factor_lists[0])[b[0]] # 0th-factor = rhoVec
        prop1.copy_from(factor._post_state)
        for j in range(<INT>factor._post_ops.size()):
            factor._post_ops[j].acton(prop1,prop2)
            tprop = prop1; prop1 = prop2; prop2 = tprop # final state in prop1
        for i in range(1,last_index):
            factor = deref(factor_lists[i])[b[i]]
            for j in range(<INT>factor._post_ops.size()):
                factor._post_ops[j].acton(prop1,prop2)
                tprop = prop1; prop1 = prop2; prop2 = tprop # final state in prop1
        factor = deref(factor_lists[last_index])[b[last_index]] # the last factor (an Evec)

        EVec = factor._pre_effect
        for j in range(<INT>factor._pre_ops.size()):
            factor._pre_ops[j].acton(prop1,prop2)
            tprop = prop1; prop1 = prop2; prop2 = tprop # final state in prop1
        pRight = EVec.amplitude(prop1).conjugate()


        #Add result to appropriate poly
        result = coeff  # use a reference?
        result.scale(pLeft * pRight)
        final_factor_indx = b[last_index]
        Ei = deref(Einds)[final_factor_indx] #final "factor" index == E-vector index
        deref(prps)[Ei].add_inplace(result)

        #increment b ~ itertools.product & update vec_index_noop = np.dot(self.multipliers, b)
        for i in range(nFactorLists-1,-1,-1):
            if b[i]+1 < factorListLens[i]:
                b[i] += 1
                break
            else:
                b[i] = 0
        else:
            break # can't increment anything - break while(True) loop

    #Clenaup: free allocated memory
    del prop1
    del prop2
    free(factorListLens)
    free(b)
    return


cdef void sb_pr_as_poly_innerloop_savepartials(vector[vector_SBTermCRep_ptr_ptr] factor_lists,
                                               vector[INT]* Einds, vector[PolyCRep*]* prps, INT n): #, prps_chk):
    #print("DB partition = ","listlens = ",[len(fl) for fl in factor_lists])

    cdef INT i,j,Ei
    cdef double complex scale, val, newval, pLeft, pRight, p

    cdef INT incd
    cdef SBTermCRep* factor

    cdef INT nFactorLists = factor_lists.size() # may need to recompute this after fast-mode
    cdef INT* factorListLens = <INT*>malloc(nFactorLists * sizeof(INT))
    cdef INT last_index = nFactorLists-1

    for i in range(nFactorLists):
        factorListLens[i] = factor_lists[i].size()
        if factorListLens[i] == 0:
            free(factorListLens)
            return # nothing to loop over! (exit before we allocate anything else)

    cdef PolyCRep coeff
    cdef PolyCRep result

    cdef INT namps = 1 # HARDCODED namps for SB states - in future this may be just the *initial* number
    cdef vector[SBStateCRep*] leftSaved = vector[SBStateCRep_ptr](nFactorLists-1)  # saved[i] is state after i-th
    cdef vector[SBStateCRep*] rightSaved = vector[SBStateCRep_ptr](nFactorLists-1) # factor has been applied
    cdef vector[PolyCRep] coeffSaved = vector[PolyCRep](nFactorLists-1)
    cdef SBStateCRep *shelved = new SBStateCRep(namps, n)
    cdef SBStateCRep *prop2 = new SBStateCRep(namps, n) # prop2 is always a temporary allocated state not owned by anything else
    cdef SBStateCRep *prop1
    cdef SBStateCRep *tprop
    cdef SBEffectCRep* EVec

    cdef INT* b = <INT*>malloc(nFactorLists * sizeof(INT))
    for i in range(nFactorLists): b[i] = 0
    assert(nFactorLists > 0), "Number of factor lists must be > 0!"

    incd = 0

    #Fill saved arrays with allocated states
    for i in range(nFactorLists-1):
        leftSaved[i] = new SBStateCRep(namps, n)
        rightSaved[i] = new SBStateCRep(namps, n)

    #for factors in _itertools.product(*factor_lists):
    #for incd,fi in incd_product(*[range(len(l)) for l in factor_lists]):
    while(True):
        # In this loop, b holds "current" indices into factor_lists
        #print "DB: iter-product BEGIN"

        if incd == 0: # need to re-evaluate rho vector
            #print "DB: re-eval at incd=0"
            factor = deref(factor_lists[0])[b[0]]

            #print "DB: re-eval left"
            prop1 = leftSaved[0] # the final destination (prop2 is already alloc'd)
            prop1.copy_from(factor._pre_state)
            for j in range(<INT>factor._pre_ops.size()):
                #print "DB: re-eval left item"
                factor._pre_ops[j].acton(prop1,prop2)
                tprop = prop1; prop1 = prop2; prop2 = tprop # swap prop1 <-> prop2
            rhoVecL = prop1
            leftSaved[0] = prop1 # final state -> saved
            # (prop2 == the other allocated state)

            #print "DB: re-eval right"
            prop1 = rightSaved[0] # the final destination (prop2 is already alloc'd)
            prop1.copy_from(factor._post_state)
            for j in range(<INT>factor._post_ops.size()):
                #print "DB: re-eval right item"
                factor._post_ops[j].acton(prop1,prop2)
                tprop = prop1; prop1 = prop2; prop2 = tprop # swap prop1 <-> prop2
            rhoVecR = prop1
            rightSaved[0] = prop1 # final state -> saved
            # (prop2 == the other allocated state)

            #print "DB: re-eval coeff"
            coeff = deref(factor._coeff)
            coeffSaved[0] = coeff
            incd += 1
        else:
            #print "DB: init from incd"
            rhoVecL = leftSaved[incd-1]
            rhoVecR = rightSaved[incd-1]
            coeff = coeffSaved[incd-1]

        # propagate left and right states, saving as we go
        for i in range(incd,last_index):
            #print "DB: propagate left begin"
            factor = deref(factor_lists[i])[b[i]]
            prop1 = leftSaved[i] # destination
            prop1.copy_from(rhoVecL) #starting state
            for j in range(<INT>factor._pre_ops.size()):
                #print "DB: propagate left item"
                factor._pre_ops[j].acton(prop1,prop2)
                tprop = prop1; prop1 = prop2; prop2 = tprop
            rhoVecL = prop1
            leftSaved[i] = prop1
            # (prop2 == the other allocated state)

            #print "DB: propagate right begin"
            prop1 = rightSaved[i] # destination
            prop1.copy_from(rhoVecR) #starting state
            for j in range(<INT>factor._post_ops.size()):
                #print "DB: propagate right item"
                factor._post_ops[j].acton(prop1,prop2)
                tprop = prop1; prop1 = prop2; prop2 = tprop
            rhoVecR = prop1
            rightSaved[i] = prop1
            # (prop2 == the other allocated state)

            #print "DB: propagate coeff mult"
            coeff = coeff.mult(deref(factor._coeff)) # copy a PolyCRep
            coeffSaved[i] = coeff

        # for the last index, no need to save, and need to construct
        # and apply effect vector
        prop1 = shelved # so now prop1 (and prop2) are alloc'd states

        #print "DB: left ampl"
        factor = deref(factor_lists[last_index])[b[last_index]] # the last factor (an Evec)
        EVec = factor._post_effect
        prop1.copy_from(rhoVecL) # initial state (prop2 already alloc'd)
        for j in range(<INT>factor._post_ops.size()):
            factor._post_ops[j].acton(prop1,prop2)
            tprop = prop1; prop1 = prop2; prop2 = tprop
        pLeft = EVec.amplitude(prop1) # output in prop1, so this is final amplitude

        #print "DB: right ampl"
        EVec = factor._pre_effect
        prop1.copy_from(rhoVecR)
        pRight = EVec.amplitude(prop1)
        #DEBUG print "  - begin: ",complex(pRight)
        for j in range(<INT>factor._pre_ops.size()):
            #DEBUG print " - state = ", [ prop1._smatrix[ii] for ii in range(2*2)]
            #DEBUG print "         = ", [ prop1._pvectors[ii] for ii in range(2)]
            #DEBUG print "         = ", [ prop1._amps[ii] for ii in range(1)]
            factor._pre_ops[j].acton(prop1,prop2)
            #DEBUG print " - action with ", [ (<SBOpCRep_Clifford*>factor._pre_ops[j])._smatrix_inv[ii] for ii in range(2*2)]
            #DEBUG print " - action with ", [ (<SBOpCRep_Clifford*>factor._pre_ops[j])._svector_inv[ii] for ii in range(2)]
            #DEBUG print " - action with ", [ (<SBOpCRep_Clifford*>factor._pre_ops[j])._unitary_adj[ii] for ii in range(2*2)]
            tprop = prop1; prop1 = prop2; prop2 = tprop
            pRight = EVec.amplitude(prop1)
            #DEBUG print "  - prop ",INT(j)," = ",complex(pRight)
            #DEBUG print " - post state = ", [ prop1._smatrix[ii] for ii in range(2*2)]
            #DEBUG print "              = ", [ prop1._pvectors[ii] for ii in range(2)]
            #DEBUG print "              = ", [ prop1._amps[ii] for ii in range(1)]

        pRight = EVec.amplitude(prop1).conjugate()

        shelved = prop1 # return prop1 to the "shelf" since we'll use prop1 for other things next

        #print "DB: final block: pLeft=",complex(pLeft)," pRight=",complex(pRight)
        #print "DB running coeff = ",dict(coeff._coeffs)
        #print "DB factor coeff = ",dict(factor._coeff._coeffs)
        result = coeff.mult(deref(factor._coeff))
        #print "DB result = ",dict(result._coeffs)
        result.scale(pLeft * pRight)
        final_factor_indx = b[last_index]
        Ei = deref(Einds)[final_factor_indx] #final "factor" index == E-vector index
        deref(prps)[Ei].add_inplace(result)
        #print "DB prps[",INT(Ei),"] = ",dict(deref(prps)[Ei]._coeffs)

        #assert(debug < 100) #DEBUG
        #print "DB: end product loop"

        #increment b ~ itertools.product & update vec_index_noop = np.dot(self.multipliers, b)
        for i in range(nFactorLists-1,-1,-1):
            if b[i]+1 < factorListLens[i]:
                b[i] += 1; incd = i
                break
            else:
                b[i] = 0
        else:
            break # can't increment anything - break while(True) loop

    #Cleanup: free allocated memory
    for i in range(nFactorLists-1):
        del leftSaved[i]
        del rightSaved[i]
    del prop2
    del shelved
    free(factorListLens)
    free(b)
    return


## You can also typedef pointers too
#
#ctypedef INT * int_ptr
#
#
#ctypedef int (* no_arg_c_func)(BaseThing)
#cdef no_arg_c_func funcs[1000]
#
#ctypedef void (*cfptr)(int)
#
## then we use the function pointer:
#cdef cfptr myfunctionptr = &myfunc

def dot(np.ndarray[double, ndim=1] f, np.ndarray[double, ndim=1] g):
    cdef INT N = f.shape[0]
    cdef float ret = 0.0
    cdef INT i
    for i in range(N):
        ret += f[i]*g[i]
    return ret<|MERGE_RESOLUTION|>--- conflicted
+++ resolved
@@ -290,24 +290,14 @@
         vector[INT] _parts
 
     cdef cppclass PolyCRep:
-<<<<<<< HEAD
         PolyCRep() except +        
         PolyCRep(unordered_map[PolyVarsIndex, complex], INT, INT) except +
-=======
-        PolyCRep() except +
-        PolyCRep(unordered_map[PolyVarsIndex, complex], INT, INT, INT) except +
->>>>>>> 67ba65a4
         PolyCRep mult(PolyCRep&)
         void add_inplace(PolyCRep&)
         void scale(double complex scale)
         vector[INT] int_to_vinds(PolyVarsIndex indx_tup)
         unordered_map[PolyVarsIndex, complex] _coeffs
         INT _max_num_vars
-<<<<<<< HEAD
-
-=======
->>>>>>> 67ba65a4
-
 
     cdef cppclass SVTermCRep:
         SVTermCRep(PolyCRep*, double, double, SVStateCRep*, SVStateCRep*, vector[SVOpCRep*], vector[SVOpCRep*]) except +
@@ -487,7 +477,6 @@
         self.zvals = zvals
         self.c_effect = new DMEffectCRep_Computational(nfactors, zvals_int, abs_elval, dim)
 
-<<<<<<< HEAD
     def __reduce__(self):
         return (DMEffectRep_Computational, (self.zvals, self.c_effect._dim))
 
@@ -496,13 +485,6 @@
     cdef public DMOpRep errgen_rep
     cdef public DMEffectRep effect_rep
     
-=======
-
-cdef class DMEffectRep_Errgen(DMEffectRep):  #TODO!! Need to make SV version
-    cdef DMOpRep errgen
-    cdef DMEffectRep effect
-
->>>>>>> 67ba65a4
     def __cinit__(self, DMOpRep errgen_oprep not None, DMEffectRep effect_rep not None, errgen_id):
         cdef INT dim = effect_rep.c_effect._dim
         self.errgen_rep = errgen_oprep
@@ -846,7 +828,6 @@
                                                     <INT*>factor_dims.data,
                                                     nfactors, max_factor_dim, dim)
 
-<<<<<<< HEAD
     def __reduce__(self):
         return (SVEffectRep_TensorProd, (self.data_ref1, self.data_ref2,
                                          (<SVEffectCRep_TensorProd*>self.c_effect)._nfactors,
@@ -854,9 +835,6 @@
                                          self.c_effect._dim))
 
         
-=======
-
->>>>>>> 67ba65a4
 cdef class SVEffectRep_Computational(SVEffectRep):
     cdef public np.ndarray zvals;
     
@@ -1238,7 +1216,6 @@
                   np.ndarray[np.int64_t, ndim=2, mode='c'] smatrix_inv,
                   np.ndarray[np.int64_t, ndim=1, mode='c'] svector_inv,
                   np.ndarray[np.complex128_t, ndim=2, mode='c'] unitary):
-<<<<<<< HEAD
         
         self.smatrix = smatrix
         self.svector = svector
@@ -1246,15 +1223,6 @@
         self.smatrix_inv = smatrix_inv
         self.svector_inv = svector_inv
         self.unitary_dagger = np.ascontiguousarray(np.conjugate(np.transpose(unitary)))
-=======
-
-        self.data_ref1 = smatrix
-        self.data_ref2 = svector
-        self.data_ref3 = unitary
-        self.data_ref4 = smatrix_inv
-        self.data_ref5 = svector_inv
-        self.data_ref6 = np.ascontiguousarray(np.conjugate(np.transpose(unitary)))
->>>>>>> 67ba65a4
            # the "ascontiguousarray" is crucial, since we just use the .data below
         cdef INT n = smatrix.shape[0] // 2
         self.c_gate = new SBOpCRep_Clifford(<INT*>smatrix.data, <INT*>svector.data, <double complex*>unitary.data,
@@ -1278,23 +1246,11 @@
             for ii,i in enumerate(i_tup):
                 indx._parts[ii] = i
             coeffs[indx] = <double complex>c
-<<<<<<< HEAD
         self.c_poly = new PolyCRep(coeffs, max_num_vars, vindices_per_int)
     
     def __dealloc__(self):
         del self.c_poly
     
-=======
-        self.c_poly = new PolyCRep(coeffs, max_order, max_num_vars, vindices_per_int)
-
-    def __dealloc__(self):
-        del self.c_poly
-
-    @property
-    def max_order(self): # so we can convert back to python Polys
-        return self.c_poly._max_order
-
->>>>>>> 67ba65a4
     @property
     def max_num_vars(self): # so we can convert back to python Polys
         return self.c_poly._max_num_vars
@@ -1620,12 +1576,8 @@
     rho_lookup = { lbl:i for i,lbl in enumerate(evalTree.rholabels) } # rho labels -> ints for faster lookup
     rhoreps = { i: calc._rho_from_label(rholbl)._rep for rholbl,i in rho_lookup.items() }
     operation_lookup = { lbl:i for i,lbl in enumerate(evalTree.opLabels) } # operation labels -> ints for faster lookup
-<<<<<<< HEAD
     operationreps = { i:calc.sos.get_operation(lbl)._rep for lbl,i in operation_lookup.items() }
     ereps = [E._rep for E in calc._Es_from_labels(evalTree.elabels)]  # cache these in future
-=======
-    operationreps = { i:calc.sos.get_operation(lbl).torep() for lbl,i in operation_lookup.items() }
->>>>>>> 67ba65a4
 
     # convert to C-mode:  evaltree, operation_lookup, operationreps
     cdef c_evalTree = convert_mapevaltree(evalTree, operation_lookup, rho_lookup)
@@ -1646,11 +1598,6 @@
                      elabel_indices_per_circuit, final_indices_per_circuit, calc.dim, comm)
     
     free_rhocache(rho_cache)  #delete cache entries
-<<<<<<< HEAD
-=======
-    return pCache
-
->>>>>>> 67ba65a4
 
 
 cdef dm_mapfill_probs(double[:] mxToFill,
@@ -1687,7 +1634,6 @@
         istart = intarray[1]
         icache = intarray[2]
 
-<<<<<<< HEAD
         if istart == -1:
             init_state = c_rhoreps[intarray[3]]
             iFirstOp = 4
@@ -1695,11 +1641,6 @@
             init_state = deref(prho_cache)[istart]
             iFirstOp = 3
         
-=======
-        if istart == -1:  init_state = c_rho
-        else:             init_state = deref(prho_cache)[istart]
-
->>>>>>> 67ba65a4
         #DEBUG
         #print "LOOP i=",i," istart=",istart," icache=",icache," remcnt=",(intarray.size()-3)
         #print [ init_state._dataptr[t] for t in range(4) ]
@@ -1710,11 +1651,7 @@
         prop1.copy_from(init_state) # copy init_state -> prop1
         #print " prop1:";  print [ prop1._dataptr[t] for t in range(4) ]
         #t1 = pytime.time() # DEBUG
-<<<<<<< HEAD
         for l in range(iFirstOp,<INT>intarray.size()): #during loop, both prop1 & prop2 are alloc'd        
-=======
-        for l in range(3,<INT>intarray.size()): #during loop, both prop1 & prop2 are alloc'd
->>>>>>> 67ba65a4
             #print "begin acton %d: %.2fs since last, %.2fs elapsed" % (l-2,pytime.time()-t1,pytime.time()-t0) # DEBUG
             #t1 = pytime.time() #DEBUG
             c_gatereps[intarray[l]].acton(prop1,prop2)
@@ -1743,18 +1680,12 @@
     del shelved
 
 
-<<<<<<< HEAD
 def DM_mapfill_dprobs_block(calc,
                             np.ndarray[double, mode="c", ndim=2] mxToFill,
                             dest_indices,
                             dest_param_indices,
                             evalTree, param_indices, comm):
 
-=======
-
-def DM_compute_dpr_cache(calc, rholabel, elabels, evalTree, wrtSlice, comm, scratch=None):
-    # can remove unused 'scratch' arg once we move hpr_cache to replibs
->>>>>>> 67ba65a4
     cdef double eps = 1e-7 #hardcoded?
 
     if param_indices is None:
@@ -1772,15 +1703,8 @@
     rho_lookup = { lbl:i for i,lbl in enumerate(evalTree.rholabels) } # rho labels -> ints for faster lookup
     rhoreps = { i: calc._rho_from_label(rholbl)._rep for rholbl,i in rho_lookup.items() }
     operation_lookup = { lbl:i for i,lbl in enumerate(evalTree.opLabels) } # operation labels -> ints for faster lookup
-<<<<<<< HEAD
     operationreps = { i:calc.sos.get_operation(lbl)._rep for lbl,i in operation_lookup.items() }
     ereps = [E._rep for E in calc._Es_from_labels(evalTree.elabels)]  # cache these in future
-=======
-    operations = { i:calc.sos.get_operation(lbl) for lbl,i in operation_lookup.items() } # it should be safe to do this *once*
-    operationreps = { i:op.torep() for i,op in operations.items() }
-    #OLD: operationreps = { i:calc.sos.get_operation(lbl).torep() for lbl,i in operation_lookup.items() }
-    #print("compute_dpr_cache has %d operations" % len(operation_lookup))
->>>>>>> 67ba65a4
 
     # convert to C-mode:  evaltree, operation_lookup, operationreps
     cdef c_evalTree = convert_mapevaltree(evalTree, operation_lookup, rho_lookup)
@@ -1800,16 +1724,7 @@
         _mpit.distribute_slice(slice(0, len(param_indices)), comm)
 
     my_param_indices = param_indices[my_slice]
-<<<<<<< HEAD
     st = my_slice.start  # beginning of where my_param_indices results get placed into dpr_cache
-=======
-    st = my_slice.start #beginning of where my_param_indices results
-                        # get placed into dpr_cache
-
-    #Get a map from global parameter indices to the desired
-    # final index within dpr_cache
-    iParamToFinal = { i: st+ii for ii,i in enumerate(my_param_indices) }
->>>>>>> 67ba65a4
 
     #Get a map from global parameter indices to the desired
     # final index within mxToFill (fpoffset = final parameter offset)
@@ -1827,53 +1742,11 @@
         if i in iParamToFinal:
             iFinal = iParamToFinal[i]
             vec = orig_vec.copy(); vec[i] += eps
-<<<<<<< HEAD
             calc.from_vector(vec, close=True)
             dm_mapfill_probs(probs2, c_evalTree, c_gatereps, c_rhos, c_ereps, &rho_cache,
                              elabel_indices_per_circuit, final_indices_per_circuit, calc.dim, comm)
             _fas(mxToFill, [dest_indices, iFinal], (probs2 - probs) / eps)
     calc.from_vector(orig_vec, close=True)
-=======
-            #t_copy += pytime.time()-t1; t1 = pytime.time() # REMOVE
-            calc.from_vector(vec)
-            #t_fromvec += pytime.time()-t1; t1 = pytime.time() # REMOVE
-
-            #rebuild reps (not evaltree or operation_lookup)
-            rhorep = calc.sos.get_prep(rholabel).torep('prep')
-            ereps = [ calc.sos.get_effect(el).torep('effect') for el in elabels]
-            operations = { i:calc.sos.get_operation(lbl) for lbl,i in operation_lookup.items() } # NEEDED! (at least for multiQ GST)
-            operationreps = { k:op.torep() for k,op in operations.items() }
-
-            #REMOVE: note - used torep(time_dict) in profiling, when torep calls could all their timing info
-            #OLD: operationreps = { i:calc.sos.get_operation(lbl).torep() for lbl,i in operation_lookup.items() }
-            #t_reps += pytime.time()-t1; t1 = pytime.time() #REMOVE
-            c_rho = convert_rhorep(rhorep)
-            c_ereps = convert_ereps(ereps)
-            c_gatereps = convert_gatereps(operationreps)
-            #t_conv += pytime.time()-t1; t1 = pytime.time() #REMOVE
-
-            dm_compute_pr_cache(pCache_delta, c_evalTree, c_gatereps, c_rho, c_ereps, &rho_cache, comm)
-            dpr_cache[:,:,iFinal] = (pCache_delta - pCache)/eps
-            #t_pr += pytime.time()-t1 #REMOVE
-
-    calc.from_vector(orig_vec)
-    free_rhocache(rho_cache)
-
-    #Now each processor has filled the relavant parts of dpr_cache,
-    # so gather together:
-    #t3 = pytime.time() #REMOVE
-    _mpit.gather_slices(all_slices, owners, dpr_cache,[], axes=2, comm=comm)
-    #t_gather = pytime.time()-t3 #REMOVE
-
-    # DEBUG LINE USED FOR MONITORING N-QUBIT GST TESTS
-    #print("DEBUG TIME: dpr_cache(Np=%d, dim=%d, cachesize=%d, treesize=%d, napplies=%d) in %gs" %
-    #      (self.Np, self.dim, cacheSize, len(evalTree), evalTree.get_num_applies(), pytime.time()-tStart)) #DEBUG
-
-    # DEBUG FOR PROFILING THIS FUNCTION
-    #print("dpr_cache tot=%.3fs, reps=%.3fs, conv=%.3fs, pr_cache=%.3fs, copy=%.3fs, fromvec=%.3fs, gather=%.3fs" % (pytime.time()-tStart, t_reps, t_conv, t_pr, t_copy, t_fromvec, t_gather))
-#, rep_expon=%.3fs rep_comp=%.3fs rep_dense=%.3fs rep_lind=%.3fs"
-#, time_dict['expon'], time_dict['composed'],time_dict['dense'],time_dict['lind']))
->>>>>>> 67ba65a4
 
     #Now each processor has filled the relavant parts of mxToFill, so gather together:
     _mpit.gather_slices(all_slices, owners, mxToFill, [], axes=1, comm=comm)
@@ -1953,12 +1826,9 @@
     else:
         objfn = TDloglpp_obj_fn
 
-<<<<<<< HEAD
     mxToFill[dest_indices] = 0.0  # reset destination (we sum into it)
     dest_indices = _slct.as_array(dest_indices)  # make sure this is an array and not a slice
     
-=======
->>>>>>> 67ba65a4
     cdef INT cacheSize = evalTree.cache_size()
     #cdef np.ndarray ret = np.zeros((len(evalTree), len(elabels)), 'd')  # zeros so we can just add contributions below
     #rhoVec, EVecs = calc._rhoEs_from_labels(rholabel, elabels)
@@ -1981,13 +1851,10 @@
         nTotOutcomes = num_outcomes[i]
         N = 0; nOutcomes = 0
 
-<<<<<<< HEAD
         elbl_indices = evalTree.eLbl_indices_per_circuit[i]
         final_indices = [dest_indices[j] for j in evalTree.final_indices_per_circuit[i]]
         elbl_to_final_index = {elbl_index: final_index for elbl_index, final_index in zip(elbl_indices, final_indices)}
         
-=======
->>>>>>> 67ba65a4
         n = len(datarow.reps) # == len(datarow.time)
         kinit = 0
         while kinit < n:
@@ -2015,13 +1882,8 @@
                 for gl in remainder:
                     op = calc.sos.get_operation(gl)
                     op.set_time(t); t += gl.time  # time in gate label == gate duration?
-<<<<<<< HEAD
                     rho = op._rep.acton(rho)
     
-=======
-                    rho = op.torep().acton(rho)
-
->>>>>>> 67ba65a4
                 j = outcome_to_elabel_index[outcome]
                 E = EVecs[j]; E.set_time(t)
                 p = E._rep.probability(rho)  # outcome probability
@@ -2030,13 +1892,8 @@
 
                 omitted_p = 1.0 - cur_probtotal if (l == k-1 and nOutcomes < nTotOutcomes) else 0.0
                 # and cur_probtotal < 1.0?
-<<<<<<< HEAD
     
                 mxToFill[elbl_to_final_index[j]] += objfn(p, f, Ni, N, omitted_p, fnarg1, fnarg2)
-=======
-
-                ret[i, j] += objfn(p, f, Ni, N, omitted_p, fnarg1, fnarg2)
->>>>>>> 67ba65a4
             kinit = k
 
 
@@ -3193,17 +3050,11 @@
             #print("Adding ",b)
             ## --------------------------
 
-<<<<<<< HEAD
             #add any allowed paths beneath this one
             if count_paths(b, oprep_lists, foat_indices_per_op, num_elabels, nops,
                            E_indices, pathmags, nPaths, i, log_thres, mag, logmag, sub_order, max_npaths): 
                 return True
             
-=======
-            count_paths(b, oprep_lists, foat_indices_per_op, num_elabels, nops,
-                        E_indices, pathmags, nPaths, i, log_thres, mag, logmag, sub_order) #add any allowed paths beneath this one
-
->>>>>>> 67ba65a4
         elif sub_order <= 1:
             #We've rejected term-index b[i] (in column i) because it's too small - the only reason
             # to accept b[i] or term indices higher than it is to include "foat" terms, so we now
@@ -3289,14 +3140,9 @@
     while nIters < 100: # TODO: allow setting max_nIters as an arg?
         for i in range(nEffects):
             mags[i] = 0.0; nPaths[i] = 0
-<<<<<<< HEAD
         count_paths_upto_threshold(oprep_lists, threshold, nEffects, 
                                    foat_indices_per_op, E_indices, max_npaths,
                                    mags, nPaths)
-=======
-        count_paths_upto_threshold(oprep_lists, threshold, nEffects,
-                                   foat_indices_per_op, E_indices, mags, nPaths)
->>>>>>> 67ba65a4
 
         try_larger_threshold = 1 # True
         for i in range(nEffects):
@@ -3333,13 +3179,8 @@
     #Run path traversal once more to count final number of paths
     for i in range(nEffects):
         mags[i] = 0.0; nPaths[i] = 0
-<<<<<<< HEAD
     count_paths_upto_threshold(oprep_lists, threshold_lower_bound, nEffects, 
                                foat_indices_per_op, E_indices, max_npaths, mags, nPaths) # sets mags and nPaths
-=======
-    count_paths_upto_threshold(oprep_lists, threshold_lower_bound, nEffects,
-                               foat_indices_per_op, E_indices, mags, nPaths) # sets mags and nPaths
->>>>>>> 67ba65a4
 
     return threshold_lower_bound
 
