""" Defines the Estimate class."""
from __future__ import division, print_function, absolute_import, unicode_literals
#*****************************************************************
#    pyGSTi 0.9:  Copyright 2015 Sandia Corporation
#    This Software is released under the GPL license detailed
#    in the file "license.txt" in the top-level pyGSTi directory
#*****************************************************************

import numpy       as _np
import collections as _collections
import warnings    as _warnings
import copy        as _copy

from ..baseobjs import VerbosityPrinter as _VerbosityPrinter
from .. import tools as _tools
from ..tools import compattools as _compat
from .confidenceregionfactory import ConfidenceRegionFactory as _ConfidenceRegionFactory

#Class for holding confidence region factory keys
CRFkey = _collections.namedtuple('CRFkey', ['gateset','gatestring_list'])

class Estimate(object):
    """
    A class encapsulating the `GateSet` objects related to
    a single GST estimate up-to-gauge freedoms.

    Thus, this class holds the "iteration" `GateSet`s leading up to a
    final `GateSet`, and then different gauge optimizations of the final
    set.
    """

    def __init__(self, parent, targetGateset=None, seedGateset=None,
                 gatesetsByIter=None, parameters=None):
        """
        Initialize an empty Estimate object.

        Parameters
        ----------
        parent : Results
            The parent Results object containing the dataset and
            gate string structure used for this Estimate.

        targetGateset : GateSet
            The target gateset used when optimizing the objective.

        seedGateset : GateSet
            The initial gateset used to seed the iterative part
            of the objective optimization.  Typically this is
            obtained via LGST.

        gatesetsByIter : list of GateSets
            The estimated gateset at each GST iteration. Typically these are the
            estimated gate sets *before* any gauge optimization is performed.

        parameters : dict
            A dictionary of parameters associated with how these gate sets
            were obtained.
        """
        self.parent = parent
        self.parameters = _collections.OrderedDict()
        self.goparameters = _collections.OrderedDict()
        self.gatesets = _collections.OrderedDict()
        self.confidence_region_factories = _collections.OrderedDict()

        #Set gatesets
        if targetGateset: self.gatesets['target'] = targetGateset
        if seedGateset: self.gatesets['seed'] = seedGateset
        if gatesetsByIter:
            self.gatesets['iteration estimates'] = gatesetsByIter
            self.gatesets['final iteration estimate'] = gatesetsByIter[-1]

        #Set parameters
        if isinstance(parameters, _collections.OrderedDict):
            self.parameters = parameters
        elif parameters is not None:
            for key in sorted(list(parameters.keys())):
                self.parameters[key] = parameters[key]

        #Meta info
        self.meta = {}


    def get_start_gateset(self, goparams):
        """
        Returns the starting gateset for the gauge optimization given by `goparams`.

        This has a particular (and perhaps singular) use for deciding whether
        the gauge-optimized gate set for one estimate can be simply copied to
        another estimate, without actually re-gauge-optimizing.

        Parameters
        ----------
        goparams : dict or list
            A dictionary of gauge-optimization parameters, just as in
            :func:`add_gaugeoptimized`.

        Returns
        -------
        GateSet
        """
        goparams_list = [goparams] if hasattr(goparams,'keys') else goparams
        return goparams_list[0].get('gateset',self.gatesets['final iteration estimate'])


    def add_gaugeoptimized(self, goparams, gateset=None, label=None, comm=None, verbosity=None):
        """
        Adds a gauge-optimized GateSet (computing it if needed) to this object.

        Parameters
        ----------
        goparams : dict or list
            A dictionary of gauge-optimization parameters, typically arguments
            to :func:`gaugeopt_to_target`, specifying how the gauge optimization
            was (or should be) performed.  When `gateset` is `None` (and this
            function computes the gate set internally) the keys and values of
            this dictionary must correspond to allowed arguments of
            :func:`gaugeopt_to_target`. By default, :func:`gaugeopt_to_target`'s
            first two arguments, the `GateSet` to optimize and the target,
            are taken to be `self.gatesets['final iteration estimate']` and
            self.gatesets['target'].  This argument can also be a *list* of
            such parameter dictionaries, which specifies a multi-stage gauge-
            optimization whereby the output of one stage is the input of the
            next.

        gateset : GateSet, optional
            The gauge-optimized gate set to store.  If None, then this gate set
            is computed by calling :func:`gaugeopt_to_target` with the contents
            of `goparams` as arguments as described above.

        label : str, optional
            A label for this gauge-optimized gate set, used as the key in
            this object's `gatesets` and `goparameters` member dictionaries.
            If None, then the next available "go<X>", where <X> is a
            non-negative integer, is used as the label.

        comm : mpi4py.MPI.Comm, optional
            A default MPI communicator to use when one is not specified
            as the 'comm' element of/within `goparams`.

       verbosity : int, optional
            An integer specifying the level of detail printed to stdout
            during the calculations performed in this function.  If not
            None, this value will override any verbosity values set
            within `goparams`.

        Returns
        -------
        None
        """

        if label is None:
            i = 0
            while True:
                label = "go%d" % i; i += 1
                if (label not in self.goparameters) and \
                   (label not in self.gatesets): break

        goparams_list = [goparams] if hasattr(goparams,'keys') else goparams
        ordered_goparams = []
        last_gs = None


        #Create a printer based on specified or maximum goparams
        # verbosity and default or existing comm.
        printer_comm = comm
        for gop in goparams_list:
            if gop.get('comm',None) is not None:
                printer_comm = gop['comm']; break
        max_vb = verbosity if (verbosity is not None) else \
                 max( [ gop.get('verbosity',0) for gop in goparams_list ])
        printer = _VerbosityPrinter.build_printer(max_vb, printer_comm)
        printer.log("-- Adding Gauge Optimized (%s) --" % label)

        for i,gop in enumerate(goparams_list):

            if gateset is not None:
                last_gs = gateset #just use user-supplied result
            else:
                from ..algorithms import gaugeopt_to_target as _gaugeopt_to_target
                gop = gop.copy() #so we don't change the caller's dict

                printer.log("Stage %d:" % i, 2)
                if verbosity is not None:
                    gop['verbosity'] = printer-1 #use common printer

                if comm is not None and 'comm' not in gop:
                    gop['comm'] = comm

                if last_gs:
                    gop["gateset"] = last_gs
                elif "gateset" not in gop:
                    if 'final iteration estimate' in self.gatesets:
                        gop["gateset"] = self.gatesets['final iteration estimate']
                    else: raise ValueError("Must supply 'gateset' in 'goparams' argument")

                if "targetGateset" not in gop:
                    if 'target' in self.gatesets:
                        gop["targetGateset"] = self.gatesets['target']
                    else: raise ValueError("Must supply 'targetGateset' in 'goparams' argument")

                gop['returnAll'] = True
                _, gaugeGroupEl, last_gs = _gaugeopt_to_target(**gop)
                gop['_gaugeGroupEl'] = gaugeGroupEl # an output stored here for convenience

            #sort the parameters by name for consistency
            ordered_goparams.append( _collections.OrderedDict(
                [(k,gop[k]) for k in sorted(list(gop.keys()))]) )

        assert(last_gs is not None)
        self.gatesets[label] = last_gs
        self.goparameters[label] = ordered_goparams if len(goparams_list) > 1 \
                                   else ordered_goparams[0]


    def add_confidence_region_factory(self,
                                      gateset_label='final iteration estimate',
                                      gatestrings_label='final'):
        """
        Creates a new confidence region factory.

        An instance of :class:`ConfidenceRegionFactory` serves to create
        confidence intervals and regions in reports and elsewhere.  This
        function creates such a factory, which is specific to a given
        `GateSet` (given by this object's `.gatesets[gateset_label]` ) and
        gate string list (given by the parent `Results`'s
        `.gatestring_lists[gastrings_label]` list).

        Parameters
        ----------
        gateset_label : str, optional
            The label of a `GateSet` held within this `Estimate`.

        gatestrings_label : str, optional
            The label of a gate string list within this estimate's parent
            `Results` object.

        Returns
        -------
        ConfidenceRegionFactory
            The newly created factory (also cached internally) and accessible
            via the :func:`get_confidence_region_factory` method.
        """
        ky = CRFkey(gateset_label, gatestrings_label)
        if ky in self.confidence_region_factories:
            _warnings.warn("Confidence region factory for %s already exists - overwriting!" % str(ky))

        newCRF = _ConfidenceRegionFactory(self, gateset_label, gatestrings_label)
        self.confidence_region_factories[ky] = newCRF
        return newCRF


    def has_confidence_region_factory(self, gateset_label='final iteration estimate',
                                      gatestrings_label='final'):
        """
        Checks whether a confidence region factory for the given gate set
        and gate string list labels exists.

        Parameters
        ----------
        gateset_label : str, optional
            The label of a `GateSet` held within this `Estimate`.

        gatestrings_label : str, optional
            The label of a gate string list within this estimate's parent
            `Results` object.

        Returns
        -------
        bool
        """
        return bool( CRFkey(gateset_label, gatestrings_label) in self.confidence_region_factories)


    def get_confidence_region_factory(self, gateset_label='final iteration estimate',
                                      gatestrings_label='final', createIfNeeded=False):
        """
        Retrieves a confidence region factory for the given gate set
        and gate string list labels.  For more information about
        confidence region factories, see :func:`add_confidence_region_factory`.

        Parameters
        ----------
        gateset_label : str, optional
            The label of a `GateSet` held within this `Estimate`.

        gatestrings_label : str, optional
            The label of a gate string list within this estimate's parent
            `Results` object.

        createIfNeeded : bool, optional
            If True, a new confidence region factory will be created if none
            exists.  Otherwise a `KeyError` is raised when the requested
            factory doesn't exist.

        Returns
        -------
        ConfidenceRegionFactory
        """
        ky = CRFkey(gateset_label, gatestrings_label)
        if ky in self.confidence_region_factories:
            return self.confidence_region_factories[ky]
        elif createIfNeeded:
            return self.add_confidence_region_factory(gateset_label, gatestrings_label)
        else:
            raise KeyError("No confidence region factory for key %s exists!" % str(ky))

    def gauge_propagate_confidence_region_factory(
            self, to_gateset_label, from_gateset_label='final iteration estimate',
            gatestrings_label = 'final', EPS=1e-3, verbosity=0):
        """
        Propagates an existing "reference" confidence region for a GateSet
        "G0" to a new confidence region for a gauge-equivalent gateset "G1".

        When successful, a new confidence region factory is created for the
        `.gatesets[to_gateset_label]` `GateSet` and `gatestrings_label` gate
        string list from the existing factory for `.gatesets[from_gateset_label]`.

        Parameters
        ----------
        to_gateset_label : str
            The key into this `Estimate` object's `gatesets` and `goparameters`
            dictionaries that identifies the final gauge-optimized result to
            create a factory for.  This gauge optimization must have begun at
            "from" reference gateset, i.e., `gatesets[from_gateset_label]` must
            equal (by frobeinus distance) `goparameters[to_gateset_label]['gateset']`.

        from_gateset_label : str, optional
            The key into this `Estimate` object's `gatesets` dictionary
            that identifies the reference gate set.

        gatestrings_label : str, optional
            The key of the gate string list (within the parent `Results`'s
            `.gatestring_lists` dictionary) that identifies the gate string
            list used by the old (&new) confidence region factories.

        EPS : float, optional
            A small offset used for constructing finite-difference derivatives.
            Usually the default value is fine.

        verbosity : int, optional
            A non-negative integer indicating the amount of detail to print
            to stdout.

        Returns
        -------
        ConfidenceRegionFactory
            Note: this region is also stored internally and as such the return
            value of this function can often be ignored.
        """
        printer = _VerbosityPrinter.build_printer(verbosity)

        ref_gateset = self.gatesets[from_gateset_label]
        goparams = self.goparameters[to_gateset_label]
        start_gateset = goparams['gateset'].copy()
        final_gateset = self.gatesets[to_gateset_label].copy()

        goparams_list = [goparams] if hasattr(goparams,'keys') else goparams
        gaugeGroupEls = []
        for gop in goparams_list:
            assert('_gaugeGroupEl' in gop),"To propagate a confidence " + \
                "region, goparameters must contain the gauge-group-element as `_gaugeGroupEl`"
            gaugeGroupEls.append( goparams['_gaugeGroupEl'] )

        assert(start_gateset.frobeniusdist(ref_gateset) < 1e-6), \
            "Gauge-opt starting point must be the 'from' (reference) GateSet"

        crf = self.confidence_region_factories.get(
            CRFkey(from_gateset_label, gatestrings_label), None)

        assert(crf is not None), "Initial confidence region factory doesn't exist!"
        assert(crf.has_hessian()), "Initial factory must contain a computed Hessian!"

        #Update hessian by TMx = d(diffs in current go'd gateset)/d(diffs in ref gateset)
        TMx = _np.empty( (final_gateset.num_params(), ref_gateset.num_params()), 'd' )
        v0, w0 = ref_gateset.to_vector(), final_gateset.to_vector()
        gs = ref_gateset.copy()

        printer.log(" *** Propagating Hessian from '%s' to '%s' ***" %
                    (from_gateset_label, to_gateset_label))

        with printer.progress_logging(1):
            for iCol in range(ref_gateset.num_params()):
               v = v0.copy(); v[iCol] += EPS # dv is along iCol-th direction
               gs.from_vector(v)
               for gaugeGroupEl in gaugeGroupEls:
                   gs.transform(gaugeGroupEl)
               w = gs.to_vector()
               dw = (w - w0)/EPS
               TMx[:,iCol] = dw
               printer.show_progress(iCol, ref_gateset.num_params(), prefix='Column: ')
                 #,suffix = "; finite_diff = %g" % _np.linalg.norm(dw)

        #rank = _np.linalg.matrix_rank(TMx)
        #print("DEBUG: constructed TMx: rank = ", rank)

        # Hessian is gauge-transported via H -> TMx_inv^T * H * TMx_inv
        TMx_inv = _np.linalg.inv(TMx)
        new_hessian = _np.dot(TMx_inv.T, _np.dot(crf.hessian, TMx_inv))

        #Create a new confidence region based on the new hessian
        new_crf = _ConfidenceRegionFactory(self, to_gateset_label,
                                           gatestrings_label, new_hessian,
                                           crf.nonMarkRadiusSq)
        self.confidence_region_factories[CRFkey(to_gateset_label, gatestrings_label)] = new_crf
        printer.log("   Successfully transported Hessian and ConfidenceRegionFactory.")

        return new_crf


    def get_effective_dataset(self, return_subMxs=False):
        """
        Generate a `DataSet` containing the effective counts as dictated by
        the "weights" parameter, which specifies a dict of gate string weights.

        This function rescales the actual data contained in this Estimate's
        parent `Results` object according to the estimate's "weights" parameter.
        The scaled data set is returned, along with (optionall) a list-of-lists
        of matrices containing the scaling values which can be easily plotted
        via a `ColorBoxPlot`.

        Parameters
        ----------
        return_subMxs : boolean
            If true, also return a list-of-lists of matrices containing the
            scaling values, as described above.

        Returns
        -------
        ds : DataSet
            The "effective" (scaled) data set.

        subMxs : list-of-lists
            Only returned if `return_subMxs == True`.  Contains the
            scale values (see above).
        """
        p = self.parent
        gss = p.gatestring_structs['final'] #FUTURE: overrideable?
        weights = self.parameters.get("weights",None)

        if weights is not None:
            scaled_dataset = p.dataset.copy_nonstatic()
            nRows, nCols = gss.plaquette_rows_cols()

            subMxs = []
            for y in gss.used_yvals():
                subMxs.append( [] )
                for x in gss.used_xvals():
                    scalingMx = _np.nan * _np.ones( (nRows,nCols), 'd')
                    plaq = gss.get_plaquette(x,y).expand_aliases()
                    if len(plaq) > 0:
                        for i,j,gstr in plaq:
                            scalingMx[i,j] = weights.get(gstr,1.0)
                            if scalingMx[i,j] != 1.0:
                                scaled_dataset[gstr].scale(scalingMx[i,j])

                    #build up a subMxs list-of-lists as a plotting
                    # function does, so we can easily plot the scaling
                    # factors in a color box plot.
                    subMxs[-1].append(scalingMx)

            scaled_dataset.done_adding_data()
            if return_subMxs:
                return scaled_dataset, subMxs
            else: return scaled_dataset

        else: #no weights specified - just return original dataset (no scaling)

            if return_subMxs: #then need to create subMxs with all 1's
                subMxs = []
                for y in gss.used_yvals():
                    subMxs.append( [] )
                    for x in gss.used_xvals():
                        plaq = gss.get_plaquette(x,y)
                        scalingMx = _np.nan * _np.ones( (plaq.rows,plaq.cols), 'd')
                        for i,j,gstr in plaq:
                            scalingMx[i,j] = 1.0
                        subMxs[-1].append( scalingMx )
                return p.dataset, subMxs #copy dataset?
            else:
                return p.dataset

    def misfit_sigma(self, use_accurate_Np=False, evaltree_cache=None, comm=None):
        """
        Returns the number of standard deviations (sigma) of model violation.
        TODO: docstring

        Returns
        -------
        float
        """
        p = self.parent
        obj = self.parameters.get('objective',None)
        assert(obj in ('chi2','logl','lgst')),"Invalid objective!"

        gs = self.gatesets['final iteration estimate'] #FUTURE: overrideable?
        gss = p.gatestring_structs['final'] #FUTURE: overrideable?
        mpc = self.parameters.get('minProbClipForWeighting',1e-4)
        ds = self.get_effective_dataset()

        if obj == "chi2":
            fitQty = _tools.chi2( gs, ds, gss.allstrs,
                                  minProbClipForWeighting=mpc,
                                  gateLabelAliases=gss.aliases,
<<<<<<< HEAD
                                  evaltree_cache=evaltree_cache, comm=comm)
        elif obj == "logl":
=======
                                  evaltree_cache=evaltree_cache)
        elif obj in ("logl","lgst"):
>>>>>>> b88f9def
            logL_upperbound = _tools.logl_max(gs, ds, gss.allstrs, gateLabelAliases=gss.aliases)
            logl = _tools.logl( gs, ds, gss.allstrs, gateLabelAliases=gss.aliases,
                                evaltree_cache=evaltree_cache, comm=comm)
            fitQty = 2*(logL_upperbound - logl) # twoDeltaLogL

        ds_allstrs = _tools.find_replace_tuple_list(
            gss.allstrs, gss.aliases)
        Ns  = ds.get_degrees_of_freedom(ds_allstrs)  #number of independent parameters in dataset
        Np = gs.num_nongauge_params() if use_accurate_Np else gs.num_params()
        k = max(Ns-Np,1) #expected chi^2 or 2*(logL_ub-logl) mean
        if Ns <= Np: _warnings.warn("Max-model params (%d) <= gate set params (%d)!  Using k == 1." % (Ns,Np))
        return (fitQty-k)/_np.sqrt(2*k)


    def view(self, gaugeopt_keys, parent=None):
        """
        Creates a shallow copy of this Results object containing only the
        given gauge-optimization keys.

        Parameters
        ----------
        gaugeopt_keys : str or list, optional
            Either a single string-value gauge-optimization key or a list of
            such keys.  If `None`, then all gauge-optimization keys are
            retained.

        parent : Results, optional
            The parent `Results` object of the view.  If `None`, then the
            current `Estimate`'s parent is used.

        Returns
        -------
        Estimate
        """
        if parent is None: parent = self.parent
        view = Estimate(parent)
        view.parameters = self.parameters
        view.gatesets = self.gatesets
        view.confidence_region_factories = self.confidence_region_factories

        if gaugeopt_keys is None:
            gaugeopt_keys = list(self.goparameters.keys())
        elif _compat.isstr(gaugeopt_keys):
            gaugeopt_keys = [gaugeopt_keys]
        for go_key in gaugeopt_keys:
            if go_key in self.goparameters:
                view.goparameters[go_key] = self.goparameters[go_key]

        return view


    def copy(self):
        """ Creates a copy of this Estimate object. """
        #TODO: check whether this deep copies (if we want it to...) - I expect it doesn't currently
        cpy = Estimate(self.parent)
        cpy.parameters = _copy.deepcopy(self.parameters)
        cpy.goparameters = _copy.deepcopy(self.goparameters)
        cpy.gatesets = self.gatesets.copy()
        cpy.confidence_region_factories = _copy.deepcopy(self.confidence_region_factories)
        cpy.meta = _copy.deepcopy(self.meta)
        return cpy


    def __str__(self):
        s  = "----------------------------------------------------------\n"
        s += "---------------- pyGSTi Estimate Object ------------------\n"
        s += "----------------------------------------------------------\n"
        s += "\n"
        s += "How to access my contents:\n\n"
        s += " .gatesets   -- a dictionary of GateSet objects w/keys:\n"
        s += " ---------------------------------------------------------\n"
        s += "  " + "\n  ".join(list(self.gatesets.keys())) + "\n"
        s += "\n"
        s += " .parameters   -- a dictionary of simulation parameters:\n"
        s += " ---------------------------------------------------------\n"
        s += "  " + "\n  ".join(list(self.parameters.keys())) + "\n"
        s += "\n"
        s += " .goparameters   -- a dictionary of gauge-optimization parameter dictionaries:\n"
        s += " ---------------------------------------------------------\n"
        s += "  " + "\n  ".join(list(self.goparameters.keys())) + "\n"
        s += "\n"
        return s

    def __getstate__(self):
        #Don't pickle comms in goparameters
        to_pickle = self.__dict__.copy()
        to_pickle['goparameters'] = _collections.OrderedDict()
        for lbl,goparams in self.goparameters.items():
            if hasattr(goparams,"keys"):
                if 'comm' in goparams:
                    goparams = goparams.copy()
                    goparams['comm'] = None
                to_pickle['goparameters'][lbl] = goparams
            else: #goparams is a list
                new_goparams = [] #new list
                for goparams_dict in goparams:
                    if 'comm' in goparams_dict:
                        goparams_dict = goparams_dict.copy()
                        goparams_dict['comm'] = None
                    new_goparams.append(goparams_dict)
                to_pickle['goparameters'][lbl] = new_goparams

        # don't pickle parent (will create circular reference)
        del to_pickle['parent']
        return  to_pickle

    def __setstate__(self, stateDict):
        #BACKWARDS COMPATIBILITY
        if 'confidence_regions' in stateDict:
            del stateDict['confidence_regions']
            stateDict['confidence_region_factories'] = _collections.OrderedDict()
        if 'meta' not in stateDict: stateDict['meta'] = {}

        self.__dict__.update(stateDict)
        for crf in self.confidence_region_factories.values():
            crf.set_parent(self)
        self.parent = None # initialize to None upon unpickling

    def set_parent(self, parent):
        """
        Sets the parent Results object of this Estimate.
        """
        self.parent = parent

<|MERGE_RESOLUTION|>--- conflicted
+++ resolved
@@ -501,13 +501,8 @@
             fitQty = _tools.chi2( gs, ds, gss.allstrs,
                                   minProbClipForWeighting=mpc,
                                   gateLabelAliases=gss.aliases,
-<<<<<<< HEAD
                                   evaltree_cache=evaltree_cache, comm=comm)
-        elif obj == "logl":
-=======
-                                  evaltree_cache=evaltree_cache)
         elif obj in ("logl","lgst"):
->>>>>>> b88f9def
             logL_upperbound = _tools.logl_max(gs, ds, gss.allstrs, gateLabelAliases=gss.aliases)
             logl = _tools.logl( gs, ds, gss.allstrs, gateLabelAliases=gss.aliases,
                                 evaltree_cache=evaltree_cache, comm=comm)
