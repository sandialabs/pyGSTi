""" Functions for interfacing pyGSTi with RQC Aspen-4 and Aspen-6 """
<<<<<<< HEAD
=======
# flake8: noqa  # When this functionality is ready to merge for real, remove this line
from __future__ import division, print_function, absolute_import, unicode_literals
>>>>>>> 175887df
#***************************************************************************************************
# Copyright 2015, 2019 National Technology & Engineering Solutions of Sandia, LLC (NTESS).
# Under the terms of Contract DE-NA0003525 with NTESS, the U.S. Government retains certain rights
# in this software.
# Licensed under the Apache License, Version 2.0 (the "License"); you may not use this file except
# in compliance with the License.  You may obtain a copy of the License at
# http://www.apache.org/licenses/LICENSE-2.0 or in the LICENSE file in the root pyGSTi directory.
#***************************************************************************************************

import numpy as _np
from ...objects import processorspec as _pspec

qubits = ['Q' + str(x) for x in [0, 1, 2, 3, 4, 5, 6, 7]] + ['Q' + str(x) for x in [10, 11, 12, 13, 14, 15, 16, 17]]

twoQgate = 'Gcphase'

edgelist = [  # Ring 1
    ('Q0', 'Q1'),
    ('Q1', 'Q0'),
    ('Q1', 'Q2'),
    ('Q2', 'Q1'),
    ('Q2', 'Q3'),
    ('Q3', 'Q2'),
    ('Q3', 'Q4'),
    ('Q4', 'Q3'),
    ('Q4', 'Q5'),
    ('Q5', 'Q4'),
    ('Q5', 'Q6'),
    ('Q6', 'Q5'),
    ('Q6', 'Q7'),
    ('Q7', 'Q6'),
    ('Q0', 'Q7'),
    ('Q7', 'Q0'),
    # Ring 2
    ('Q10', 'Q11'),
    ('Q11', 'Q10'),
    ('Q11', 'Q12'),
    ('Q12', 'Q11'),
    ('Q12', 'Q13'),
    ('Q13', 'Q12'),
    ('Q13', 'Q14'),
    ('Q14', 'Q13'),
    ('Q14', 'Q15'),
    ('Q15', 'Q14'),
    ('Q15', 'Q16'),
    ('Q16', 'Q15'),
    ('Q16', 'Q17'),
    ('Q17', 'Q16'),
    ('Q10', 'Q17'),
    ('Q17', 'Q10'),
    # Connection
    ('Q1', 'Q16'),
    ('Q16', 'Q1'),
    ('Q2', 'Q15'),
    ('Q15', 'Q2')]

spec_format = 'rigetti'

# def qubits(version):

#     if version == 6:
#         return ['Q'+str(x) for x in [10,11,12,13,14,15,16,17]]
#     elif version == 4:
#         return ['Q'+str(x) for x in [0,1,2,3,4,5,6,7]] + ['Q'+str(x) for x in [10,11,12,13,14,15,16,17]]
#     elif version == 4.13:
#         return ['Q'+str(x) for x in [0,1,2,3,6,7]] + ['Q'+str(x) for x in [10,11,12,14,15,16,17]]

#     else:
#         raise ValueError("Unknown version!")

# def make_processor_spec(one_q_gate_names, version, construct_clifford_compilations = {'paulieq' : ('1Qcliffords',),
#                         'absolute': ('paulis','1Qcliffords')}, verbosity=0):

#     gate_names = ['Gcphase'] + one_q_gate_names
#     if version == 4:
#         total_qubits = 16
#     elif version == 4.13:
#         total_qubits = 13
#     elif version == 6:
#         total_qubits = 8
#     else:
#         raise ValueError("Unknown version!")

#     qubit_labels = qubits(version)

#     cphase_edge_list = get_twoQgate_edgelist(version)
#     availability = {'Gcphase':cphase_edge_list}
#     pspec = _pspec.ProcessorSpec(total_qubits, gate_names, availability=availability,
#                                      construct_clifford_compilations=construct_clifford_compilations,
#                                      verbosity=verbosity, qubit_labels=qubit_labels)
#     return pspec

# def get_twoQgate_edgelist(version, subset=None):
#     """
#     The edgelist for the CPHASE gates in Agave. If subset is None this is
#     all the CPHASE gates in the device; otherwise it only includes the qubits in
#     the subset (qubits are labelled 'Qi' for i = 0,1,2...).
#     """
#     if version == 4:
#         edge_list = [# Ring 1
#                      ('Q0','Q1'),
#                      ('Q1','Q2'),
#                      ('Q2','Q3'),
#                      ('Q3','Q4'),
#                      ('Q4','Q5'),
#                      ('Q5','Q6'),
#                      ('Q6','Q7'),
#                      ('Q0','Q7'),
#                      # Ring 2
#                      ('Q10','Q11'),
#                      ('Q11','Q12'),
#                      ('Q12','Q13'),
#                      ('Q13','Q14'),
#                      ('Q14','Q15'),
#                      ('Q15','Q16'),
#                      ('Q16','Q17'),
#                      ('Q10','Q17'),
#                      # Connection
#                      ('Q1','Q16'),
#                      ('Q2','Q15'),
#                      ]

#     if version == 4.13:
#         edge_list = [# broken ring 1
#                      ('Q0','Q1'),
#                      ('Q1','Q2'),
#                      ('Q2','Q3'),
#                      ('Q6','Q7'),
#                      ('Q0','Q7'),
#                      # broken ring 2
#                      ('Q10','Q11'),
#                      ('Q11','Q12'),
#                      ('Q14','Q15'),
#                      ('Q15','Q16'),
#                      ('Q16','Q17'),
#                      ('Q10','Q17'),
#                      # partial connection
#                      ('Q2','Q15'),
#                      ]

#     elif version == 6:
#         edge_list = [('Q10','Q11'),
#                      ('Q11','Q12'),
#                      ('Q12','Q13'),
#                      ('Q13','Q14'),
#                      ('Q14','Q15'),
#                      ('Q15','Q16'),
#                      ('Q16','Q17'),
#                      ('Q10','Q17'),
#                      ]

#     else:
#         raise ValueError("Unknown version!")

#     if subset is None:
#         return edge_list

#     else:
#         subset_edge_list = []
#         for edge in edge_list:
#             if edge[0] in subset and edge[1] in subset:
#                 subset_edge_list.append(edge)

#         return subset_edge_list

# def get_splitting(version, n):
#     """
#     Splits the qubits into 16/n dijoint sets each consisting of n
#     connected qubits, with set starting at qubit Q+str(startnode)
#     """
#     if version == 4:
#         if n == 2:
#             qubit_sets = [('Q0','Q1'),('Q2','Q3'),('Q4','Q5'),('Q6','Q7'),('Q10','Q11'),('Q12','Q13'),('Q14','Q15'),('Q16','Q17')]
#         elif n == 4:
#             qubit_sets = [('Q0','Q1','Q2','Q3'),('Q4','Q5','Q6','Q7'),('Q10','Q11','Q12','Q13'),('Q14','Q15','Q16','Q17')]
#         elif n == 8:
#             qubit_sets = [('Q0','Q1','Q2','Q3','Q4','Q5','Q6','Q7'),('Q10','Q11','Q12','Q13','Q14','Q15','Q16','Q17')]
#         elif n == 16:
#             qubit_sets = [('Q0','Q1','Q2','Q3','Q4','Q5','Q6','Q7','Q10','Q11','Q12','Q13','Q14','Q15','Q16','Q17')]
#         else:
#             raise ValueError("This value is not allowed!")

#     elif version == 6:
#         if n == 2:
#             qubit_sets = [('Q10','Q11'),('Q12','Q13'),('Q14','Q15'),('Q16','Q17')]
#         elif n == 4:
#             qubit_sets = [('Q10','Q11','Q12','Q13'),('Q14','Q15','Q16','Q17')]
#         elif n == 8:
#             qubit_sets = [('Q10','Q11','Q12','Q13','Q14','Q15','Q16','Q17')]
#         else:
#             raise ValueError("This value is not allowed!")

#     else:
#         raise ValueError("Unknown version!")

#     return qubit_sets

# def get_all_connected_sets(version, n):
#     """

#     """

#     pspec = make_processor_spec(['Gxpi2', 'Gxmpi2', 'Gxpi','Gzpi2', 'Gzmpi2', 'Gzpi', 'Gypi'], version,
#                                  construct_clifford_compilations = {})
#     import itertools as _iter
#     connectedqubits = []
#     for combo in _iter.combinations(pspec.qubit_labels, n):
#         if pspec.qubitgraph.subgraph(list(combo)).are_glob_connected(combo):
#             connectedqubits.append(combo)

#     # if version == 4:
#     #     assert(n == 2), "Only implemented for n = 2"
#     #     if n == 2:
#     #         qubit_sets = get_twoQgate_edgelist(version)

#     # elif version == 6:
#     #     if n < 8: qubit_sets = [tuple(['Q1'+str((q + i) % 8) for i in range(n)]) for q in range(8)]
#     #     if n == 8: qubit_sets = [tuple(['Q1'+str(i) for i in range(8)])]
#     # else:
#     #     raise ValueError("Unknown version!")

#     return connectedqubits<|MERGE_RESOLUTION|>--- conflicted
+++ resolved
@@ -1,9 +1,4 @@
 """ Functions for interfacing pyGSTi with RQC Aspen-4 and Aspen-6 """
-<<<<<<< HEAD
-=======
-# flake8: noqa  # When this functionality is ready to merge for real, remove this line
-from __future__ import division, print_function, absolute_import, unicode_literals
->>>>>>> 175887df
 #***************************************************************************************************
 # Copyright 2015, 2019 National Technology & Engineering Solutions of Sandia, LLC (NTESS).
 # Under the terms of Contract DE-NA0003525 with NTESS, the U.S. Government retains certain rights
