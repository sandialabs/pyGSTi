--- conflicted
+++ resolved
@@ -797,11 +797,8 @@
 
         return tuple(averageaxes), tuple(indices)
 
-<<<<<<< HEAD
-    def get_spectrum(self, dictlabel={}, returnfrequencies=True, checklevel=1):
-=======
     def get_spectrum(self, dictlabel=None, returnfrequencies=True, checklevel=2):
->>>>>>> e2e07c6f
+
         """
         Returns a power spectrum.
 
