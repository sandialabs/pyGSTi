--- conflicted
+++ resolved
@@ -23,14 +23,8 @@
 from .. import io as _io
 from .. import tools as _tools
 from ..objects import wildcardbudget as _wild
-<<<<<<< HEAD
-from ..tools import compattools as _compat
 from ..objects.profiler import DummyProfiler as _DummyProfiler
 from ..objects import objectivefns as _objfns
-=======
-from ..baseobjs import DummyProfiler as _DummyProfiler
-from ..baseobjs import objectivefns as _objfns
->>>>>>> 01c3680a
 
 ROBUST_SUFFIX_LIST = [".robust", ".Robust", ".robust+", ".Robust+"]
 DEFAULT_BAD_FIT_THRESHOLD = 2.0
