--- conflicted
+++ resolved
@@ -717,32 +717,8 @@
         for rowData in zip(prepLabels, prepInfidelities, prepTraceDists,
                            prepDiamondDists):
             table.addrow(rowData, formatters)
-<<<<<<< HEAD
+
             
-        #OLD - when per-effect metrics were displayed
-        #formatters = [ 'Effect' ] + [ 'Normal' ] * (len(colHeadings) - 1)
-        #effectInfidelities = [_ev(_reportables.Vec_infidelity(gateset, targetGateset, l,
-        #                                                'effect'), confidenceRegionInfo)
-        #                    for l in effectLabels]
-        #effectTraceDists   = [_ev(_reportables.Vec_tr_diff(gateset, targetGateset, l,
-        #                                                'effect'), confidenceRegionInfo)
-        #                    for l in effectLabels]
-        #for rowData in zip(effectLabels, confidenceRegionInfo, effectInfidelities,
-        #                   effectTraceDists):
-        #    table.addrow(rowData, formatters)
-
-        formatters = [ None ] + [ 'Normal' ] * (len(colHeadings) - 1)
-        povmInfidelity = _ev(_reportables.POVM_entanglement_infidelity(
-            gateset, targetGateset), confidenceRegionInfo)                 
-        povmTraceDist = _ev(_reportables.POVM_jt_diff(
-            gateset, targetGateset), confidenceRegionInfo) 
-        povmDiamondDist = _ev(_reportables.POVM_half_diamond_norm(
-            gateset, targetGateset), confidenceRegionInfo)
-        table.addrow(['POVM', povmInfidelity, povmTraceDist, povmDiamondDist],
-                     formatters)
-=======
-
-
         formatters = [ 'Normal' ] + [ 'Normal' ] * (len(colHeadings) - 1)
         povmInfidelities = [_ev(_reportables.POVM_entanglement_infidelity(
                              gateset, targetGateset, l), confidenceRegionInfo)
@@ -757,7 +733,7 @@
         for rowData in zip(povmLabels, povmInfidelities, povmTraceDists,
                            povmDiamondDists):
             table.addrow(rowData, formatters)
->>>>>>> f5cb71de
+
     
         table.finish()
         return table
