--- conflicted
+++ resolved
@@ -25,15 +25,8 @@
 from ..objects.reportableqty import ReportableQty as _ReportableQty
 from ..objects import modelfunction as _modf
 
-<<<<<<< HEAD
-try:
-    import cvxpy as _cvxpy
-except ImportError:
-    _cvxpy = None
-=======
 import pkgutil
 _CVXPY_AVAILABLE = pkgutil.find_loader('cvxpy') is not None
->>>>>>> afc14421
 
 FINITE_DIFF_EPS = 1e-7
 
