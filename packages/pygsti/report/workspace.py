--- conflicted
+++ resolved
@@ -33,8 +33,6 @@
 
 _PYGSTI_WORKSPACE_INITIALIZED = False
 
-
-<<<<<<< HEAD
 def in_ipython_notebook():
     """Returns true if called from within an IPython/jupyter notebook"""
     try:
@@ -49,10 +47,6 @@
     """Render HTML content to an IPython notebook cell display"""
     from IPython.core.display import display, HTML
     display(HTML(content))
-=======
-_PYGSTI_WORKSPACE_INITIALIZED = False
->>>>>>> 175887df
-
 
 def enable_plotly_pickling():
     """
@@ -1672,11 +1666,8 @@
             the embeddable output the value is.  Keys are `"html"` and `"js"`.
         """
 
-<<<<<<< HEAD
         within_report = self.options.get('within_report', False)
 
-=======
->>>>>>> 175887df
         #Build list of CSS classes for the created divs
         classes = ['single_switched_value']
         if div_css_classes is not None:
@@ -2154,11 +2145,7 @@
             qtys = {'title': _os.path.splitext(_os.path.basename(filename))[0],
                     'singleItem': self}
             _merge.merge_jinja_template(qtys, filename, templateName="standalone.html",
-<<<<<<< HEAD
-                                       verbosity=verbosity)
-=======
                                         verbosity=verbosity)
->>>>>>> 175887df
 
             self.switchpos_map = saved_switchposmap
             self.switchboards = saved_switchboards
