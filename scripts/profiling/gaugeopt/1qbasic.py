#!/usr/bin/env python3
<<<<<<< HEAD
from pygsti.construction      import std1Q_XYI
from pygsti.algorithms        import gaugeopt_to_target
from pygsti.tools.opttools    import timed_block
=======
from pygsti.construction   import std1Q_XYI
from pygsti.algorithms     import gaugeopt_to_target
from pygsti.tools.opttools import timed_block
>>>>>>> 3620326e

def main():
    gs_target  = std1Q_XYI.gs_target
    gs_datagen = gs_target.depolarize(gate_noise=0.1, spam_noise=0.001)
    with timed_block('Basic gauge opt:'):
        gs_gaugeopt = gaugeopt_to_target(gs_datagen, gs_target, 
                itemWeights={'spam' : 1.0, 'gates':1.0},
                spamMetric='frobenius',
                gatesMetric='frobenius', checkJac=True)

if __name__ == '__main__':
    main()<|MERGE_RESOLUTION|>--- conflicted
+++ resolved
@@ -1,13 +1,7 @@
 #!/usr/bin/env python3
-<<<<<<< HEAD
-from pygsti.construction      import std1Q_XYI
-from pygsti.algorithms        import gaugeopt_to_target
-from pygsti.tools.opttools    import timed_block
-=======
-from pygsti.construction   import std1Q_XYI
-from pygsti.algorithms     import gaugeopt_to_target
-from pygsti.tools.opttools import timed_block
->>>>>>> 3620326e
+from pygsti.construction import std1Q_XYI
+from pygsti.algorithms   import gaugeopt_to_target
+from pygsti.tools        import timed_block
 
 def main():
     gs_target  = std1Q_XYI.gs_target
